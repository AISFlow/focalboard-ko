import React from "react"
import { Archiver } from "../archiver"
import { BlockIcons } from "../blockIcons"
import { IPropertyOption } from "../board"
import { BoardTree } from "../boardTree"
import { Card } from "../card"
import { CardFilter } from "../cardFilter"
import ViewMenu from "../components/viewMenu"
import MenuWrapper from "../widgets/menuWrapper"
import Menu from "../widgets/menu"
import { Constants } from "../constants"
import { randomEmojiList } from "../emojiList"
import { Menu as OldMenu } from "../menu"
import mutator from "../mutator"
import { OctoUtils } from "../octoUtils"
import { Utils } from "../utils"
import { BoardCard } from "./boardCard"
import { BoardColumn } from "./boardColumn"
import Button from "./button"
import { Editable } from "./editable"

type Props = {
	boardTree?: BoardTree
	showView: (id: string) => void
	showCard: (card: Card) => void
	showFilter: (el: HTMLElement) => void
	setSearchText: (text: string) => void
}

type State = {
	isSearching: boolean
<<<<<<< HEAD
	viewMenu: boolean
    isHoverOnCover: boolean
=======
>>>>>>> de18bf10
}

class BoardComponent extends React.Component<Props, State> {
	private draggedCard: Card
	private draggedHeaderOption: IPropertyOption
	private searchFieldRef = React.createRef<Editable>()

	constructor(props: Props) {
		super(props)
		this.state = { isHoverOnCover: false, isSearching: !!this.props.boardTree?.getSearchText()}
	}

	componentDidUpdate(prevPros: Props, prevState: State) {
		if (this.state.isSearching && !prevState.isSearching) {
			this.searchFieldRef.current.focus()
		}
	}

	render() {
		const { boardTree, showView } = this.props

		if (!boardTree || !boardTree.board) {
			return (
				<div>Loading...</div>
			)
		}

		const propertyValues = boardTree.groupByProperty?.options || []
		console.log(`${propertyValues.length} propertyValues`)

		const groupByStyle = { color: "#000000" }
		const { board, activeView } = boardTree
		const visiblePropertyTemplates = board.cardProperties.filter(template => activeView.visiblePropertyIds.includes(template.id))
		const hasFilter = activeView.filter && activeView.filter.filters?.length > 0
		const hasSort = activeView.sortOptions.length > 0

		return (
			<div className="octo-app">
				<div className="octo-frame">
					<div
						className="octo-hovercontrols"
						onMouseOver={() => { this.setState({ ...this.state, isHoverOnCover: true }) }}
						onMouseLeave={() => { this.setState({ ...this.state, isHoverOnCover: false }) }}
					>
						<Button
							style={{ display: (!board.icon && this.state.isHoverOnCover) ? null : "none" }}
							onClick={() => {
								const newIcon = BlockIcons.shared.randomIcon()
								mutator.changeIcon(board, newIcon)
							}}
						>Add Icon</Button>
					</div>

					<div className="octo-icontitle">
						{board.icon ?
							<MenuWrapper>
								<div className="octo-button octo-icon">{board.icon}</div>
								<Menu>
									<Menu.Text id='random' name='Random' onClick={() => mutator.changeIcon(board, undefined, "remove icon")}/>
									<Menu.Text id='remove' name='Remove Icon' onClick={() => mutator.changeIcon(board, BlockIcons.shared.randomIcon())}/>
								</Menu>
							</MenuWrapper>
							: undefined}
						<Editable className="title" text={board.title} placeholderText="Untitled Board" onChanged={(text) => { mutator.changeTitle(board, text) }} />
					</div>

					<div className="octo-board">
						<div className="octo-controls">
							<Editable style={{ color: "#000000", fontWeight: 600 }} text={activeView.title} placeholderText="Untitled View" onChanged={(text) => { mutator.changeTitle(activeView, text) }} />
<<<<<<< HEAD
							<div
								className="octo-button"
								style={{ color: "#000000", fontWeight: 600 }}
								onClick={() => this.setState({ viewMenu: true })}
							>
								{this.state.viewMenu &&
									<ViewMenu
										board={board}
										onClose={() => this.setState({ viewMenu: false })}
										boardTree={boardTree}
										showView={showView}
									/>}
								<div className="imageDropdown"></div>
							</div>
=======
							<MenuWrapper>
								<div
									className="octo-button"
									style={{ color: "#000000", fontWeight: 600 }}
								>
									<div className="imageDropdown"></div>
								</div>
								<ViewMenu
									board={board}
									mutator={mutator}
									boardTree={boardTree}
									showView={showView}
								/>
							</MenuWrapper>
>>>>>>> de18bf10
							<div className="octo-spacer"></div>
							<div className="octo-button" onClick={(e) => { this.propertiesClicked(e) }}>Properties</div>
							<div className="octo-button" id="groupByButton" onClick={(e) => { this.groupByClicked(e) }}>
								Group by <span style={groupByStyle} id="groupByLabel">{boardTree.groupByProperty?.name}</span>
							</div>
							<div className={hasFilter ? "octo-button active" : "octo-button"} onClick={(e) => { this.filterClicked(e) }}>Filter</div>
							<div className={hasSort ? "octo-button active" : "octo-button"} onClick={(e) => { OctoUtils.showSortMenu(e, boardTree) }}>Sort</div>
							{this.state.isSearching
								? <Editable
									ref={this.searchFieldRef}
									text={boardTree.getSearchText()}
									placeholderText="Search text"
									style={{ color: "#000000" }}
									onChanged={(text) => { this.searchChanged(text) }}
									onKeyDown={(e) => { this.onSearchKeyDown(e) }}></Editable>
								: <div className="octo-button" onClick={() => { this.setState({ ...this.state, isSearching: true }) }}>Search</div>
							}
							<div className="octo-button" onClick={(e) => { this.optionsClicked(e) }}><div className="imageOptions" /></div>
							<div className="octo-button filled" onClick={() => { this.addCard(undefined) }}>New</div>
						</div>

						{/* Headers */}

						<div className="octo-board-header" id="mainBoardHeader">

							{/* No value */}

							<div className="octo-board-header-cell">
								<div className="octo-label" title={`Items with an empty ${boardTree.groupByProperty?.name} property will go here. This column cannot be removed.`}>{`No ${boardTree.groupByProperty?.name}`}</div>
								<Button text={`${boardTree.emptyGroupCards.length}`} />
								<div className="octo-spacer" />
								<Button><div className="imageOptions" /></Button>
								<Button onClick={() => { this.addCard(undefined) }}><div className="imageAdd" /></Button>
							</div>

							{boardTree.groups.map(group =>
								<div
									key={group.option.value}
									className="octo-board-header-cell"

									draggable={true}
									onDragStart={() => { this.draggedHeaderOption = group.option }}
									onDragEnd={() => { this.draggedHeaderOption = undefined }}

									onDragOver={(e) => { e.preventDefault(); (e.target as HTMLElement).classList.add("dragover") }}
									onDragEnter={(e) => { e.preventDefault(); (e.target as HTMLElement).classList.add("dragover") }}
									onDragLeave={(e) => { e.preventDefault(); (e.target as HTMLElement).classList.remove("dragover") }}
									onDrop={(e) => { e.preventDefault(); (e.target as HTMLElement).classList.remove("dragover"); this.onDropToColumn(group.option) }}
								>
									<Editable
										className={`octo-label ${group.option.color}`}
										text={group.option.value}
										onChanged={(text) => { this.propertyNameChanged(group.option, text) }} />
									<Button text={`${group.cards.length}`} />
									<div className="octo-spacer" />
									<MenuWrapper>
										<Button><div className="imageOptions" /></Button>
										<Menu>
											<Menu.Text id='delete' name='Delete' onClick={() => mutator.deletePropertyOption(boardTree, boardTree.groupByProperty, group.option)}/>
											<Menu.Separator/>
											{Constants.menuColors.map((color) =>
												<Menu.Color key={color.id} id={color.id} name={color.name} onClick={() => mutator.changePropertyOptionColor(boardTree.board, group.option, color.id)} />
											)}
										</Menu>
									</MenuWrapper>
									<Button onClick={() => { this.addCard(group.option.value) }}><div className="imageAdd" /></Button>
								</div>
							)}

							<div className="octo-board-header-cell">
								<Button text="+ Add a group" onClick={(e) => { this.addGroupClicked() }} />
							</div>
						</div>

						{/* Main content */}

						<div className="octo-board-body" id="mainBoardBody">

							{/* No value column */}

							<BoardColumn onDrop={(e) => { this.onDropToColumn(undefined) }}>
								{boardTree.emptyGroupCards.map(card =>
									<BoardCard
										card={card}
										visiblePropertyTemplates={visiblePropertyTemplates}
										key={card.id}
										onClick={() => { this.showCard(card) }}
										onDragStart={() => { this.draggedCard = card }}
										onDragEnd={() => { this.draggedCard = undefined }} />
								)}
								<Button text="+ New" onClick={() => { this.addCard(undefined) }} />
							</BoardColumn>

							{/* Columns */}

							{boardTree.groups.map(group =>
								<BoardColumn onDrop={(e) => { this.onDropToColumn(group.option) }} key={group.option.value}>
									{group.cards.map(card =>
										<BoardCard
											card={card}
											visiblePropertyTemplates={visiblePropertyTemplates}
											key={card.id}
											onClick={() => { this.showCard(card) }}
											onDragStart={() => { this.draggedCard = card }}
											onDragEnd={() => { this.draggedCard = undefined }} />
									)}
									<Button text="+ New" onClick={() => { this.addCard(group.option.value) }} />
								</BoardColumn>
							)}
						</div>
					</div>
				</div>
			</div>
		)
	}

<<<<<<< HEAD
	private iconClicked(e: React.MouseEvent) {
		const { boardTree } = this.props
		const { board } = boardTree

		OldMenu.shared.options = [
			{ id: "random", name: "Random" },
			{ id: "remove", name: "Remove Icon" },
		]
		OldMenu.shared.onMenuClicked = (optionId: string, type?: string) => {
			switch (optionId) {
				case "remove":
					mutator.changeIcon(board, undefined, "remove icon")
					break
				case "random":
					const newIcon = BlockIcons.shared.randomIcon()
					mutator.changeIcon(board, newIcon)
					break
			}
		}
		OldMenu.shared.showAtElement(e.target as HTMLElement)
	}

=======
>>>>>>> de18bf10
	async showCard(card?: Card) {
		console.log(`showCard: ${card?.title}`)

		await this.props.showCard(card)
	}

	async addCard(groupByValue?: string) {
		const { boardTree } = this.props
		const { activeView, board } = boardTree

		const card = new Card()
		card.parentId = boardTree.board.id
		card.properties = CardFilter.propertiesThatMeetFilterGroup(activeView.filter, board.cardProperties)
		if (boardTree.groupByProperty) {
			card.properties[boardTree.groupByProperty.id] = groupByValue
		}
		await mutator.insertBlock(card, "add card", async () => { await this.showCard(card) }, async () => { await this.showCard(undefined) })
	}

	async propertyNameChanged(option: IPropertyOption, text: string) {
		const { boardTree } = this.props

		await mutator.changePropertyOptionValue(boardTree, boardTree.groupByProperty, option, text)
	}

<<<<<<< HEAD
	async valueOptionClicked(e: React.MouseEvent<HTMLElement>, option: IPropertyOption) {
		const { boardTree } = this.props

		OldMenu.shared.options = [
			{ id: "delete", name: "Delete" },
			{ id: "", name: "", type: "separator" },
			...Constants.menuColors
		]
		OldMenu.shared.onMenuClicked = async (optionId: string, type?: string) => {
			switch (optionId) {
				case "delete":
					console.log(`Delete property value: ${option.value}`)
					await mutator.deletePropertyOption(boardTree, boardTree.groupByProperty, option)
					break
				default:
					if (type === "color") {
						// id is the color
						await mutator.changePropertyOptionColor(boardTree.board, option, optionId)
						break
					}
			}
		}
		OldMenu.shared.showAtElement(e.target as HTMLElement)
	}

=======
>>>>>>> de18bf10
	private filterClicked(e: React.MouseEvent) {
		this.props.showFilter(e.target as HTMLElement)
	}

	private async optionsClicked(e: React.MouseEvent) {
		const { boardTree } = this.props

		OldMenu.shared.options = [
			{ id: "exportBoardArchive", name: "Export board archive" },
			{ id: "testAdd100Cards", name: "TEST: Add 100 cards" },
			{ id: "testAdd1000Cards", name: "TEST: Add 1,000 cards" },
		]

		OldMenu.shared.onMenuClicked = async (id: string) => {
			switch (id) {
				case "exportBoardArchive": {
					Archiver.exportBoardTree(boardTree)
					break
				}
				case "testAdd100Cards": {
					this.testAddCards(100)
					break
				}
				case "testAdd1000Cards": {
					this.testAddCards(1000)
					break
				}
			}
		}
		OldMenu.shared.showAtElement(e.target as HTMLElement)
	}

	private async testAddCards(count: number) {
		const { boardTree } = this.props
		const { board, activeView } = boardTree

		const startCount = boardTree?.cards?.length
		let optionIndex = 0

		for (let i = 0; i < count; i++) {
			const card = new Card()
			card.parentId = boardTree.board.id
			card.properties = CardFilter.propertiesThatMeetFilterGroup(activeView.filter, board.cardProperties)
			if (boardTree.groupByProperty && boardTree.groupByProperty.options.length > 0) {
				// Cycle through options
				const option = boardTree.groupByProperty.options[optionIndex]
				optionIndex = (optionIndex + 1) % boardTree.groupByProperty.options.length
				card.properties[boardTree.groupByProperty.id] = option.value
				card.title = `Test Card ${startCount + i + 1}`
				card.icon = BlockIcons.shared.randomIcon()
			}
			await mutator.insertBlock(card, "test add card")
		}
	}

	private async propertiesClicked(e: React.MouseEvent) {
		const { boardTree } = this.props
		const { activeView } = boardTree

		const selectProperties = boardTree.board.cardProperties
		OldMenu.shared.options = selectProperties.map((o) => {
			const isVisible = activeView.visiblePropertyIds.includes(o.id)
			return { id: o.id, name: o.name, type: "switch", isOn: isVisible }
		})

		OldMenu.shared.onMenuToggled = async (id: string, isOn: boolean) => {
			const property = selectProperties.find(o => o.id === id)
			Utils.assertValue(property)
			Utils.log(`Toggle property ${property.name} ${isOn}`)

			let newVisiblePropertyIds = []
			if (activeView.visiblePropertyIds.includes(id)) {
				newVisiblePropertyIds = activeView.visiblePropertyIds.filter(o => o !== id)
			} else {
				newVisiblePropertyIds = [...activeView.visiblePropertyIds, id]
			}
			await mutator.changeViewVisibleProperties(activeView, newVisiblePropertyIds)
		}
		OldMenu.shared.showAtElement(e.target as HTMLElement)
	}

	private async groupByClicked(e: React.MouseEvent) {
		const { boardTree } = this.props

		const selectProperties = boardTree.board.cardProperties.filter(o => o.type === "select")
		OldMenu.shared.options = selectProperties.map((o) => { return { id: o.id, name: o.name } })
		OldMenu.shared.onMenuClicked = async (command: string) => {
			if (boardTree.activeView.groupById === command) { return }

			await mutator.changeViewGroupById(boardTree.activeView, command)
		}
		OldMenu.shared.showAtElement(e.target as HTMLElement)
	}

	async addGroupClicked() {
		console.log(`onAddGroupClicked`)

		const { boardTree } = this.props

		const option: IPropertyOption = {
			value: "New group",
			color: "#cccccc"
		}

		Utils.assert(boardTree.groupByProperty)
		await mutator.insertPropertyOption(boardTree, boardTree.groupByProperty, option, "add group")
	}

	async onDropToColumn(option: IPropertyOption) {
		const { boardTree } = this.props
		const { draggedCard, draggedHeaderOption } = this
		const propertyValue = option ? option.value : undefined

		Utils.assertValue(mutator)
		Utils.assertValue(boardTree)

		if (draggedCard) {
			Utils.log(`ondrop. Card: ${draggedCard.title}, column: ${propertyValue}`)
			const oldValue = draggedCard.properties[boardTree.groupByProperty.id]
			if (propertyValue !== oldValue) {
				await mutator.changePropertyValue(draggedCard, boardTree.groupByProperty.id, propertyValue, "drag card")
			}
		} else if (draggedHeaderOption) {
			Utils.log(`ondrop. Header option: ${draggedHeaderOption.value}, column: ${propertyValue}`)
			Utils.assertValue(boardTree.groupByProperty)

			// Move option to new index
			const { board } = boardTree
			const options = boardTree.groupByProperty.options
			const destIndex = option ? options.indexOf(option) : 0

			await mutator.changePropertyOptionOrder(board, boardTree.groupByProperty, draggedHeaderOption, destIndex)
		}
	}

	onSearchKeyDown(e: React.KeyboardEvent) {
		if (e.keyCode === 27) {		// ESC: Clear search
			this.searchFieldRef.current.text = ""
			this.setState({ ...this.state, isSearching: false })
			this.props.setSearchText(undefined)
			e.preventDefault()
		}
	}

	searchChanged(text?: string) {
		this.props.setSearchText(text)
	}
}

export { BoardComponent }<|MERGE_RESOLUTION|>--- conflicted
+++ resolved
@@ -29,11 +29,7 @@
 
 type State = {
 	isSearching: boolean
-<<<<<<< HEAD
-	viewMenu: boolean
     isHoverOnCover: boolean
-=======
->>>>>>> de18bf10
 }
 
 class BoardComponent extends React.Component<Props, State> {
@@ -103,22 +99,6 @@
 					<div className="octo-board">
 						<div className="octo-controls">
 							<Editable style={{ color: "#000000", fontWeight: 600 }} text={activeView.title} placeholderText="Untitled View" onChanged={(text) => { mutator.changeTitle(activeView, text) }} />
-<<<<<<< HEAD
-							<div
-								className="octo-button"
-								style={{ color: "#000000", fontWeight: 600 }}
-								onClick={() => this.setState({ viewMenu: true })}
-							>
-								{this.state.viewMenu &&
-									<ViewMenu
-										board={board}
-										onClose={() => this.setState({ viewMenu: false })}
-										boardTree={boardTree}
-										showView={showView}
-									/>}
-								<div className="imageDropdown"></div>
-							</div>
-=======
 							<MenuWrapper>
 								<div
 									className="octo-button"
@@ -128,12 +108,10 @@
 								</div>
 								<ViewMenu
 									board={board}
-									mutator={mutator}
 									boardTree={boardTree}
 									showView={showView}
 								/>
 							</MenuWrapper>
->>>>>>> de18bf10
 							<div className="octo-spacer"></div>
 							<div className="octo-button" onClick={(e) => { this.propertiesClicked(e) }}>Properties</div>
 							<div className="octo-button" id="groupByButton" onClick={(e) => { this.groupByClicked(e) }}>
@@ -250,31 +228,6 @@
 		)
 	}
 
-<<<<<<< HEAD
-	private iconClicked(e: React.MouseEvent) {
-		const { boardTree } = this.props
-		const { board } = boardTree
-
-		OldMenu.shared.options = [
-			{ id: "random", name: "Random" },
-			{ id: "remove", name: "Remove Icon" },
-		]
-		OldMenu.shared.onMenuClicked = (optionId: string, type?: string) => {
-			switch (optionId) {
-				case "remove":
-					mutator.changeIcon(board, undefined, "remove icon")
-					break
-				case "random":
-					const newIcon = BlockIcons.shared.randomIcon()
-					mutator.changeIcon(board, newIcon)
-					break
-			}
-		}
-		OldMenu.shared.showAtElement(e.target as HTMLElement)
-	}
-
-=======
->>>>>>> de18bf10
 	async showCard(card?: Card) {
 		console.log(`showCard: ${card?.title}`)
 
@@ -300,34 +253,6 @@
 		await mutator.changePropertyOptionValue(boardTree, boardTree.groupByProperty, option, text)
 	}
 
-<<<<<<< HEAD
-	async valueOptionClicked(e: React.MouseEvent<HTMLElement>, option: IPropertyOption) {
-		const { boardTree } = this.props
-
-		OldMenu.shared.options = [
-			{ id: "delete", name: "Delete" },
-			{ id: "", name: "", type: "separator" },
-			...Constants.menuColors
-		]
-		OldMenu.shared.onMenuClicked = async (optionId: string, type?: string) => {
-			switch (optionId) {
-				case "delete":
-					console.log(`Delete property value: ${option.value}`)
-					await mutator.deletePropertyOption(boardTree, boardTree.groupByProperty, option)
-					break
-				default:
-					if (type === "color") {
-						// id is the color
-						await mutator.changePropertyOptionColor(boardTree.board, option, optionId)
-						break
-					}
-			}
-		}
-		OldMenu.shared.showAtElement(e.target as HTMLElement)
-	}
-
-=======
->>>>>>> de18bf10
 	private filterClicked(e: React.MouseEvent) {
 		this.props.showFilter(e.target as HTMLElement)
 	}
