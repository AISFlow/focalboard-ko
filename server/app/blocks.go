package app

import (
	"errors"
	"path/filepath"

	"github.com/mattermost/focalboard/server/model"
	"github.com/mattermost/focalboard/server/services/notify"

	"github.com/mattermost/mattermost-server/v6/shared/mlog"
)

var BlocksFromMultipleBoardsErr = errors.New("the block set contain blocks from multiple boards")

func (a *App) GetBlocks(boardID, parentID string, blockType string) ([]model.Block, error) {
	if boardID == "" {
		return []model.Block{}, nil
	}

	if blockType != "" && parentID != "" {
		return a.store.GetBlocksWithParentAndType(boardID, parentID, blockType)
	}

	if blockType != "" {
		return a.store.GetBlocksWithType(boardID, blockType)
	}

	return a.store.GetBlocksWithParent(boardID, parentID)
}

func (a *App) GetBlockWithID(blockID string) (*model.Block, error) {
	return a.store.GetBlock(blockID)
}

func (a *App) GetBlocksWithRootID(boardID, rootID string) ([]model.Block, error) {
	return a.store.GetBlocksWithRootID(boardID, rootID)
}

func (a *App) PatchBlock(blockID string, blockPatch *model.BlockPatch, modifiedByID string) error {
	oldBlock, err := a.store.GetBlock(blockID)
	if err != nil {
		return nil
	}

	board, err := a.store.GetBoard(oldBlock.BoardID)
	if err != nil {
		return err
	}

	err = a.store.PatchBlock(blockID, blockPatch, modifiedByID)
	if err != nil {
		return err
	}

	a.metrics.IncrementBlocksPatched(1)
	block, err := a.store.GetBlock(blockID)
	if err != nil {
		return nil
	}
	go func() {
		// broadcast on websocket
		a.wsAdapter.BroadcastBlockChange(board.TeamID, *block)

		// broadcast on webhooks
		a.webhook.NotifyUpdate(*block)

		// send notifications
		a.notifyBlockChanged(notify.Update, block, oldBlock, modifiedByID)
	}()
	return nil
}

func (a *App) PatchBlocks(teamID string, blockPatches *model.BlockPatchBatch, modifiedByID string) error {
	oldBlocks := make([]model.Block, 0, len(blockPatches.BlockIDs))
	for _, blockID := range blockPatches.BlockIDs {
		oldBlock, err := a.store.GetBlock(blockID)
		if err != nil {
			return nil
		}
		oldBlocks = append(oldBlocks, *oldBlock)
	}

	err := a.store.PatchBlocks(blockPatches, modifiedByID)
	if err != nil {
		return err
	}

	a.metrics.IncrementBlocksPatched(len(oldBlocks))
	for i, blockID := range blockPatches.BlockIDs {
		newBlock, err := a.store.GetBlock(blockID)
		if err != nil {
			return nil
		}
		a.wsAdapter.BroadcastBlockChange(teamID, *newBlock)
		go func(currentIndex int) {
			a.webhook.NotifyUpdate(*newBlock)
			a.notifyBlockChanged(notify.Update, newBlock, &oldBlocks[currentIndex], modifiedByID)
		}(i)
	}

	return nil
}

func (a *App) InsertBlock(block model.Block, modifiedByID string) error {
	board, bErr := a.store.GetBoard(block.BoardID)
	if bErr != nil {
		return bErr
	}

	err := a.store.InsertBlock(&block, modifiedByID)
	if err == nil {
		go func() {
			a.wsAdapter.BroadcastBlockChange(board.TeamID, block)
			a.metrics.IncrementBlocksInserted(1)
			a.webhook.NotifyUpdate(block)
			a.notifyBlockChanged(notify.Add, &block, nil, modifiedByID)
		}()
	}
	return err
}

func (a *App) InsertBlocks(blocks []model.Block, modifiedByID string, allowNotifications bool) ([]model.Block, error) {
	if len(blocks) == 0 {
		return []model.Block{}, nil
	}

	// all blocks must belong to the same board
	boardID := blocks[0].BoardID
	for _, block := range blocks {
		if block.BoardID != boardID {
			return nil, BlocksFromMultipleBoardsErr
		}
	}

	board, err := a.store.GetBoard(boardID)
	if err != nil {
		return nil, err
	}

	needsNotify := make([]model.Block, 0, len(blocks))
	for i := range blocks {
		err := a.store.InsertBlock(&blocks[i], modifiedByID)
		if err != nil {
			return nil, err
		}
		needsNotify = append(needsNotify, blocks[i])

		a.wsAdapter.BroadcastBlockChange(board.TeamID, blocks[i])
		a.metrics.IncrementBlocksInserted(1)
	}

	go func() {
		for _, b := range needsNotify {
			block := b
			a.webhook.NotifyUpdate(block)
			if allowNotifications {
				a.notifyBlockChanged(notify.Add, &block, nil, modifiedByID)
			}
		}
	}()

	return blocks, nil
}

<<<<<<< HEAD
func (a *App) GetSubTree(boardID, blockID string, levels int, opts model.QuerySubtreeOptions) ([]model.Block, error) {
=======
func (a *App) CopyCardFiles(sourceBoardID string, blocks []model.Block) error {
	// Images attached in cards have a path comprising the card's board ID.
	// When we create a template from this board, we need to copy the files
	// with the new board ID in path.
	// Not doing so causing images in templates (and boards created from this
	// template) to fail to load.

	for i := range blocks {
		block := blocks[i]

		fileName, ok := block.Fields["fileId"]
		if block.Type == model.TypeImage && ok {
			sourceFilePath := filepath.Join(block.WorkspaceID, sourceBoardID, fileName.(string))
			destinationFilePath := filepath.Join(block.WorkspaceID, block.RootID, fileName.(string))
			if err := a.filesBackend.CopyFile(sourceFilePath, destinationFilePath); err != nil {
				a.logger.Error(
					"CopyCardFiles failed to copy file",
					mlog.String("sourceFilePath", sourceFilePath),
					mlog.String("destinationFilePath", destinationFilePath),
					mlog.Err(err),
				)

				return err
			}
		}
	}

	return nil
}

func (a *App) GetSubTree(c store.Container, blockID string, levels int) ([]model.Block, error) {
>>>>>>> eaa4ef17
	// Only 2 or 3 levels are supported for now
	if levels >= 3 {
		return a.store.GetSubTree3(boardID, blockID, opts)
	}

	return a.store.GetSubTree2(boardID, blockID, opts)
}

func (a *App) GetBlockByID(blockID string) (*model.Block, error) {
	return a.store.GetBlock(blockID)
}

func (a *App) DeleteBlock(blockID string, modifiedBy string) error {
	block, err := a.store.GetBlock(blockID)
	if err != nil {
		return err
	}

	board, err := a.store.GetBoard(block.BoardID)
	if err != nil {
		return err
	}

	if block == nil {
		// deleting non-existing block not considered an error
		return nil
	}

	err = a.store.DeleteBlock(blockID, modifiedBy)
	if err != nil {
		return err
	}

	if block.Type == model.TypeImage {
		fileName, fileIDExists := block.Fields["fileId"]
		if fileName, fileIDIsString := fileName.(string); fileIDExists && fileIDIsString {
			filePath := filepath.Join(block.WorkspaceID, block.RootID, fileName)
			err = a.filesBackend.RemoveFile(filePath)

			if err != nil {
				a.logger.Error("Error deleting image file",
					mlog.String("FilePath", filePath),
					mlog.Err(err))
			}
		}
	}

	go func() {
		a.wsAdapter.BroadcastBlockDelete(board.TeamID, blockID, block.ParentID)
		a.metrics.IncrementBlocksDeleted(1)
		a.notifyBlockChanged(notify.Delete, block, block, modifiedBy)
	}()
	return nil
}

func (a *App) GetBlockCountsByType() (map[string]int64, error) {
	return a.store.GetBlockCountsByType()
}

func (a *App) GetBlocksForBoard(boardID string) ([]model.Block, error) {
	return a.store.GetBlocksForBoard(boardID)
}

func (a *App) notifyBlockChanged(action notify.Action, block *model.Block, oldBlock *model.Block, modifiedByID string) {
	if a.notifications == nil {
		return
	}

	// find card and board for the changed block.
	board, card, err := a.getBoardAndCard(block)
	if err != nil {
		a.logger.Error("Error notifying for block change; cannot determine board or card", mlog.Err(err))
		return
	}

	evt := notify.BlockChangeEvent{
		Action:       action,
		Team:         board.TeamID,
		Board:        board,
		Card:         card,
		BlockChanged: block,
		BlockOld:     oldBlock,
		ModifiedByID: modifiedByID,
	}
	a.notifications.BlockChanged(evt)
}

const (
	maxSearchDepth = 50
)

// getBoardAndCard returns the first parent of type `card` its board for the specified block.
// `board` and/or `card` may return nil without error if the block does not belong to a board or card.
func (a *App) getBoardAndCard(block *model.Block) (board *model.Board, card *model.Block, err error) {
	board, err = a.store.GetBoard(block.BoardID)
	if err != nil {
		return board, card, err
	}

	var count int // don't let invalid blocks hierarchy cause infinite loop.
	iter := block
	for {
		count++
		if card == nil && iter.Type == model.TypeCard {
			card = iter
		}

		if iter.ParentID == "" || (board != nil && card != nil) || count > maxSearchDepth {
			break
		}

		iter, err = a.store.GetBlock(iter.ParentID)
		if err != nil || iter == nil {
			return board, card, err
		}
	}
	return board, card, nil
}<|MERGE_RESOLUTION|>--- conflicted
+++ resolved
@@ -162,9 +162,6 @@
 	return blocks, nil
 }
 
-<<<<<<< HEAD
-func (a *App) GetSubTree(boardID, blockID string, levels int, opts model.QuerySubtreeOptions) ([]model.Block, error) {
-=======
 func (a *App) CopyCardFiles(sourceBoardID string, blocks []model.Block) error {
 	// Images attached in cards have a path comprising the card's board ID.
 	// When we create a template from this board, we need to copy the files
@@ -195,8 +192,7 @@
 	return nil
 }
 
-func (a *App) GetSubTree(c store.Container, blockID string, levels int) ([]model.Block, error) {
->>>>>>> eaa4ef17
+func (a *App) GetSubTree(boardID, blockID string, levels int, opts model.QuerySubtreeOptions) ([]model.Block, error) {
 	// Only 2 or 3 levels are supported for now
 	if levels >= 3 {
 		return a.store.GetSubTree3(boardID, blockID, opts)
