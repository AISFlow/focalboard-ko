package app

import (
	"github.com/mattermost/focalboard/server/model"
	"github.com/mattermost/focalboard/server/services/notify"
	"github.com/mattermost/focalboard/server/services/store"

	"github.com/mattermost/mattermost-server/v6/shared/mlog"
)

func (a *App) GetBlocks(c store.Container, parentID string, blockType string) ([]model.Block, error) {
	if blockType != "" && parentID != "" {
		return a.store.GetBlocksWithParentAndType(c, parentID, blockType)
	}

	if blockType != "" {
		return a.store.GetBlocksWithType(c, blockType)
	}

	return a.store.GetBlocksWithParent(c, parentID)
}

func (a *App) GetBlockWithID(c store.Container, blockID string) (*model.Block, error) {
	return a.store.GetBlock(c, blockID)
}

func (a *App) GetBlocksWithRootID(c store.Container, rootID string) ([]model.Block, error) {
	return a.store.GetBlocksWithRootID(c, rootID)
}

func (a *App) GetRootID(c store.Container, blockID string) (string, error) {
	return a.store.GetRootID(c, blockID)
}

func (a *App) GetParentID(c store.Container, blockID string) (string, error) {
	return a.store.GetParentID(c, blockID)
}

func (a *App) PatchBlock(c store.Container, blockID string, blockPatch *model.BlockPatch, userID string) error {
	oldBlock, err := a.store.GetBlock(c, blockID)
	if err != nil {
		return nil
	}

	err = a.store.PatchBlock(c, blockID, blockPatch, userID)
	if err != nil {
		return err
	}

	a.metrics.IncrementBlocksPatched(1)
	block, err := a.store.GetBlock(c, blockID)
	if err != nil {
		return nil
	}
	a.wsAdapter.BroadcastBlockChange(c.WorkspaceID, *block)
	go func() {
		a.webhook.NotifyUpdate(*block)
		a.notifyBlockChanged(notify.Update, c, block, oldBlock, userID)
	}()
	return nil
}

func (a *App) InsertBlock(c store.Container, block model.Block, userID string) error {
	err := a.store.InsertBlock(c, &block, userID)
	if err == nil {
		a.wsAdapter.BroadcastBlockChange(c.WorkspaceID, block)
		a.metrics.IncrementBlocksInserted(1)
		go func() {
			a.webhook.NotifyUpdate(block)
			a.notifyBlockChanged(notify.Add, c, &block, nil, userID)
		}()
	}
	return err
}

func (a *App) InsertBlocks(c store.Container, blocks []model.Block, userID string, allowNotifications bool) error {
	needsNotify := make([]model.Block, 0, len(blocks))
	for i := range blocks {
		err := a.store.InsertBlock(c, &blocks[i], userID)
		if err != nil {
			return err
		}
		blocks[i].WorkspaceID = c.WorkspaceID
		needsNotify = append(needsNotify, blocks[i])

		a.wsAdapter.BroadcastBlockChange(c.WorkspaceID, blocks[i])
		a.metrics.IncrementBlocksInserted(1)
	}

	go func() {
		for _, b := range needsNotify {
			block := b
			a.webhook.NotifyUpdate(block)
			if allowNotifications {
				a.notifyBlockChanged(notify.Add, c, &block, nil, userID)
			}
		}
	}()

	return nil
}

func (a *App) GetSubTree(c store.Container, blockID string, levels int) ([]model.Block, error) {
	// Only 2 or 3 levels are supported for now
	if levels >= 3 {
		return a.store.GetSubTree3(c, blockID, model.BlockQueryOptions{})
	}
<<<<<<< HEAD
	return a.store.GetSubTree2(c, blockID, model.BlockQueryOptions{})
=======

	return a.store.GetSubTree2(c, blockID)
>>>>>>> ae552e26
}

func (a *App) GetAllBlocks(c store.Container) ([]model.Block, error) {
	return a.store.GetAllBlocks(c)
}

func (a *App) DeleteBlock(c store.Container, blockID string, modifiedBy string) error {
	block, err := a.store.GetBlock(c, blockID)
	if err != nil {
		return err
	}

	err = a.store.DeleteBlock(c, blockID, modifiedBy)
	if err != nil {
		return err
	}

	a.wsAdapter.BroadcastBlockDelete(c.WorkspaceID, blockID, block.ParentID)
	a.metrics.IncrementBlocksDeleted(1)
	go func() {
		a.notifyBlockChanged(notify.Update, c, block, block, modifiedBy)
	}()
	return nil
}

func (a *App) GetBlockCountsByType() (map[string]int64, error) {
	return a.store.GetBlockCountsByType()
}

func (a *App) notifyBlockChanged(action notify.Action, c store.Container, block *model.Block, oldBlock *model.Block, userID string) {
	if a.notifications == nil {
		return
	}

	// find card and board for the changed block.
	board, card, err := a.store.GetBoardAndCard(c, block)
	if err != nil {
		a.logger.Error("Error notifying for block change; cannot determine board or card", mlog.Err(err))
		return
	}

	evt := notify.BlockChangeEvent{
		Action:       action,
		Workspace:    c.WorkspaceID,
		Board:        board,
		Card:         card,
		BlockChanged: block,
		BlockOld:     oldBlock,
		UserID:       userID,
	}
	a.notifications.BlockChanged(evt)
}<|MERGE_RESOLUTION|>--- conflicted
+++ resolved
@@ -105,12 +105,7 @@
 	if levels >= 3 {
 		return a.store.GetSubTree3(c, blockID, model.BlockQueryOptions{})
 	}
-<<<<<<< HEAD
 	return a.store.GetSubTree2(c, blockID, model.BlockQueryOptions{})
-=======
-
-	return a.store.GetSubTree2(c, blockID)
->>>>>>> ae552e26
 }
 
 func (a *App) GetAllBlocks(c store.Container) ([]model.Block, error) {
