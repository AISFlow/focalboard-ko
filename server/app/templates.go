package app

import (
	"bytes"
	"fmt"
	"strings"

	"github.com/mattermost/focalboard/server/assets"
	"github.com/mattermost/focalboard/server/model"

	"github.com/mattermost/mattermost-server/v6/shared/mlog"
)

const (
	defaultTemplateVersion = 2
	globalTeamID           = "0"
)

func (a *App) InitTemplates() error {
	_, err := a.initializeTemplates()
	return err
}

// initializeTemplates imports default templates if the boards table is empty.
<<<<<<< HEAD
func (a *App) initializeTemplates() error {
	boards, err := a.store.GetTemplateBoards(globalTeamID, "")
=======
func (a *App) initializeTemplates() (bool, error) {
	boards, err := a.store.GetTemplateBoards(globalTeamID)
>>>>>>> a5565dcf
	if err != nil {
		return false, fmt.Errorf("cannot initialize templates: %w", err)
	}

	a.logger.Debug("Fetched template boards", mlog.Int("count", len(boards)))

	isNeeded, reason := a.isInitializationNeeded(boards)
	if !isNeeded {
		a.logger.Debug("Template import not needed, skipping")
		return false, nil
	}

	a.logger.Debug("Importing new default templates",
		mlog.String("reason", reason),
		mlog.Int("size", len(assets.DefaultTemplatesArchive)),
	)

	// Remove in case of newer Templates
	if err = a.store.RemoveDefaultTemplates(boards); err != nil {
		return false, fmt.Errorf("cannot remove old template boards: %w", err)
	}

	r := bytes.NewReader(assets.DefaultTemplatesArchive)

	opt := model.ImportArchiveOptions{
		TeamID:        globalTeamID,
		ModifiedBy:    "system",
		BlockModifier: fixTemplateBlock,
		BoardModifier: fixTemplateBoard,
	}
	if err = a.ImportArchive(r, opt); err != nil {
		return false, fmt.Errorf("cannot initialize global templates for team %s: %w", globalTeamID, err)
	}
	return true, nil
}

// isInitializationNeeded returns true if the blocks table contains no default templates,
// or contains at least one default template with an old version number.
func (a *App) isInitializationNeeded(boards []*model.Board) (bool, string) {
	if len(boards) == 0 {
		return true, "no default templates found"
	}

	// look for any built-in template boards with the wrong version number (or no version #).
	for _, board := range boards {
		// if not built-in board...skip
		if board.CreatedBy != "system" {
			continue
		}
		if board.TemplateVersion < defaultTemplateVersion {
			return true, "template_version too old"
		}
	}
	return false, ""
}

// fixTemplateBlock fixes a block to be inserted as part of a template.
func fixTemplateBlock(block *model.Block, cache map[string]interface{}) bool {
	// cache contains ids of skipped boards. Ensure their children are skipped as well.
	if _, ok := cache[block.BoardID]; ok {
		cache[block.ID] = struct{}{}
		return false
	}

	if _, ok := cache[block.ParentID]; ok {
		cache[block.ID] = struct{}{}
		return false
	}
	return true
}

// fixTemplateBoard fixes a board to be inserted as part of a template.
func fixTemplateBoard(board *model.Board, cache map[string]interface{}) bool {
	// filter out template blocks; we only want the non-template
	// blocks which we will turn into default template blocks.
	if board.IsTemplate {
		cache[board.ID] = struct{}{}
		return false
	}

	// remove '(NEW)' from title & force template flag
	board.Title = strings.ReplaceAll(board.Title, "(NEW)", "")
	board.IsTemplate = true
	board.TemplateVersion = defaultTemplateVersion
	board.Type = model.BoardTypeOpen
	return true
}<|MERGE_RESOLUTION|>--- conflicted
+++ resolved
@@ -22,13 +22,8 @@
 }
 
 // initializeTemplates imports default templates if the boards table is empty.
-<<<<<<< HEAD
-func (a *App) initializeTemplates() error {
-	boards, err := a.store.GetTemplateBoards(globalTeamID, "")
-=======
 func (a *App) initializeTemplates() (bool, error) {
 	boards, err := a.store.GetTemplateBoards(globalTeamID)
->>>>>>> a5565dcf
 	if err != nil {
 		return false, fmt.Errorf("cannot initialize templates: %w", err)
 	}
