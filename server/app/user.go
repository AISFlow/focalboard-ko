--- conflicted
+++ resolved
@@ -2,16 +2,12 @@
 
 import "github.com/mattermost/focalboard/server/model"
 
-<<<<<<< HEAD
 func (a *App) GetTeamUsers(teamID string) ([]*model.User, error) {
 	return a.store.GetUsersByTeam(teamID)
 }
 
 func (a *App) SearchTeamUsers(teamID string, searchQuery string) ([]*model.User, error) {
 	return a.store.SearchUsersByTeam(teamID, searchQuery)
-=======
-func (a *App) GetWorkspaceUsers(workspaceID string) ([]*model.User, error) {
-	return a.store.GetUsersByWorkspace(workspaceID)
 }
 
 func (a *App) UpdateUserConfig(userID string, patch model.UserPropPatch) (map[string]interface{}, error) {
@@ -25,5 +21,4 @@
 	}
 
 	return user.Props, nil
->>>>>>> ab3bf631
 }