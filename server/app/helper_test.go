--- conflicted
+++ resolved
@@ -29,12 +29,7 @@
 	defer ctrl.Finish()
 	cfg := config.Configuration{}
 	store := mockstore.NewMockStore(ctrl)
-<<<<<<< HEAD
 	auth := auth.New(&cfg, store, nil)
-=======
-
-	auth := auth.New(&cfg, store)
->>>>>>> eaa4ef17
 	logger := mlog.CreateConsoleTestLogger(false, mlog.LvlDebug)
 	sessionToken := "TESTTOKEN"
 	wsserver := ws.NewServer(auth, sessionToken, false, logger, store)
