package mattermostauthlayer

import (
	"database/sql"
	"encoding/json"
	"errors"
	"net/http"
	"strings"

	mmModel "github.com/mattermost/mattermost-server/v6/model"

	sq "github.com/Masterminds/squirrel"

	"github.com/mattermost/focalboard/server/model"
	"github.com/mattermost/focalboard/server/services/store"
	"github.com/mattermost/focalboard/server/utils"

	"github.com/mattermost/mattermost-server/v6/shared/mlog"
)

var systemsBot = &mmModel.Bot{
	Username:    mmModel.BotSystemBotUsername,
	DisplayName: "System",
}

// servicesAPI is the interface required my the MattermostAuthLayer to interact with
// the mattermost-server. You can use plugin-api or product-api adapter implementations.
type servicesAPI interface {
	GetDirectChannel(userID1, userID2 string) (*mmModel.Channel, error)
	GetChannelByID(channelID string) (*mmModel.Channel, error)
	GetChannelMember(channelID string, userID string) (*mmModel.ChannelMember, error)
	GetChannelsForTeamForUser(teamID string, userID string, includeDeleted bool) (mmModel.ChannelList, error)
	GetUserByID(userID string) (*mmModel.User, error)
	UpdateUser(user *mmModel.User) (*mmModel.User, error)
	GetUserByEmail(email string) (*mmModel.User, error)
	GetUserByUsername(username string) (*mmModel.User, error)
	GetLicense() *mmModel.License
	GetFileInfo(fileID string) (*mmModel.FileInfo, error)
	GetCloudLimits() (*mmModel.ProductLimits, error)
	EnsureBot(bot *mmModel.Bot) (string, error)
	CreatePost(post *mmModel.Post) (*mmModel.Post, error)
}

// Store represents the abstraction of the data storage.
type MattermostAuthLayer struct {
	store.Store
	dbType      string
	mmDB        *sql.DB
	logger      mlog.LoggerIFace
	servicesAPI servicesAPI
	tablePrefix string
}

// New creates a new SQL implementation of the store.
func New(dbType string, db *sql.DB, store store.Store, logger mlog.LoggerIFace, api servicesAPI, tablePrefix string) (*MattermostAuthLayer, error) {
	layer := &MattermostAuthLayer{
		Store:       store,
		dbType:      dbType,
		mmDB:        db,
		logger:      logger,
		servicesAPI: api,
		tablePrefix: tablePrefix,
	}

	return layer, nil
}

// Shutdown close the connection with the store.
func (s *MattermostAuthLayer) Shutdown() error {
	return s.Store.Shutdown()
}

func (s *MattermostAuthLayer) GetRegisteredUserCount() (int, error) {
	query := s.getQueryBuilder().
		Select("count(*)").
		From("Users").
		Where(sq.Eq{"deleteAt": 0}).
		Where(sq.NotEq{"roles": "system_guest"})
	row := query.QueryRow()

	var count int
	err := row.Scan(&count)
	if err != nil {
		return 0, err
	}

	return count, nil
}

func (s *MattermostAuthLayer) GetUserByID(userID string) (*model.User, error) {
	mmuser, err := s.servicesAPI.GetUserByID(userID)
	if err != nil {
		return nil, err
	}
	user := mmUserToFbUser(mmuser)
	return &user, nil
}

func (s *MattermostAuthLayer) GetUserByEmail(email string) (*model.User, error) {
	mmuser, err := s.servicesAPI.GetUserByEmail(email)
	if err != nil {
		return nil, err
	}
	user := mmUserToFbUser(mmuser)
	return &user, nil
}

func (s *MattermostAuthLayer) GetUserByUsername(username string) (*model.User, error) {
	mmuser, err := s.servicesAPI.GetUserByUsername(username)
	if err != nil {
		return nil, err
	}
	user := mmUserToFbUser(mmuser)
	return &user, nil
}

func (s *MattermostAuthLayer) CreateUser(user *model.User) error {
	return store.NewNotSupportedError("no user creation allowed from focalboard, create it using mattermost")
}

func (s *MattermostAuthLayer) UpdateUser(user *model.User) error {
	return store.NewNotSupportedError("no update allowed from focalboard, update it using mattermost")
}

func (s *MattermostAuthLayer) UpdateUserPassword(username, password string) error {
	return store.NewNotSupportedError("no update allowed from focalboard, update it using mattermost")
}

func (s *MattermostAuthLayer) UpdateUserPasswordByID(userID, password string) error {
	return store.NewNotSupportedError("no update allowed from focalboard, update it using mattermost")
}

func (s *MattermostAuthLayer) PatchUserProps(userID string, patch model.UserPropPatch) error {
	user, err := s.servicesAPI.GetUserByID(userID)
	if err != nil {
		s.logger.Error("failed to fetch user", mlog.String("userID", userID), mlog.Err(err))
		return err
	}

	props := user.Props

	for _, key := range patch.DeletedFields {
		delete(props, key)
	}

	for key, value := range patch.UpdatedFields {
		props[key] = value
	}

	user.Props = props

	if _, err := s.servicesAPI.UpdateUser(user); err != nil {
		s.logger.Error("failed to update user", mlog.String("userID", userID), mlog.Err(err))
		return err
	}

	return nil
}

// GetActiveUserCount returns the number of users with active sessions within N seconds ago.
func (s *MattermostAuthLayer) GetActiveUserCount(updatedSecondsAgo int64) (int, error) {
	query := s.getQueryBuilder().
		Select("count(distinct userId)").
		From("Sessions").
		Where(sq.Gt{"LastActivityAt": utils.GetMillis() - utils.SecondsToMillis(updatedSecondsAgo)})

	row := query.QueryRow()

	var count int
	err := row.Scan(&count)
	if err != nil {
		return 0, err
	}

	return count, nil
}

func (s *MattermostAuthLayer) GetSession(token string, expireTime int64) (*model.Session, error) {
	return nil, store.NewNotSupportedError("sessions not used when using mattermost")
}

func (s *MattermostAuthLayer) CreateSession(session *model.Session) error {
	return store.NewNotSupportedError("no update allowed from focalboard, update it using mattermost")
}

func (s *MattermostAuthLayer) RefreshSession(session *model.Session) error {
	return store.NewNotSupportedError("no update allowed from focalboard, update it using mattermost")
}

func (s *MattermostAuthLayer) UpdateSession(session *model.Session) error {
	return store.NewNotSupportedError("no update allowed from focalboard, update it using mattermost")
}

func (s *MattermostAuthLayer) DeleteSession(sessionID string) error {
	return store.NewNotSupportedError("no update allowed from focalboard, update it using mattermost")
}

func (s *MattermostAuthLayer) CleanUpSessions(expireTime int64) error {
	return store.NewNotSupportedError("no update allowed from focalboard, update it using mattermost")
}

func (s *MattermostAuthLayer) GetTeam(id string) (*model.Team, error) {
	if id == "0" {
		team := model.Team{
			ID:    id,
			Title: "",
		}

		return &team, nil
	}

	query := s.getQueryBuilder().
		Select("DisplayName").
		From("Teams").
		Where(sq.Eq{"ID": id})

	row := query.QueryRow()
	var displayName string
	err := row.Scan(&displayName)
	if err != nil && !model.IsErrNotFound(err) {
		s.logger.Error("GetTeam scan error",
			mlog.String("team_id", id),
			mlog.Err(err),
		)
		return nil, err
	}

	return &model.Team{ID: id, Title: displayName}, nil
}

// GetTeamsForUser retrieves all the teams that the user is a member of.
func (s *MattermostAuthLayer) GetTeamsForUser(userID string) ([]*model.Team, error) {
	query := s.getQueryBuilder().
		Select("t.Id", "t.DisplayName").
		From("Teams as t").
		Join("TeamMembers as tm on t.Id=tm.TeamId").
		Where(sq.Eq{"tm.UserId": userID}).
		Where(sq.Eq{"tm.DeleteAt": 0})

	rows, err := query.Query()
	if err != nil {
		return nil, err
	}
	defer s.CloseRows(rows)

	teams := []*model.Team{}
	for rows.Next() {
		var team model.Team

		err := rows.Scan(
			&team.ID,
			&team.Title,
		)
		if err != nil {
			return nil, err
		}

		teams = append(teams, &team)
	}

	return teams, nil
}

func (s *MattermostAuthLayer) getQueryBuilder() sq.StatementBuilderType {
	builder := sq.StatementBuilder
	if s.dbType == model.PostgresDBType || s.dbType == model.SqliteDBType {
		builder = builder.PlaceholderFormat(sq.Dollar)
	}

	return builder.RunWith(s.mmDB)
}

func (s *MattermostAuthLayer) GetUsersByTeam(teamID string) ([]*model.User, error) {
	query := s.getQueryBuilder().
		Select("u.id", "u.username", "u.email", "u.nickname", "u.firstname", "u.lastname", "u.props", "u.CreateAt as create_at", "u.UpdateAt as update_at",
			"u.DeleteAt as delete_at", "b.UserId IS NOT NULL AS is_bot").
		From("Users as u").
		Join("TeamMembers as tm ON tm.UserID = u.ID").
		LeftJoin("Bots b ON ( b.UserId = Users.ID )").
		Where(sq.Eq{"u.deleteAt": 0}).
		Where(sq.NotEq{"u.roles": "system_guest"}).
		Where(sq.Eq{"tm.TeamId": teamID})

	rows, err := query.Query()
	if err != nil {
		return nil, err
	}
	defer s.CloseRows(rows)

	users, err := s.usersFromRows(rows)
	if err != nil {
		return nil, err
	}

	return users, nil
}

func (s *MattermostAuthLayer) SearchUsersByTeam(teamID string, searchQuery string) ([]*model.User, error) {
	query := s.getQueryBuilder().
		Select("u.id", "u.username", "u.email", "u.nickname", "u.firstname", "u.lastname", "u.props", "u.CreateAt as create_at", "u.UpdateAt as update_at",
			"u.DeleteAt as delete_at", "b.UserId IS NOT NULL AS is_bot").
		From("Users as u").
		Join("TeamMembers as tm ON tm.UserID = u.id").
		LeftJoin("Bots b ON ( b.UserId = u.id )").
		Where(sq.Eq{"u.deleteAt": 0}).
		Where(sq.Or{
			sq.Like{"u.username": "%" + searchQuery + "%"},
			sq.Like{"u.nickname": "%" + searchQuery + "%"},
			sq.Like{"u.firstname": "%" + searchQuery + "%"},
			sq.Like{"u.lastname": "%" + searchQuery + "%"},
		}).
		Where(sq.Eq{"tm.TeamId": teamID}).
		Where(sq.NotEq{"u.roles": "system_guest"}).
		OrderBy("u.username").
		Limit(10)

	rows, err := query.Query()
	if err != nil {
		return nil, err
	}
	defer s.CloseRows(rows)

	users, err := s.usersFromRows(rows)
	if err != nil {
		return nil, err
	}

	return users, nil
}

func (s *MattermostAuthLayer) usersFromRows(rows *sql.Rows) ([]*model.User, error) {
	users := []*model.User{}

	for rows.Next() {
		var user model.User
		var propsBytes []byte

		err := rows.Scan(
			&user.ID,
			&user.Username,
			&user.Email,
			&user.Nickname,
			&user.FirstName,
			&user.LastName,
			&propsBytes,
			&user.CreateAt,
			&user.UpdateAt,
			&user.DeleteAt,
			&user.IsBot,
		)
		if err != nil {
			return nil, err
		}

		err = json.Unmarshal(propsBytes, &user.Props)
		if err != nil {
			return nil, err
		}

		users = append(users, &user)
	}

	return users, nil
}

func (s *MattermostAuthLayer) CloseRows(rows *sql.Rows) {
	if err := rows.Close(); err != nil {
		s.logger.Error("error closing MattermostAuthLayer row set", mlog.Err(err))
	}
}

func (s *MattermostAuthLayer) CreatePrivateWorkspace(userID string) (string, error) {
	// we emulate a private workspace by creating
	// a DM channel from the user to themselves.
	channel, err := s.servicesAPI.GetDirectChannel(userID, userID)
	if err != nil {
		s.logger.Error("error fetching private workspace", mlog.String("userID", userID), mlog.Err(err))
		return "", err
	}

	return channel.Id, nil
}

func mmUserToFbUser(mmUser *mmModel.User) model.User {
	props := map[string]interface{}{}
	for key, value := range mmUser.Props {
		props[key] = value
	}
	authData := ""
	if mmUser.AuthData != nil {
		authData = *mmUser.AuthData
	}
	return model.User{
		ID:          mmUser.Id,
		Username:    mmUser.Username,
		Email:       mmUser.Email,
		Password:    mmUser.Password,
		Nickname:    mmUser.Nickname,
		FirstName:   mmUser.FirstName,
		LastName:    mmUser.LastName,
		MfaSecret:   mmUser.MfaSecret,
		AuthService: mmUser.AuthService,
		AuthData:    authData,
		Props:       props,
		CreateAt:    mmUser.CreateAt,
		UpdateAt:    mmUser.UpdateAt,
		DeleteAt:    mmUser.DeleteAt,
		IsBot:       mmUser.IsBot,
		IsGuest:     mmUser.IsGuest(),
		Roles:       mmUser.Roles,
	}
}

func (s *MattermostAuthLayer) GetFileInfo(id string) (*mmModel.FileInfo, error) {
	fileInfo, err := s.servicesAPI.GetFileInfo(id)
	if err != nil {
		// Not finding fileinfo is fine because we don't have data for
		// any existing files already uploaded in Boards before this code
		// was deployed.
		var appErr *mmModel.AppError
		if errors.As(err, &appErr) {
			if appErr.StatusCode == http.StatusNotFound {
				return nil, nil
			}
		}

		s.logger.Error("error fetching fileinfo",
			mlog.String("id", id),
			mlog.Err(err),
		)
		return nil, err
	}

	return fileInfo, nil
}

func (s *MattermostAuthLayer) SaveFileInfo(fileInfo *mmModel.FileInfo) error {
	query := s.getQueryBuilder().
		Insert("FileInfo").
		Columns(
			"Id",
			"CreatorId",
			"PostId",
			"CreateAt",
			"UpdateAt",
			"DeleteAt",
			"Path",
			"ThumbnailPath",
			"PreviewPath",
			"Name",
			"Extension",
			"Size",
			"MimeType",
			"Width",
			"Height",
			"HasPreviewImage",
			"MiniPreview",
			"Content",
			"RemoteId",
			"Archived",
		).
		Values(
			fileInfo.Id,
			fileInfo.CreatorId,
			fileInfo.PostId,
			fileInfo.CreateAt,
			fileInfo.UpdateAt,
			fileInfo.DeleteAt,
			fileInfo.Path,
			fileInfo.ThumbnailPath,
			fileInfo.PreviewPath,
			fileInfo.Name,
			fileInfo.Extension,
			fileInfo.Size,
			fileInfo.MimeType,
			fileInfo.Width,
			fileInfo.Height,
			fileInfo.HasPreviewImage,
			fileInfo.MiniPreview,
			fileInfo.Content,
			fileInfo.RemoteId,
			false,
		)

	if _, err := query.Exec(); err != nil {
		s.logger.Error(
			"failed to save fileinfo",
			mlog.String("file_name", fileInfo.Name),
			mlog.Int64("size", fileInfo.Size),
			mlog.Err(err),
		)
		return err
	}

	return nil
}

func (s *MattermostAuthLayer) GetLicense() *mmModel.License {
	return s.servicesAPI.GetLicense()
}

func boardFields(prefix string) []string {
	fields := []string{
		"id",
		"team_id",
		"COALESCE(channel_id, '')",
		"COALESCE(created_by, '')",
		"modified_by",
		"type",
		"title",
		"description",
		"icon",
		"show_description",
		"is_template",
		"template_version",
		"COALESCE(properties, '{}')",
		"COALESCE(card_properties, '[]')",
		"create_at",
		"update_at",
		"delete_at",
	}

	if prefix == "" {
		return fields
	}

	prefixedFields := make([]string, len(fields))
	for i, field := range fields {
		if strings.HasPrefix(field, "COALESCE(") {
			prefixedFields[i] = strings.Replace(field, "COALESCE(", "COALESCE("+prefix, 1)
		} else {
			prefixedFields[i] = prefix + field
		}
	}
	return prefixedFields
}

// SearchBoardsForUser returns all boards that match with the
// term that are either private and which the user is a member of, or
// they're open, regardless of the user membership.
// Search is case-insensitive.
func (s *MattermostAuthLayer) SearchBoardsForUser(term, userID string) ([]*model.Board, error) {
	query := s.getQueryBuilder().
		Select(boardFields("b.")...).
		Distinct().
		From(s.tablePrefix + "boards as b").
		LeftJoin(s.tablePrefix + "board_members as bm on b.id=bm.board_id").
		LeftJoin("TeamMembers as tm on tm.teamid=b.team_id").
		Where(sq.Eq{"b.is_template": false}).
		Where(sq.Eq{"tm.userID": userID}).
		Where(sq.Eq{"tm.deleteAt": 0}).
		Where(sq.Or{
			sq.Eq{"b.type": model.BoardTypeOpen},
			sq.And{
				sq.Eq{"b.type": model.BoardTypePrivate},
				sq.Eq{"bm.user_id": userID},
			},
		})

	if term != "" {
		// break search query into space separated words
		// and search for each word.
		// This should later be upgraded to industrial-strength
		// word tokenizer, that uses much more than space
		// to break words.

		conditions := sq.Or{}

		for _, word := range strings.Split(strings.TrimSpace(term), " ") {
			conditions = append(conditions, sq.Like{"lower(b.title)": "%" + strings.ToLower(word) + "%"})
		}

		query = query.Where(conditions)
	}

	rows, err := query.Query()
	if err != nil {
		s.logger.Error(`searchBoardsForUser ERROR`, mlog.Err(err))
		return nil, err
	}
	defer s.CloseRows(rows)

	return s.boardsFromRows(rows)
}

func (s *MattermostAuthLayer) boardsFromRows(rows *sql.Rows) ([]*model.Board, error) {
	boards := []*model.Board{}

	for rows.Next() {
		var board model.Board
		var propertiesBytes []byte
		var cardPropertiesBytes []byte

		err := rows.Scan(
			&board.ID,
			&board.TeamID,
			&board.ChannelID,
			&board.CreatedBy,
			&board.ModifiedBy,
			&board.Type,
			&board.Title,
			&board.Description,
			&board.Icon,
			&board.ShowDescription,
			&board.IsTemplate,
			&board.TemplateVersion,
			&propertiesBytes,
			&cardPropertiesBytes,
			&board.CreateAt,
			&board.UpdateAt,
			&board.DeleteAt,
		)
		if err != nil {
			s.logger.Error("boardsFromRows scan error", mlog.Err(err))
			return nil, err
		}

		err = json.Unmarshal(propertiesBytes, &board.Properties)
		if err != nil {
			s.logger.Error("board properties unmarshal error", mlog.Err(err))
			return nil, err
		}
		err = json.Unmarshal(cardPropertiesBytes, &board.CardProperties)
		if err != nil {
			s.logger.Error("board card properties unmarshal error", mlog.Err(err))
			return nil, err
		}

		boards = append(boards, &board)
	}

	return boards, nil
}

func (s *MattermostAuthLayer) GetCloudLimits() (*mmModel.ProductLimits, error) {
	return s.servicesAPI.GetCloudLimits()
}

func (s *MattermostAuthLayer) implicitBoardMembershipsFromRows(rows *sql.Rows) ([]*model.BoardMember, error) {
	boardMembers := []*model.BoardMember{}

	for rows.Next() {
		var boardMember model.BoardMember

		err := rows.Scan(
			&boardMember.UserID,
			&boardMember.BoardID,
		)
		if err != nil {
			return nil, err
		}
		boardMember.Roles = "editor"
		boardMember.SchemeEditor = true
		boardMember.Synthetic = true

		boardMembers = append(boardMembers, &boardMember)
	}

	return boardMembers, nil
}

func (s *MattermostAuthLayer) GetMemberForBoard(boardID, userID string) (*model.BoardMember, error) {
	bm, err := s.Store.GetMemberForBoard(boardID, userID)
	if model.IsErrNotFound(err) {
		b, err := s.Store.GetBoard(boardID)
		if err != nil {
			return nil, err
		}
		if b.ChannelID != "" {
<<<<<<< HEAD
			_, appErr := s.pluginAPI.GetChannelMember(b.ChannelID, userID)
			if appErr != nil {
				if appErr.StatusCode == http.StatusNotFound {
					// Plugin API returns error if channel member doesn't exist.
					// We're fine if it doesn't exist, so its not an error for us.
					return nil, nil
				}
				return nil, appErr
=======
			_, err := s.servicesAPI.GetChannelMember(b.ChannelID, userID)
			if err != nil {
				return nil, err
>>>>>>> e1c747d0
			}

			return &model.BoardMember{
				BoardID:         boardID,
				UserID:          userID,
				Roles:           "editor",
				SchemeAdmin:     false,
				SchemeEditor:    true,
				SchemeCommenter: false,
				SchemeViewer:    false,
				Synthetic:       true,
			}, nil
		}
	}
	return bm, nil
}

func (s *MattermostAuthLayer) GetMembersForUser(userID string) ([]*model.BoardMember, error) {
	explicitMembers, err := s.Store.GetMembersForUser(userID)
	if err != nil {
		s.logger.Error(`getMembersForUser ERROR`, mlog.Err(err))
		return nil, err
	}

	query := s.getQueryBuilder().
		Select("CM.userID, B.Id").
		From(s.tablePrefix + "boards AS B").
		Join("ChannelMembers AS CM ON B.channel_id=CM.channelId").
		Where(sq.Eq{"CM.userID": userID})

	rows, err := query.Query()
	if err != nil {
		s.logger.Error(`getMembersForUser ERROR`, mlog.Err(err))
		return nil, err
	}
	defer s.CloseRows(rows)

	implicitMembers, err := s.implicitBoardMembershipsFromRows(rows)
	if err != nil {
		return nil, err
	}
	members := []*model.BoardMember{}
	existingMembers := map[string]bool{}
	for _, m := range explicitMembers {
		members = append(members, m)
		existingMembers[m.BoardID] = true
	}
	for _, m := range implicitMembers {
		if !existingMembers[m.BoardID] {
			members = append(members, m)
		}
	}

	return members, nil
}

func (s *MattermostAuthLayer) GetMembersForBoard(boardID string) ([]*model.BoardMember, error) {
	explicitMembers, err := s.Store.GetMembersForBoard(boardID)
	if err != nil {
		s.logger.Error(`getMembersForBoard ERROR`, mlog.Err(err))
		return nil, err
	}

	query := s.getQueryBuilder().
		Select("CM.userID, B.Id").
		From(s.tablePrefix + "boards AS B").
		Join("ChannelMembers AS CM ON B.channel_id=CM.channelId").
		Where(sq.Eq{"B.id": boardID}).
		Where(sq.NotEq{"B.channel_id": ""})

	rows, err := query.Query()
	if err != nil {
		s.logger.Error(`getMembersForBoard ERROR`, mlog.Err(err))
		return nil, err
	}
	defer s.CloseRows(rows)

	implicitMembers, err := s.implicitBoardMembershipsFromRows(rows)
	if err != nil {
		return nil, err
	}
	members := []*model.BoardMember{}
	existingMembers := map[string]bool{}
	for _, m := range explicitMembers {
		members = append(members, m)
		existingMembers[m.UserID] = true
	}
	for _, m := range implicitMembers {
		if !existingMembers[m.UserID] {
			members = append(members, m)
		}
	}

	return members, nil
}

func (s *MattermostAuthLayer) GetBoardsForUserAndTeam(userID, teamID string) ([]*model.Board, error) {
	members, err := s.GetMembersForUser(userID)
	if err != nil {
		return nil, err
	}

	boardIDs := []string{}
	for _, m := range members {
		boardIDs = append(boardIDs, m.BoardID)
	}

	boards, err := s.Store.GetBoardsInTeamByIds(boardIDs, teamID)
	if err != nil {
		return nil, err
	}

	return boards, nil
}

func (s *MattermostAuthLayer) SearchUserChannels(teamID, userID, query string) ([]*mmModel.Channel, error) {
	channels, err := s.servicesAPI.GetChannelsForTeamForUser(teamID, userID, false)
	if err != nil {
		return nil, err
	}

	result := []*mmModel.Channel{}
	count := 0
	for _, channel := range channels {
		if channel.Type != mmModel.ChannelTypeDirect &&
			channel.Type != mmModel.ChannelTypeGroup &&
			(strings.Contains(channel.Name, query) || strings.Contains(channel.DisplayName, query)) {
			result = append(result, channel)
			count++
			if count >= 10 {
				break
			}
		}
	}
	return result, nil
}

func (s *MattermostAuthLayer) GetChannel(teamID, channelID string) (*mmModel.Channel, error) {
	channel, err := s.servicesAPI.GetChannelByID(channelID)
	if err != nil {
		return nil, err
	}
	return channel, nil
}

func (s *MattermostAuthLayer) getSystemBotID() (string, error) {
	botID, err := s.servicesAPI.EnsureBot(systemsBot)
	if err != nil {
		s.logger.Error("failed to ensure system bot", mlog.String("username", systemsBot.Username), mlog.Err(err))
		return "", err
	}

	return botID, nil
}

func (s *MattermostAuthLayer) SendMessage(message, postType string, receipts []string) error {
	botID, err := s.getSystemBotID()
	if err != nil {
		return err
	}

	for _, receipt := range receipts {
		channel, err := s.servicesAPI.GetDirectChannel(botID, receipt)
		if err != nil {
			s.logger.Error(
				"failed to get DM channel between system bot and user for receipt",
				mlog.String("receipt", receipt),
				mlog.String("user_id", receipt),
				mlog.Err(err),
			)
			continue
		}

		post := &mmModel.Post{
			Message:   message,
			UserId:    botID,
			ChannelId: channel.Id,
			Type:      postType,
		}

		if _, err := s.servicesAPI.CreatePost(post); err != nil {
			s.logger.Error(
				"failed to send message to receipt from SendMessage",
				mlog.String("receipt", receipt),
				mlog.Err(err),
			)
			continue
		}
	}

	return nil
}<|MERGE_RESOLUTION|>--- conflicted
+++ resolved
@@ -667,20 +667,16 @@
 			return nil, err
 		}
 		if b.ChannelID != "" {
-<<<<<<< HEAD
-			_, appErr := s.pluginAPI.GetChannelMember(b.ChannelID, userID)
-			if appErr != nil {
-				if appErr.StatusCode == http.StatusNotFound {
+			_, getChannelMemberErr := s.servicesAPI.GetChannelMember(b.ChannelID, userID)
+			if getChannelMemberErr != nil {
+				appErr, ok := getChannelMemberErr.(*mmModel.AppError)
+
+				if ok && appErr.StatusCode == http.StatusNotFound {
 					// Plugin API returns error if channel member doesn't exist.
 					// We're fine if it doesn't exist, so its not an error for us.
 					return nil, nil
 				}
-				return nil, appErr
-=======
-			_, err := s.servicesAPI.GetChannelMember(b.ChannelID, userID)
-			if err != nil {
-				return nil, err
->>>>>>> e1c747d0
+				return nil, getChannelMemberErr
 			}
 
 			return &model.BoardMember{
