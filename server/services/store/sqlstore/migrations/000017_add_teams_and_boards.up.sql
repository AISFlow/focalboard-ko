--- conflicted
+++ resolved
@@ -366,19 +366,11 @@
 INSERT INTO {{.prefix}}board_members (
     SELECT B.Id, CM.UserId, CM.Roles, (CM.UserId=B.created_by) OR CM.SchemeAdmin, CM.SchemeUser, FALSE, CM.SchemeGuest
     FROM {{.prefix}}boards AS B
-<<<<<<< HEAD
-    INNER JOIN ChannelMembers as CM ON CM.ChannelId=B.channel_id
-=======
     INNER JOIN ChannelMembers as CM ON CM.ChannelId=B.channel_id;
->>>>>>> 4645ecbd
 );
 {{else}}
 {{- /* if we're in personal server or desktop, create memberships for everyone */ -}}
 INSERT INTO {{.prefix}}board_members
      SELECT B.id, U.id, '', B.created_by=U.id, TRUE, FALSE, FALSE
-<<<<<<< HEAD
-       FROM {{.prefix}}boards AS B, {{.prefix}}users AS U
-=======
        FROM {{.prefix}}boards AS B, {{.prefix}}users AS U;
->>>>>>> 4645ecbd
 {{end}}