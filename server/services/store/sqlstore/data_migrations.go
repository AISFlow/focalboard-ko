--- conflicted
+++ resolved
@@ -13,15 +13,11 @@
 )
 
 const (
-<<<<<<< HEAD
+	TemplatesToTeamsMigrationKey = "TemplatesToTeamsMigrationComplete"
 	UniqueIDsMigrationKey        = "UniqueIDsMigrationComplete"
-	TemplatesToTeamsMigrationKey = "TemplatesToTeamsMigrationComplete"
-=======
-	UniqueIDsMigrationKey      = "UniqueIDsMigrationComplete"
-	CategoryUUIDIDMigrationKey = "CategoryUuidIdMigrationComplete"
+	CategoryUUIDIDMigrationKey   = "CategoryUuidIdMigrationComplete"
 
 	categoriesUUIDIDMigrationRequiredVersion = 17
->>>>>>> 55ceeaf2
 )
 
 func (s *SQLStore) runUniqueIDsMigration() error {
@@ -87,13 +83,8 @@
 	return nil
 }
 
-<<<<<<< HEAD
 func (s *SQLStore) runTemplatesToTeamsMigration() error {
 	setting, err := s.GetSystemSetting(TemplatesToTeamsMigrationKey)
-=======
-func (s *SQLStore) runCategoryUuidIdMigration() error {
-	setting, err := s.GetSystemSetting(CategoryUUIDIDMigrationKey)
->>>>>>> 55ceeaf2
 	if err != nil {
 		return fmt.Errorf("cannot get migration state: %w", err)
 	}
@@ -103,18 +94,13 @@
 		return nil
 	}
 
-<<<<<<< HEAD
 	s.logger.Debug("Running Templates to Teams migration")
-=======
-	s.logger.Debug("Running category UUID ID migration")
->>>>>>> 55ceeaf2
 
 	tx, txErr := s.db.BeginTx(context.Background(), nil)
 	if txErr != nil {
 		return txErr
 	}
 
-<<<<<<< HEAD
 	// get all teams
 	teams, err := s.getAllTeams(tx)
 	if err != nil {
@@ -216,7 +202,27 @@
 	}
 
 	s.logger.Debug("Templates to Teams migration finished successfully")
-=======
+	return nil
+}
+
+func (s *SQLStore) runCategoryUuidIdMigration() error {
+	setting, err := s.GetSystemSetting(CategoryUUIDIDMigrationKey)
+	if err != nil {
+		return fmt.Errorf("cannot get migration state: %w", err)
+	}
+
+	// If the migration is already completed, do not run it again.
+	if hasAlreadyRun, _ := strconv.ParseBool(setting); hasAlreadyRun {
+		return nil
+	}
+
+	s.logger.Debug("Running category UUID ID migration")
+
+	tx, txErr := s.db.BeginTx(context.Background(), nil)
+	if txErr != nil {
+		return txErr
+	}
+
 	if err := s.updateCategoryIDs(tx); err != nil {
 		return err
 	}
@@ -370,6 +376,5 @@
 		return err
 	}
 
->>>>>>> 55ceeaf2
 	return nil
 }