--- conflicted
+++ resolved
@@ -125,19 +125,14 @@
 	return s.blocksFromRows(rows)
 }
 
-// GetSubTree2 returns blocks within 2 levels of the given blockID.
-<<<<<<< HEAD
-func (s *SQLStore) GetSubTree2(c store.Container, blockID string, opts model.BlockQueryOptions) ([]model.Block, error) {
+// getSubTree2 returns blocks within 2 levels of the given blockID.
+func (s *SQLStore) getSubTree2(db sq.BaseRunner, c store.Container, blockID string, opts model.BlockQueryOptions) ([]model.Block, error) {
 	table := "blocks"
 	if opts.UseBlocksHistory {
 		table = "blocks_history"
 	}
 
-	query := s.getQueryBuilder().
-=======
-func (s *SQLStore) getSubTree2(db sq.BaseRunner, c store.Container, blockID string) ([]model.Block, error) {
-	query := s.getQueryBuilder(db).
->>>>>>> 8666bc83
+	query := s.getQueryBuilder(db).
 		Select(s.blockFields()...).
 		From(s.tablePrefix + table).
 		Where(sq.Or{sq.Eq{"id": blockID}, sq.Eq{"parent_id": blockID}}).
@@ -162,17 +157,13 @@
 	return s.blocksFromRows(rows)
 }
 
-// GetSubTree3 returns blocks within 3 levels of the given blockID.
-<<<<<<< HEAD
-func (s *SQLStore) GetSubTree3(c store.Container, blockID string, opts model.BlockQueryOptions) ([]model.Block, error) {
+// g returns blocks within 3 levels of the given blockID.
+func (s *SQLStore) getSubTree3(db sq.BaseRunner, c store.Container, blockID string, opts model.BlockQueryOptions) ([]model.Block, error) {
 	table := "blocks"
 	if opts.UseBlocksHistory {
 		table = "blocks_history"
 	}
 
-=======
-func (s *SQLStore) getSubTree3(db sq.BaseRunner, c store.Container, blockID string) ([]model.Block, error) {
->>>>>>> 8666bc83
 	// This first subquery returns repeated blocks
 	query := s.getQueryBuilder(db).Select(
 		"l3.id",
@@ -521,8 +512,8 @@
 	return &blocks[0], nil
 }
 
-func (s *SQLStore) GetBlockHistory(c store.Container, blockID string, opts model.BlockQueryOptions) ([]model.Block, error) {
-	query := s.getQueryBuilder().
+func (s *SQLStore) getBlockHistory(db sq.BaseRunner, c store.Container, blockID string, opts model.BlockQueryOptions) ([]model.Block, error) {
+	query := s.getQueryBuilder(db).
 		Select(s.blockFields()...).
 		From(s.tablePrefix + "blocks_history").
 		Where(sq.Eq{"id": blockID}).
@@ -544,9 +535,9 @@
 	return s.blocksFromRows(rows)
 }
 
-// GetBoardAndCard returns the first parent of type `card` and first parent of type `board` for the specified block.
+// getBoardAndCard returns the first parent of type `card` and first parent of type `board` for the specified block.
 // `board` and/or `card` may return nil without error if the block does not belong to a board or card.
-func (s *SQLStore) GetBoardAndCard(c store.Container, block *model.Block) (board *model.Block, card *model.Block, err error) {
+func (s *SQLStore) getBoardAndCard(db sq.BaseRunner, c store.Container, block *model.Block) (board *model.Block, card *model.Block, err error) {
 	var count int // don't let invalid blocks hierarchy cause infinite loop.
 	iter := block
 	for {
@@ -563,7 +554,7 @@
 			break
 		}
 
-		iter, err = s.GetBlock(c, iter.ParentID)
+		iter, err = s.getBlock(db, c, iter.ParentID)
 		if err != nil {
 			return board, card, err
 		}
