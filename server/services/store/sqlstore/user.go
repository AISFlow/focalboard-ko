package sqlstore

import (
	"database/sql"
	"encoding/json"
	"fmt"
	"log"

	"github.com/mattermost/focalboard/server/model"
	"github.com/mattermost/focalboard/server/utils"

	sq "github.com/Masterminds/squirrel"
)

type UserNotFoundError struct {
	id string
}

func (unf UserNotFoundError) Error() string {
	return fmt.Sprintf("user not found (%s)", unf.id)
}

func (s *SQLStore) getRegisteredUserCount(db sq.BaseRunner) (int, error) {
	query := s.getQueryBuilder(db).
		Select("count(*)").
		From(s.tablePrefix + "users").
		Where(sq.Eq{"delete_at": 0})
	row := query.QueryRow()

	var count int
	err := row.Scan(&count)
	if err != nil {
		return 0, err
	}

	return count, nil
}

func (s *SQLStore) getUserByCondition(db sq.BaseRunner, condition sq.Eq) (*model.User, error) {
	users, err := s.getUsersByCondition(db, condition)
	if err != nil {
		return nil, err
	}

	if len(users) == 0 {
		return nil, nil
	}

	return users[0], nil
}

func (s *SQLStore) getUsersByCondition(db sq.BaseRunner, condition sq.Eq) ([]*model.User, error) {
	query := s.getQueryBuilder(db).
		Select(
			"id",
			"username",
			"email",
			"password",
			"mfa_secret",
			"auth_service",
			"auth_data",
			"props",
			"create_at",
			"update_at",
			"delete_at",
		).
		From(s.tablePrefix + "users").
		Where(sq.Eq{"delete_at": 0}).
		Where(condition)
	rows, err := query.Query()
	if err != nil {
		log.Printf("getUsersByCondition ERROR: %v", err)
		return nil, err
	}
	defer s.CloseRows(rows)

	users, err := s.usersFromRows(rows)
	if err != nil {
		return nil, err
	}

	if len(users) == 0 {
		return nil, sql.ErrNoRows
	}

	return users, nil
}

func (s *SQLStore) getUserByID(db sq.BaseRunner, userID string) (*model.User, error) {
	return s.getUserByCondition(db, sq.Eq{"id": userID})
}

func (s *SQLStore) getUserByEmail(db sq.BaseRunner, email string) (*model.User, error) {
	return s.getUserByCondition(db, sq.Eq{"email": email})
}

func (s *SQLStore) getUserByUsername(db sq.BaseRunner, username string) (*model.User, error) {
	return s.getUserByCondition(db, sq.Eq{"username": username})
}

func (s *SQLStore) createUser(db sq.BaseRunner, user *model.User) error {
	now := utils.GetMillis()

	propsBytes, err := json.Marshal(user.Props)
	if err != nil {
		return err
	}

	query := s.getQueryBuilder(db).Insert(s.tablePrefix+"users").
		Columns("id", "username", "email", "password", "mfa_secret", "auth_service", "auth_data", "props", "create_at", "update_at", "delete_at").
		Values(user.ID, user.Username, user.Email, user.Password, user.MfaSecret, user.AuthService, user.AuthData, propsBytes, now, now, 0)

	_, err = query.Exec()
	return err
}

func (s *SQLStore) updateUser(db sq.BaseRunner, user *model.User) error {
	now := utils.GetMillis()

	propsBytes, err := json.Marshal(user.Props)
	if err != nil {
		return err
	}

	query := s.getQueryBuilder(db).Update(s.tablePrefix+"users").
		Set("username", user.Username).
		Set("email", user.Email).
		Set("props", propsBytes).
		Set("update_at", now).
		Where(sq.Eq{"id": user.ID})

	result, err := query.Exec()
	if err != nil {
		return err
	}

	rowCount, err := result.RowsAffected()
	if err != nil {
		return err
	}

	if rowCount < 1 {
		return UserNotFoundError{user.ID}
	}

	return nil
}

func (s *SQLStore) updateUserPassword(db sq.BaseRunner, username, password string) error {
	now := utils.GetMillis()

	query := s.getQueryBuilder(db).Update(s.tablePrefix+"users").
		Set("password", password).
		Set("update_at", now).
		Where(sq.Eq{"username": username})

	result, err := query.Exec()
	if err != nil {
		return err
	}

	rowCount, err := result.RowsAffected()
	if err != nil {
		return err
	}

	if rowCount < 1 {
		return UserNotFoundError{username}
	}

	return nil
}

func (s *SQLStore) updateUserPasswordByID(db sq.BaseRunner, userID, password string) error {
	now := utils.GetMillis()

	query := s.getQueryBuilder(db).Update(s.tablePrefix+"users").
		Set("password", password).
		Set("update_at", now).
		Where(sq.Eq{"id": userID})

	result, err := query.Exec()
	if err != nil {
		return err
	}

	rowCount, err := result.RowsAffected()
	if err != nil {
		return err
	}

	if rowCount < 1 {
		return UserNotFoundError{userID}
	}

	return nil
}

func (s *SQLStore) getUsersByWorkspace(db sq.BaseRunner, _ string) ([]*model.User, error) {
	return s.getUsersByCondition(db, nil)
}

func (s *SQLStore) usersFromRows(rows *sql.Rows) ([]*model.User, error) {
	users := []*model.User{}

	for rows.Next() {
		var user model.User
		var propsBytes []byte

		err := rows.Scan(
			&user.ID,
			&user.Username,
			&user.Email,
			&user.Password,
			&user.MfaSecret,
			&user.AuthService,
			&user.AuthData,
			&propsBytes,
			&user.CreateAt,
			&user.UpdateAt,
			&user.DeleteAt,
		)
		if err != nil {
			return nil, err
		}

		err = json.Unmarshal(propsBytes, &user.Props)
		if err != nil {
			return nil, err
		}

		users = append(users, &user)
	}

	return users, nil
}

func (s *SQLStore) patchUserProps(db sq.BaseRunner, userID string, patch model.UserPropPatch) error {
	user, err := s.getUserByID(db, userID)
	if err != nil {
		return err
	}

	if user.Props == nil {
		user.Props = map[string]interface{}{}
	}

	for _, key := range patch.DeletedFields {
		delete(user.Props, key)
	}

	for key, value := range patch.UpdatedFields {
		user.Props[key] = value
	}

	return s.updateUser(db, user)
}

<<<<<<< HEAD
func (s *SQLStore) checkUserIDInTeam(db sq.BaseRunner, userID string, teamID string) bool {
	return false
=======
func (s *SQLStore) sendMessage(db sq.BaseRunner, message, postType string, receipts []string) error {
	return errUnsupportedOperation
>>>>>>> f13d4856
}<|MERGE_RESOLUTION|>--- conflicted
+++ resolved
@@ -256,11 +256,10 @@
 	return s.updateUser(db, user)
 }
 
-<<<<<<< HEAD
 func (s *SQLStore) checkUserIDInTeam(db sq.BaseRunner, userID string, teamID string) bool {
 	return false
-=======
+}
+
 func (s *SQLStore) sendMessage(db sq.BaseRunner, message, postType string, receipts []string) error {
 	return errUnsupportedOperation
->>>>>>> f13d4856
 }