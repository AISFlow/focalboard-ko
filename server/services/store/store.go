//go:generate mockgen --build_flags=--mod=mod -destination=mockstore/mockstore.go -package mockstore . Store
//go:generate go run ./generators/main.go
package store

import (
	"errors"
	"fmt"
	"time"

	mmModel "github.com/mattermost/mattermost-server/v6/model"

	"github.com/mattermost/focalboard/server/model"
)

const CardLimitTimestampSystemKey = "card_limit_timestamp"

// Conainer represents a container in a store
// Using a struct to make extending this easier in the future.
type Container struct {
	WorkspaceID string
}

// Store represents the abstraction of the data storage.
type Store interface {
	GetBlocksWithParentAndType(c Container, parentID string, blockType string) ([]model.Block, error)
	GetBlocksWithParent(c Container, parentID string) ([]model.Block, error)
	GetBlocksWithRootID(c Container, rootID string) ([]model.Block, error)
	GetBlocksWithType(c Container, blockType string) ([]model.Block, error)
	GetSubTree2(c Container, blockID string, opts model.QuerySubtreeOptions) ([]model.Block, error)
	GetSubTree3(c Container, blockID string, opts model.QuerySubtreeOptions) ([]model.Block, error)
	GetAllBlocks(c Container) ([]model.Block, error)
	GetRootID(c Container, blockID string) (string, error)
	GetParentID(c Container, blockID string) (string, error)
	// @withTransaction
	InsertBlock(c Container, block *model.Block, userID string) error
	// @withTransaction
	InsertBlocks(c Container, blocks []model.Block, userID string) error
	// @withTransaction
	DeleteBlock(c Container, blockID string, modifiedBy string) error
	// @withTransaction
	UndeleteBlock(c Container, blockID string, modifiedBy string) error
	GetBlockCountsByType() (map[string]int64, error)
	GetBlock(c Container, blockID string) (*model.Block, error)
	// @withTransaction
	PatchBlock(c Container, blockID string, blockPatch *model.BlockPatch, userID string) error
	GetBlockHistory(c Container, blockID string, opts model.QueryBlockHistoryOptions) ([]model.Block, error)
	GetBlockHistoryDescendants(boardID string, opts model.QueryBlockHistoryOptions) ([]model.Block, error)
	GetBoardAndCardByID(c Container, blockID string) (board *model.Block, card *model.Block, err error)
	GetBoardAndCard(c Container, block *model.Block) (board *model.Block, card *model.Block, err error)
	// @withTransaction
	PatchBlocks(c Container, blockPatches *model.BlockPatchBatch, userID string) error

	Shutdown() error

	GetSystemSetting(key string) (string, error)
	GetSystemSettings() (map[string]string, error)
	SetSystemSetting(key, value string) error

	GetRegisteredUserCount() (int, error)
	GetUserByID(userID string) (*model.User, error)
	GetUserByEmail(email string) (*model.User, error)
	GetUserByUsername(username string) (*model.User, error)
	CreateUser(user *model.User) error
	UpdateUser(user *model.User) error
	UpdateUserPassword(username, password string) error
	UpdateUserPasswordByID(userID, password string) error
	GetUsersByWorkspace(workspaceID string) ([]*model.User, error)
	PatchUserProps(userID string, patch model.UserPropPatch) error
	CheckUserIDInTeam(userID string, teamID string) bool

	GetActiveUserCount(updatedSecondsAgo int64) (int, error)
	GetSession(token string, expireTime int64) (*model.Session, error)
	CreateSession(session *model.Session) error
	RefreshSession(session *model.Session) error
	UpdateSession(session *model.Session) error
	DeleteSession(sessionID string) error
	CleanUpSessions(expireTime int64) error

	UpsertSharing(c Container, sharing model.Sharing) error
	GetSharing(c Container, rootID string) (*model.Sharing, error)

	UpsertWorkspaceSignupToken(workspace model.Workspace) error
	UpsertWorkspaceSettings(workspace model.Workspace) error
	GetWorkspace(ID string) (*model.Workspace, error)
	HasWorkspaceAccess(userID string, workspaceID string) (bool, error)
	GetWorkspaceCount() (int64, error)
	GetUserWorkspaces(userID string) ([]model.UserWorkspace, error)
	GetUserWorkspacesInTeam(userID string, teamID string) ([]model.UserWorkspace, error)
	CreatePrivateWorkspace(userID string) (string, error)

	CreateSubscription(c Container, sub *model.Subscription) (*model.Subscription, error)
	DeleteSubscription(c Container, blockID string, subscriberID string) error
	GetSubscription(c Container, blockID string, subscriberID string) (*model.Subscription, error)
	GetSubscriptions(c Container, subscriberID string) ([]*model.Subscription, error)
	GetSubscribersForBlock(c Container, blockID string) ([]*model.Subscriber, error)
	GetSubscribersCountForBlock(c Container, blockID string) (int, error)
	UpdateSubscribersNotifiedAt(c Container, blockID string, notifiedAt int64) error

	UpsertNotificationHint(hint *model.NotificationHint, notificationFreq time.Duration) (*model.NotificationHint, error)
	DeleteNotificationHint(c Container, blockID string) error
	GetNotificationHint(c Container, blockID string) (*model.NotificationHint, error)
	GetNextNotificationHint(remove bool) (*model.NotificationHint, error)

	RemoveDefaultTemplates(blocks []model.Block) error
	GetDefaultTemplateBlocks() ([]model.Block, error)

	GetUsedCardsCount() (int, error)
	GetCardLimitTimestamp() (int64, error)
	UpdateCardLimitTimestamp(cardLimit int) (int64, error)

	DBType() string

	IsErrNotFound(err error) bool

	SendMessage(message, postType string, receipts []string) error
	GetWorkspaceTeam(workspaceID string) (*mmModel.Team, error)
	GetFileInfo(id string) (*mmModel.FileInfo, error)
	SaveFileInfo(fileInfo *mmModel.FileInfo) error
	GetLicense() *mmModel.License
<<<<<<< HEAD

	// Insights
	GetTeamBoardsInsights(duration string, channelIDs []string) ([]*model.BoardInsight, error)
	GetUserBoardsInsights(userID string, duration string, channelIDs []string) ([]*model.BoardInsight, error)
=======
	GetCloudLimits() (*mmModel.ProductLimits, error)
>>>>>>> 118a0bd9
}

// ErrNotFound is an error type that can be returned by store APIs when a query unexpectedly fetches no records.
type ErrNotFound struct {
	resource string
}

// NewErrNotFound creates a new ErrNotFound instance.
func NewErrNotFound(resource string) *ErrNotFound {
	return &ErrNotFound{
		resource: resource,
	}
}

func (nf *ErrNotFound) Error() string {
	return fmt.Sprintf("{%s} not found", nf.resource)
}

// IsErrNotFound returns true if `err` is or wraps a ErrNotFound.
func IsErrNotFound(err error) bool {
	if err == nil {
		return false
	}

	var nf *ErrNotFound
	return errors.As(err, &nf)
}<|MERGE_RESOLUTION|>--- conflicted
+++ resolved
@@ -117,14 +117,11 @@
 	GetFileInfo(id string) (*mmModel.FileInfo, error)
 	SaveFileInfo(fileInfo *mmModel.FileInfo) error
 	GetLicense() *mmModel.License
-<<<<<<< HEAD
 
 	// Insights
 	GetTeamBoardsInsights(duration string, channelIDs []string) ([]*model.BoardInsight, error)
 	GetUserBoardsInsights(userID string, duration string, channelIDs []string) ([]*model.BoardInsight, error)
-=======
 	GetCloudLimits() (*mmModel.ProductLimits, error)
->>>>>>> 118a0bd9
 }
 
 // ErrNotFound is an error type that can be returned by store APIs when a query unexpectedly fetches no records.
