--- conflicted
+++ resolved
@@ -26,12 +26,7 @@
 	// @withTransaction
 	InsertBlocks(blocks []model.Block, userID string) error
 	// @withTransaction
-<<<<<<< HEAD
-=======
-	DeleteBlock(c Container, blockID string, modifiedBy string) error
-	// @withTransaction
-	UndeleteBlock(c Container, blockID string, modifiedBy string) error
->>>>>>> 1d5583ac
+	UndeleteBlock(blockID string, modifiedBy string) error
 	GetBlockCountsByType() (map[string]int64, error)
 	GetBlock(blockID string) (*model.Block, error)
 	// @withTransaction
