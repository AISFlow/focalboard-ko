--- conflicted
+++ resolved
@@ -19,10 +19,7 @@
 	"github.com/gorilla/mux"
 )
 
-<<<<<<< HEAD
-var config Configuration
 var wsServer *WSServer
-=======
 var config *Configuration
 
 // WebsocketMsg is send on block changes
@@ -39,7 +36,6 @@
 		return true
 	},
 }
->>>>>>> 1dca9af5
 
 // ----------------------------------------------------------------------------------------------------
 // HTTP handlers
