package model

import (
	"encoding/json"
	"io"

	"github.com/mattermost/focalboard/server/utils"
)

// Block is the basic data unit
// swagger:model
type Block struct {
	// The id for this block
	// required: true
	ID string `json:"id"`

	// The id for this block's parent block. Empty for root blocks
	// required: false
	ParentID string `json:"parentId"`

	// The id for this block's root block
	// required: true
	RootID string `json:"rootId"`

	// The id for user who created this block
	// required: true
	CreatedBy string `json:"createdBy"`

	// The id for user who last modified this block
	// required: true
	ModifiedBy string `json:"modifiedBy"`

	// The schema version of this block
	// required: true
	Schema int64 `json:"schema"`

	// The block type
	// required: true
	Type BlockType `json:"type"`

	// The display title
	// required: false
	Title string `json:"title"`

	// The block fields
	// required: false
	Fields map[string]interface{} `json:"fields"`

	// The creation time
	// required: true
	CreateAt int64 `json:"createAt"`

	// The last modified time
	// required: true
	UpdateAt int64 `json:"updateAt"`

	// The deleted time. Set to indicate this block is deleted
	// required: false
	DeleteAt int64 `json:"deleteAt"`

	// The workspace id that the block belongs to
	// required: true
	WorkspaceID string `json:"workspaceId"`
}

// BlockPatch is a patch for modify blocks
// swagger:model
type BlockPatch struct {
	// The id for this block's parent block. Empty for root blocks
	// required: false
	ParentID *string `json:"parentId"`

	// The id for this block's root block
	// required: false
	RootID *string `json:"rootId"`

	// The schema version of this block
	// required: false
	Schema *int64 `json:"schema"`

	// The block type
	// required: false
	Type *BlockType `json:"type"`

	// The display title
	// required: false
	Title *string `json:"title"`

	// The block updated fields
	// required: false
	UpdatedFields map[string]interface{} `json:"updatedFields"`

	// The block removed fields
	// required: false
	DeletedFields []string `json:"deletedFields"`
}

// Archive is an import / export archive.
type Archive struct {
	Version int64   `json:"version"`
	Date    int64   `json:"date"`
	Blocks  []Block `json:"blocks"`
}

func BlocksFromJSON(data io.Reader) []Block {
	var blocks []Block
	_ = json.NewDecoder(data).Decode(&blocks)
	return blocks
}

// LogClone implements the `mlog.LogCloner` interface to provide a subset of Block fields for logging.
func (b Block) LogClone() interface{} {
	return struct {
		ID       string
		ParentID string
		RootID   string
		Type     BlockType
	}{
		ID:       b.ID,
		ParentID: b.ParentID,
		RootID:   b.RootID,
		Type:     b.Type,
	}
}

// Patch returns an update version of the block.
func (p *BlockPatch) Patch(block *Block) *Block {
	if p.ParentID != nil {
		block.ParentID = *p.ParentID
	}

	if p.RootID != nil {
		block.RootID = *p.RootID
	}

	if p.Schema != nil {
		block.Schema = *p.Schema
	}

	if p.Type != nil {
		block.Type = *p.Type
	}

	if p.Title != nil {
		block.Title = *p.Title
	}

	for key, field := range p.UpdatedFields {
		block.Fields[key] = field
	}

	for _, key := range p.DeletedFields {
		delete(block.Fields, key)
	}

	return block
}

<<<<<<< HEAD
// BlockQueryOptions are query options that can be passed to GetSubTree methods and GetBlockHistory.
type BlockQueryOptions struct {
	UseBlocksHistory bool  // if true then the blocks_history table is queried
	InsertAfterAt    int64 // filter for records with insert_at greater than insert_after_at
	OrderByInsertAt  bool  // if true then `ORDER BY insert_at` is added
=======
// GenerateBlockIDs generates new IDs for all the blocks of the list,
// keeping consistent any references that other blocks would made to
// the original IDs, so a tree of blocks can get new IDs and maintain
// its shape.
func GenerateBlockIDs(blocks []Block) []Block {
	blockIDs := map[string]BlockType{}
	referenceIDs := map[string]bool{}
	for _, block := range blocks {
		if _, ok := blockIDs[block.ID]; !ok {
			blockIDs[block.ID] = block.Type
		}

		if _, ok := referenceIDs[block.RootID]; !ok {
			referenceIDs[block.RootID] = true
		}
		if _, ok := referenceIDs[block.ParentID]; !ok {
			referenceIDs[block.ParentID] = true
		}
	}

	newIDs := map[string]string{}
	for id, blockType := range blockIDs {
		for referenceID := range referenceIDs {
			if id == referenceID {
				newIDs[id] = utils.NewID(BlockType2IDType(blockType))
				continue
			}
		}
	}

	getExistingOrOldID := func(id string) string {
		if existingID, ok := newIDs[id]; ok {
			return existingID
		}
		return id
	}

	getExistingOrNewID := func(id string) string {
		if existingID, ok := newIDs[id]; ok {
			return existingID
		}
		return utils.NewID(BlockType2IDType(blockIDs[id]))
	}

	newBlocks := make([]Block, len(blocks))
	for i, block := range blocks {
		block.ID = getExistingOrNewID(block.ID)
		block.RootID = getExistingOrOldID(block.RootID)
		block.ParentID = getExistingOrOldID(block.ParentID)

		newBlocks[i] = block
	}

	return newBlocks
>>>>>>> fa36e092
}<|MERGE_RESOLUTION|>--- conflicted
+++ resolved
@@ -156,13 +156,13 @@
 	return block
 }
 
-<<<<<<< HEAD
 // BlockQueryOptions are query options that can be passed to GetSubTree methods and GetBlockHistory.
 type BlockQueryOptions struct {
 	UseBlocksHistory bool  // if true then the blocks_history table is queried
 	InsertAfterAt    int64 // filter for records with insert_at greater than insert_after_at
 	OrderByInsertAt  bool  // if true then `ORDER BY insert_at` is added
-=======
+}
+
 // GenerateBlockIDs generates new IDs for all the blocks of the list,
 // keeping consistent any references that other blocks would made to
 // the original IDs, so a tree of blocks can get new IDs and maintain
@@ -217,5 +217,4 @@
 	}
 
 	return newBlocks
->>>>>>> fa36e092
 }