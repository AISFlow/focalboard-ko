package api

import (
	"encoding/json"
	"errors"
	"fmt"
	"io"
	"io/ioutil"
	"net/http"
	"path/filepath"
	"runtime/debug"
	"strconv"
	"strings"
	"time"

	"github.com/gorilla/mux"
	"github.com/mattermost/focalboard/server/app"
	"github.com/mattermost/focalboard/server/model"
	"github.com/mattermost/focalboard/server/services/audit"
	"github.com/mattermost/focalboard/server/services/permissions"
	"github.com/mattermost/focalboard/server/utils"

	"github.com/mattermost/mattermost-server/v6/shared/mlog"
)

const (
	HeaderRequestedWith    = "X-Requested-With"
	HeaderRequestedWithXML = "XMLHttpRequest"
	UploadFormFileKey      = "file"
)

const (
	ErrorNoTeamCode    = 1000
	ErrorNoTeamMessage = "No team"
)

type PermissionError struct {
	msg string
}

func (pe PermissionError) Error() string {
	return pe.msg
}

// ----------------------------------------------------------------------------------------------------
// REST APIs

type API struct {
	app             *app.App
	authService     string
	permissions     permissions.PermissionsService
	singleUserToken string
	MattermostAuth  bool
	logger          *mlog.Logger
	audit           *audit.Audit
}

func NewAPI(app *app.App, singleUserToken string, authService string, permissions permissions.PermissionsService,
	logger *mlog.Logger, audit *audit.Audit) *API {
	return &API{
		app:             app,
		singleUserToken: singleUserToken,
		authService:     authService,
		permissions:     permissions,
		logger:          logger,
		audit:           audit,
	}
}

func (a *API) RegisterRoutes(r *mux.Router) {
	apiv1 := r.PathPrefix("/api/v1").Subrouter()
	apiv1.Use(a.panicHandler)
	apiv1.Use(a.requireCSRFToken)

	// Board APIs
	apiv1.HandleFunc("/teams/{teamID}/boards", a.sessionRequired(a.handleGetBoards)).Methods("GET")
	apiv1.HandleFunc("/teams/{teamID}/boards/search", a.sessionRequired(a.handleSearchBoards)).Methods("GET")
	apiv1.HandleFunc("/teams/{teamID}/templates", a.sessionRequired(a.handleGetTemplates)).Methods("GET")
	apiv1.HandleFunc("/boards", a.sessionRequired(a.handleCreateBoard)).Methods("POST")
	apiv1.HandleFunc("/boards/{boardID}", a.attachSession(a.handleGetBoard, false)).Methods("GET")
	apiv1.HandleFunc("/boards/{boardID}", a.sessionRequired(a.handlePatchBoard)).Methods("PATCH")
	apiv1.HandleFunc("/boards/{boardID}", a.sessionRequired(a.handleDeleteBoard)).Methods("DELETE")
	apiv1.HandleFunc("/boards/{boardID}/duplicate", a.sessionRequired(a.handleDuplicateBoard)).Methods("POST")
	apiv1.HandleFunc("/boards/{boardID}/blocks", a.attachSession(a.handleGetBlocks, false)).Methods("GET")
	apiv1.HandleFunc("/boards/{boardID}/blocks", a.sessionRequired(a.handlePostBlocks)).Methods("POST")
	apiv1.HandleFunc("/boards/{boardID}/blocks", a.sessionRequired(a.handlePatchBlocks)).Methods("PATCH")
	apiv1.HandleFunc("/boards/{boardID}/blocks/{blockID}", a.sessionRequired(a.handleDeleteBlock)).Methods("DELETE")
	apiv1.HandleFunc("/boards/{boardID}/blocks/{blockID}", a.sessionRequired(a.handlePatchBlock)).Methods("PATCH")
	apiv1.HandleFunc("/boards/{boardID}/blocks/{blockID}/undelete", a.sessionRequired(a.handleUndeleteBlock)).Methods("POST")
	apiv1.HandleFunc("/boards/{boardID}/blocks/{blockID}/duplicate", a.sessionRequired(a.handleDuplicateBlock)).Methods("POST")
	apiv1.HandleFunc("/boards/{boardID}/metadata", a.sessionRequired(a.handleGetBoardMetadata)).Methods("GET")

	// Member APIs
	apiv1.HandleFunc("/boards/{boardID}/members", a.sessionRequired(a.handleGetMembersForBoard)).Methods("GET")
	apiv1.HandleFunc("/boards/{boardID}/members", a.sessionRequired(a.handleAddMember)).Methods("POST")
	apiv1.HandleFunc("/boards/{boardID}/members/{userID}", a.sessionRequired(a.handleUpdateMember)).Methods("PUT")
	apiv1.HandleFunc("/boards/{boardID}/members/{userID}", a.sessionRequired(a.handleDeleteMember)).Methods("DELETE")
	apiv1.HandleFunc("/boards/{boardID}/join", a.sessionRequired(a.handleJoinBoard)).Methods("POST")
	apiv1.HandleFunc("/boards/{boardID}/leave", a.sessionRequired(a.handleLeaveBoard)).Methods("POST")

	// Sharing APIs
	apiv1.HandleFunc("/boards/{boardID}/sharing", a.sessionRequired(a.handlePostSharing)).Methods("POST")
	apiv1.HandleFunc("/boards/{boardID}/sharing", a.sessionRequired(a.handleGetSharing)).Methods("GET")

	// Team APIs
	apiv1.HandleFunc("/teams", a.sessionRequired(a.handleGetTeams)).Methods("GET")
	apiv1.HandleFunc("/teams/{teamID}", a.sessionRequired(a.handleGetTeam)).Methods("GET")
	apiv1.HandleFunc("/teams/{teamID}/regenerate_signup_token", a.sessionRequired(a.handlePostTeamRegenerateSignupToken)).Methods("POST")
	apiv1.HandleFunc("/teams/{teamID}/users", a.sessionRequired(a.handleGetTeamUsers)).Methods("GET")
	apiv1.HandleFunc("/teams/{teamID}/archive/export", a.sessionRequired(a.handleArchiveExportTeam)).Methods("GET")
	apiv1.HandleFunc("/teams/{teamID}/{boardID}/files", a.sessionRequired(a.handleUploadFile)).Methods("POST")

	// User APIs
	apiv1.HandleFunc("/users/me", a.sessionRequired(a.handleGetMe)).Methods("GET")
	apiv1.HandleFunc("/users/me/memberships", a.sessionRequired(a.handleGetMyMemberships)).Methods("GET")
	apiv1.HandleFunc("/users/{userID}", a.sessionRequired(a.handleGetUser)).Methods("GET")
	apiv1.HandleFunc("/users/{userID}/changepassword", a.sessionRequired(a.handleChangePassword)).Methods("POST")
	apiv1.HandleFunc("/users/{userID}/config", a.sessionRequired(a.handleUpdateUserConfig)).Methods(http.MethodPut)

	// BoardsAndBlocks APIs
	apiv1.HandleFunc("/boards-and-blocks", a.sessionRequired(a.handleCreateBoardsAndBlocks)).Methods("POST")
	apiv1.HandleFunc("/boards-and-blocks", a.sessionRequired(a.handlePatchBoardsAndBlocks)).Methods("PATCH")
	apiv1.HandleFunc("/boards-and-blocks", a.sessionRequired(a.handleDeleteBoardsAndBlocks)).Methods("DELETE")

	// Auth APIs
	apiv1.HandleFunc("/login", a.handleLogin).Methods("POST")
	apiv1.HandleFunc("/logout", a.sessionRequired(a.handleLogout)).Methods("POST")
	apiv1.HandleFunc("/register", a.handleRegister).Methods("POST")
	apiv1.HandleFunc("/clientConfig", a.getClientConfig).Methods("GET")

	// Category APIs
	apiv1.HandleFunc("/teams/{teamID}/categories", a.sessionRequired(a.handleCreateCategory)).Methods(http.MethodPost)
	apiv1.HandleFunc("/teams/{teamID}/categories/{categoryID}", a.sessionRequired(a.handleUpdateCategory)).Methods(http.MethodPut)
	apiv1.HandleFunc("/teams/{teamID}/categories/{categoryID}", a.sessionRequired(a.handleDeleteCategory)).Methods(http.MethodDelete)

	// Category Block APIs
	apiv1.HandleFunc("/teams/{teamID}/categories", a.sessionRequired(a.handleGetUserCategoryBlocks)).Methods(http.MethodGet)
	apiv1.HandleFunc("/teams/{teamID}/categories/{categoryID}/blocks/{blockID}", a.sessionRequired(a.handleUpdateCategoryBlock)).Methods(http.MethodPost)

	// Get Files API
	apiv1.HandleFunc("/files/teams/{teamID}/{boardID}/{filename}", a.attachSession(a.handleServeFile, false)).Methods("GET")

	// Subscriptions
	apiv1.HandleFunc("/subscriptions", a.sessionRequired(a.handleCreateSubscription)).Methods("POST")
	apiv1.HandleFunc("/subscriptions/{blockID}/{subscriberID}", a.sessionRequired(a.handleDeleteSubscription)).Methods("DELETE")
	apiv1.HandleFunc("/subscriptions/{subscriberID}", a.sessionRequired(a.handleGetSubscriptions)).Methods("GET")

	// onboarding tour endpoints
	apiv1.HandleFunc("/teams/{teamID}/onboard", a.sessionRequired(a.handleOnboard)).Methods(http.MethodPost)

	// archives
	apiv1.HandleFunc("/boards/{boardID}/archive/export", a.sessionRequired(a.handleArchiveExportBoard)).Methods("GET")
	apiv1.HandleFunc("/teams/{teamID}/archive/import", a.sessionRequired(a.handleArchiveImport)).Methods("POST")
}

func (a *API) RegisterAdminRoutes(r *mux.Router) {
	r.HandleFunc("/api/v1/admin/users/{username}/password", a.adminRequired(a.handleAdminSetPassword)).Methods("POST")
}

func getUserID(r *http.Request) string {
	ctx := r.Context()
	session, ok := ctx.Value(sessionContextKey).(*model.Session)
	if !ok {
		return ""
	}
	return session.UserID
}

func (a *API) panicHandler(next http.Handler) http.Handler {
	return http.HandlerFunc(func(w http.ResponseWriter, r *http.Request) {
		defer func() {
			if p := recover(); p != nil {
				a.logger.Error("Http handler panic",
					mlog.Any("panic", p),
					mlog.String("stack", string(debug.Stack())),
					mlog.String("uri", r.URL.Path),
				)
				a.errorResponse(w, r.URL.Path, http.StatusInternalServerError, "", nil)
			}
		}()

		next.ServeHTTP(w, r)
	})
}

func (a *API) requireCSRFToken(next http.Handler) http.Handler {
	return http.HandlerFunc(func(w http.ResponseWriter, r *http.Request) {
		if !a.checkCSRFToken(r) {
			a.logger.Error("checkCSRFToken FAILED")
			a.errorResponse(w, r.URL.Path, http.StatusBadRequest, "checkCSRFToken FAILED", nil)
			return
		}

		next.ServeHTTP(w, r)
	})
}

func (a *API) getClientConfig(w http.ResponseWriter, r *http.Request) {
	clientConfig := a.app.GetClientConfig()

	configData, err := json.Marshal(clientConfig)
	if err != nil {
		a.errorResponse(w, r.URL.Path, http.StatusInternalServerError, "", err)
		return
	}
	jsonBytesResponse(w, http.StatusOK, configData)
}

func (a *API) checkCSRFToken(r *http.Request) bool {
	token := r.Header.Get(HeaderRequestedWith)
	return token == HeaderRequestedWithXML
}

func (a *API) hasValidReadTokenForBoard(r *http.Request, boardID string) bool {
	query := r.URL.Query()
	readToken := query.Get("read_token")

	if len(readToken) < 1 {
		return false
	}

	isValid, err := a.app.IsValidReadToken(boardID, readToken)
	if err != nil {
		a.logger.Error("IsValidReadTokenForBoard ERROR", mlog.Err(err))
		return false
	}

	return isValid
}

func (a *API) handleGetBlocks(w http.ResponseWriter, r *http.Request) {
	// swagger:operation GET /api/v1/boards/{boardID}/blocks getBlocks
	//
	// Returns blocks
	//
	// ---
	// produces:
	// - application/json
	// parameters:
	// - name: boardID
	//   in: path
	//   description: Board ID
	//   required: true
	//   type: string
	// - name: parent_id
	//   in: query
	//   description: ID of parent block, omit to specify all blocks
	//   required: false
	//   type: string
	// - name: type
	//   in: query
	//   description: Type of blocks to return, omit to specify all types
	//   required: false
	//   type: string
	// security:
	// - BearerAuth: []
	// responses:
	//   '200':
	//     description: success
	//     schema:
	//       type: array
	//       items:
	//         "$ref": "#/definitions/Block"
	//   '404':
	//     description: board not found
	//   default:
	//     description: internal error
	//     schema:
	//       "$ref": "#/definitions/ErrorResponse"

	query := r.URL.Query()
	parentID := query.Get("parent_id")
	blockType := query.Get("type")
	all := query.Get("all")
	blockID := query.Get("block_id")
	boardID := mux.Vars(r)["boardID"]

	userID := getUserID(r)

	hasValidReadToken := a.hasValidReadTokenForBoard(r, boardID)
	if userID == "" && !hasValidReadToken {
		a.errorResponse(w, r.URL.Path, http.StatusUnauthorized, "", PermissionError{"access denied to board"})
		return
	}

	board, err := a.app.GetBoard(boardID)
	if err != nil {
		a.errorResponse(w, r.URL.Path, http.StatusInternalServerError, "", err)
		return
	}
	if board == nil {
		a.errorResponse(w, r.URL.Path, http.StatusNotFound, "Board not found", nil)
		return
	}

	if !hasValidReadToken {
		if board.IsTemplate && board.Type == model.BoardTypeOpen {
			if board.TeamID != model.GlobalTeamID && !a.permissions.HasPermissionToTeam(userID, board.TeamID, model.PermissionViewTeam) {
				a.errorResponse(w, r.URL.Path, http.StatusForbidden, "", PermissionError{"access denied to board template"})
				return
			}
		} else {
			if !a.permissions.HasPermissionToBoard(userID, boardID, model.PermissionViewBoard) {
				a.errorResponse(w, r.URL.Path, http.StatusForbidden, "", PermissionError{"access denied to board"})
				return
			}
		}
	}

	auditRec := a.makeAuditRecord(r, "getBlocks", audit.Fail)
	defer a.audit.LogRecord(audit.LevelRead, auditRec)
	auditRec.AddMeta("boardID", boardID)
	auditRec.AddMeta("parentID", parentID)
	auditRec.AddMeta("blockType", blockType)
	auditRec.AddMeta("all", all)
	auditRec.AddMeta("blockID", blockID)

	var blocks []model.Block
	var block *model.Block
	switch {
	case all != "":
		blocks, err = a.app.GetBlocksForBoard(boardID)
		if err != nil {
			a.errorResponse(w, r.URL.Path, http.StatusInternalServerError, "", err)
			return
		}
	case blockID != "":
		block, err = a.app.GetBlockByID(blockID)
		if err != nil {
			a.errorResponse(w, r.URL.Path, http.StatusInternalServerError, "", err)
			return
		}
		if block != nil {
			if block.BoardID != boardID {
				a.errorResponse(w, r.URL.Path, http.StatusNotFound, "", nil)
				return
			}

			blocks = append(blocks, *block)
		}
	default:
		blocks, err = a.app.GetBlocks(boardID, parentID, blockType)
		if err != nil {
			a.errorResponse(w, r.URL.Path, http.StatusInternalServerError, "", err)
			return
		}
	}

	a.logger.Debug("GetBlocks",
		mlog.String("boardID", boardID),
		mlog.String("parentID", parentID),
		mlog.String("blockType", blockType),
		mlog.String("blockID", blockID),
		mlog.Int("block_count", len(blocks)),
	)

	json, err := json.Marshal(blocks)
	if err != nil {
		a.errorResponse(w, r.URL.Path, http.StatusInternalServerError, "", err)
		return
	}

	jsonBytesResponse(w, http.StatusOK, json)

	auditRec.AddMeta("blockCount", len(blocks))
	auditRec.Success()
}

func (a *API) handleCreateCategory(w http.ResponseWriter, r *http.Request) {
	requestBody, err := ioutil.ReadAll(r.Body)
	if err != nil {
		a.errorResponse(w, r.URL.Path, http.StatusInternalServerError, "", err)
		return
	}

	var category model.Category

	err = json.Unmarshal(requestBody, &category)
	if err != nil {
		a.errorResponse(w, r.URL.Path, http.StatusInternalServerError, "", err)
		return
	}

	auditRec := a.makeAuditRecord(r, "createCategory", audit.Fail)
	defer a.audit.LogRecord(audit.LevelModify, auditRec)

	ctx := r.Context()
	session := ctx.Value(sessionContextKey).(*model.Session)

	// user can only create category for themselves
	if category.UserID != session.UserID {
		a.errorResponse(
			w,
			r.URL.Path,
			http.StatusBadRequest,
			fmt.Sprintf("userID %s and category userID %s mismatch", session.UserID, category.UserID),
			nil,
		)
		return
	}

	vars := mux.Vars(r)
	teamID := vars["teamID"]

	if category.TeamID != teamID {
		a.errorResponse(
			w,
			r.URL.Path,
			http.StatusBadRequest,
			"teamID mismatch",
			nil,
		)
		return
	}

	createdCategory, err := a.app.CreateCategory(&category)
	if err != nil {
		a.errorResponse(w, r.URL.Path, http.StatusInternalServerError, "", err)
		return
	}

	data, err := json.Marshal(createdCategory)
	if err != nil {
		a.errorResponse(w, r.URL.Path, http.StatusInternalServerError, "", err)
		return
	}

	jsonBytesResponse(w, http.StatusOK, data)
	auditRec.AddMeta("categoryID", createdCategory.ID)
	auditRec.Success()
}

func (a *API) handleUpdateCategory(w http.ResponseWriter, r *http.Request) {
	vars := mux.Vars(r)
	categoryID := vars["categoryID"]

	requestBody, err := ioutil.ReadAll(r.Body)
	if err != nil {
		a.errorResponse(w, r.URL.Path, http.StatusInternalServerError, "", err)
		return
	}

	var category model.Category
	err = json.Unmarshal(requestBody, &category)
	if err != nil {
		a.errorResponse(w, r.URL.Path, http.StatusInternalServerError, "", err)
		return
	}

	auditRec := a.makeAuditRecord(r, "updateCategory", audit.Fail)
	defer a.audit.LogRecord(audit.LevelModify, auditRec)

	if categoryID != category.ID {
		a.errorResponse(w, r.URL.Path, http.StatusBadRequest, "categoryID mismatch in patch and body", nil)
		return
	}

	ctx := r.Context()
	session := ctx.Value(sessionContextKey).(*model.Session)

	// user can only update category for themselves
	if category.UserID != session.UserID {
		a.errorResponse(w, r.URL.Path, http.StatusBadRequest, "user ID mismatch in session and category", nil)
		return
	}

	teamID := vars["teamID"]
	if category.TeamID != teamID {
		a.errorResponse(
			w,
			r.URL.Path,
			http.StatusBadRequest,
			"teamID mismatch",
			nil,
		)
		return
	}

	updatedCategory, err := a.app.UpdateCategory(&category)
	if err != nil {
		switch {
		case errors.Is(err, app.ErrorCategoryDeleted):
			a.errorResponse(w, r.URL.Path, http.StatusNotFound, "", err)
		case errors.Is(err, app.ErrorCategoryPermissionDenied):
			// TODO: The permissions should be handled as much as possible at
			// the API level, this needs to be changed
			a.errorResponse(w, r.URL.Path, http.StatusForbidden, "", err)
		default:
			a.errorResponse(w, r.URL.Path, http.StatusInternalServerError, "", err)
		}
		return
	}

	data, err := json.Marshal(updatedCategory)
	if err != nil {
		a.errorResponse(w, r.URL.Path, http.StatusInternalServerError, "", err)
		return
	}

	jsonBytesResponse(w, http.StatusOK, data)
	auditRec.Success()
}

func (a *API) handleDeleteCategory(w http.ResponseWriter, r *http.Request) {
	ctx := r.Context()
	session := ctx.Value(sessionContextKey).(*model.Session)
	vars := mux.Vars(r)

	userID := session.UserID
	teamID := vars["teamID"]
	categoryID := vars["categoryID"]

	auditRec := a.makeAuditRecord(r, "deleteCategory", audit.Fail)
	defer a.audit.LogRecord(audit.LevelModify, auditRec)

	deletedCategory, err := a.app.DeleteCategory(categoryID, userID, teamID)
	if err != nil {
		switch {
		case errors.Is(err, app.ErrorInvalidCategory):
			a.errorResponse(w, r.URL.Path, http.StatusBadRequest, "", err)
		case errors.Is(err, app.ErrorCategoryPermissionDenied):
			// TODO: The permissions should be handled as much as possible at
			// the API level, this needs to be changed
			a.errorResponse(w, r.URL.Path, http.StatusForbidden, "", err)
		default:
			a.errorResponse(w, r.URL.Path, http.StatusInternalServerError, "", err)
		}
		return
	}

	data, err := json.Marshal(deletedCategory)
	if err != nil {
		a.errorResponse(w, r.URL.Path, http.StatusInternalServerError, "", err)
		return
	}

	jsonBytesResponse(w, http.StatusOK, data)
	auditRec.Success()
}

func (a *API) handleGetUserCategoryBlocks(w http.ResponseWriter, r *http.Request) {
	ctx := r.Context()
	session := ctx.Value(sessionContextKey).(*model.Session)
	userID := session.UserID

	vars := mux.Vars(r)
	teamID := vars["teamID"]

	auditRec := a.makeAuditRecord(r, "getUserCategoryBlocks", audit.Fail)
	defer a.audit.LogRecord(audit.LevelModify, auditRec)

	categoryBlocks, err := a.app.GetUserCategoryBlocks(userID, teamID)
	if err != nil {
		a.errorResponse(w, r.URL.Path, http.StatusInternalServerError, "", err)
		return
	}

	data, err := json.Marshal(categoryBlocks)
	if err != nil {
		a.errorResponse(w, r.URL.Path, http.StatusInternalServerError, "", err)
		return
	}

	jsonBytesResponse(w, http.StatusOK, data)
	auditRec.Success()
}

func (a *API) handleUpdateCategoryBlock(w http.ResponseWriter, r *http.Request) {
	auditRec := a.makeAuditRecord(r, "updateCategoryBlock", audit.Fail)
	defer a.audit.LogRecord(audit.LevelModify, auditRec)

	vars := mux.Vars(r)
	categoryID := vars["categoryID"]
	blockID := vars["blockID"]
	teamID := vars["teamID"]

	ctx := r.Context()
	session := ctx.Value(sessionContextKey).(*model.Session)
	userID := session.UserID

	// TODO: Check the category and the team matches
	err := a.app.AddUpdateUserCategoryBlock(teamID, userID, categoryID, blockID)
	if err != nil {
		a.errorResponse(w, r.URL.Path, http.StatusInternalServerError, "", err)
		return
	}

	jsonBytesResponse(w, http.StatusOK, []byte("ok"))
	auditRec.Success()
}

func (a *API) handlePostBlocks(w http.ResponseWriter, r *http.Request) {
	// swagger:operation POST /api/v1/boards/{boardID}/blocks updateBlocks
	//
	// Insert blocks. The specified IDs will only be used to link
	// blocks with existing ones, the rest will be replaced by server
	// generated IDs
	//
	// ---
	// produces:
	// - application/json
	// parameters:
	// - name: boardID
	//   in: path
	//   description: Board ID
	//   required: true
	//   type: string
	// - name: Body
	//   in: body
	//   description: array of blocks to insert or update
	//   required: true
	//   schema:
	//     type: array
	//     items:
	//       "$ref": "#/definitions/Block"
	// security:
	// - BearerAuth: []
	// responses:
	//   '200':
	//     description: success
	//     schema:
	//       items:
	//         $ref: '#/definitions/Block'
	//       type: array
	//   default:
	//     description: internal error
	//     schema:
	//       "$ref": "#/definitions/ErrorResponse"

	boardID := mux.Vars(r)["boardID"]
	userID := getUserID(r)

	// in phase 1 we use "manage_board_cards", but we would have to
	// check on specific actions for phase 2
	if !a.permissions.HasPermissionToBoard(userID, boardID, model.PermissionManageBoardCards) {
		a.errorResponse(w, r.URL.Path, http.StatusForbidden, "", PermissionError{"access denied to make board changes"})
		return
	}

	requestBody, err := ioutil.ReadAll(r.Body)
	if err != nil {
		a.errorResponse(w, r.URL.Path, http.StatusInternalServerError, "", err)
		return
	}

	var blocks []model.Block

	err = json.Unmarshal(requestBody, &blocks)
	if err != nil {
		a.errorResponse(w, r.URL.Path, http.StatusInternalServerError, "", err)
		return
	}

	for _, block := range blocks {
		// Error checking
		if len(block.Type) < 1 {
			message := fmt.Sprintf("missing type for block id %s", block.ID)
			a.errorResponse(w, r.URL.Path, http.StatusBadRequest, message, nil)
			return
		}

		if block.CreateAt < 1 {
			message := fmt.Sprintf("invalid createAt for block id %s", block.ID)
			a.errorResponse(w, r.URL.Path, http.StatusBadRequest, message, nil)
			return
		}

		if block.UpdateAt < 1 {
			message := fmt.Sprintf("invalid UpdateAt for block id %s", block.ID)
			a.errorResponse(w, r.URL.Path, http.StatusBadRequest, message, nil)
			return
		}

		if block.BoardID != boardID {
			message := fmt.Sprintf("invalid BoardID for block id %s", block.ID)
			a.errorResponse(w, r.URL.Path, http.StatusBadRequest, message, nil)
			return
		}
	}

	blocks = model.GenerateBlockIDs(blocks, a.logger)

	auditRec := a.makeAuditRecord(r, "postBlocks", audit.Fail)
	defer a.audit.LogRecord(audit.LevelModify, auditRec)

	ctx := r.Context()
	session := ctx.Value(sessionContextKey).(*model.Session)

	model.StampModificationMetadata(userID, blocks, auditRec)

	// this query param exists when creating template from board, or board from template
	sourceBoardID := r.URL.Query().Get("sourceBoardID")
	if sourceBoardID != "" {
		if updateFileIDsErr := a.app.CopyCardFiles(sourceBoardID, blocks); updateFileIDsErr != nil {
			a.errorResponse(w, r.URL.Path, http.StatusInternalServerError, "", updateFileIDsErr)
			return
		}
	}

	newBlocks, err := a.app.InsertBlocks(blocks, session.UserID, true)
	if err != nil {
		a.errorResponse(w, r.URL.Path, http.StatusInternalServerError, "", err)
		return
	}

	a.logger.Debug("POST Blocks", mlog.Int("block_count", len(blocks)))

	json, err := json.Marshal(newBlocks)
	if err != nil {
		a.errorResponse(w, r.URL.Path, http.StatusInternalServerError, "", err)
		return
	}

	jsonBytesResponse(w, http.StatusOK, json)

	auditRec.AddMeta("blockCount", len(blocks))
	auditRec.Success()
}

func (a *API) handleUpdateUserConfig(w http.ResponseWriter, r *http.Request) {
	// swagger:operation PATCH /api/v1/users/{userID}/config updateUserConfig
	//
	// Updates user config
	//
	// ---
	// produces:
	// - application/json
	// parameters:
	// - name: userID
	//   in: path
	//   description: User ID
	//   required: true
	//   type: string
	// - name: Body
	//   in: body
	//   description: User config patch to apply
	//   required: true
	//   schema:
	//     "$ref": "#/definitions/UserPropPatch"
	// security:
	// - BearerAuth: []
	// responses:
	//   '200':
	//     description: success
	//   default:
	//     description: internal error
	//     schema:
	//       "$ref": "#/definitions/ErrorResponse"

	requestBody, err := ioutil.ReadAll(r.Body)
	if err != nil {
		a.errorResponse(w, r.URL.Path, http.StatusInternalServerError, "", err)
		return
	}

	var patch *model.UserPropPatch
	err = json.Unmarshal(requestBody, &patch)
	if err != nil {
		a.errorResponse(w, r.URL.Path, http.StatusInternalServerError, "", err)
		return
	}

	vars := mux.Vars(r)
	userID := vars["userID"]

	ctx := r.Context()
	session := ctx.Value(sessionContextKey).(*model.Session)

	auditRec := a.makeAuditRecord(r, "updateUserConfig", audit.Fail)
	defer a.audit.LogRecord(audit.LevelModify, auditRec)

	// a user can update only own config
	if userID != session.UserID {
		a.errorResponse(w, r.URL.Path, http.StatusForbidden, "", nil)
		return
	}

	updatedConfig, err := a.app.UpdateUserConfig(userID, *patch)
	if err != nil {
		a.errorResponse(w, r.URL.Path, http.StatusInternalServerError, "", err)
		return
	}

	data, err := json.Marshal(updatedConfig)
	if err != nil {
		a.errorResponse(w, r.URL.Path, http.StatusInternalServerError, "", err)
		return
	}

	jsonBytesResponse(w, http.StatusOK, data)
	auditRec.Success()
}

func (a *API) handleGetUser(w http.ResponseWriter, r *http.Request) {
	// swagger:operation GET /api/v1/users/{userID} getUser
	//
	// Returns a user
	//
	// ---
	// produces:
	// - application/json
	// parameters:
	// - name: userID
	//   in: path
	//   description: User ID
	//   required: true
	//   type: string
	// security:
	// - BearerAuth: []
	// responses:
	//   '200':
	//     description: success
	//     schema:
	//       "$ref": "#/definitions/User"
	//   default:
	//     description: internal error
	//     schema:
	//       "$ref": "#/definitions/ErrorResponse"

	vars := mux.Vars(r)
	userID := vars["userID"]

	auditRec := a.makeAuditRecord(r, "postBlocks", audit.Fail)
	defer a.audit.LogRecord(audit.LevelRead, auditRec)
	auditRec.AddMeta("userID", userID)

	user, err := a.app.GetUser(userID)
	if err != nil {
		a.errorResponse(w, r.URL.Path, http.StatusInternalServerError, "", err)
		return
	}

	userData, err := json.Marshal(user)
	if err != nil {
		a.errorResponse(w, r.URL.Path, http.StatusInternalServerError, "", err)
		return
	}

	jsonBytesResponse(w, http.StatusOK, userData)
	auditRec.Success()
}

func (a *API) handleGetMe(w http.ResponseWriter, r *http.Request) {
	// swagger:operation GET /api/v1/users/me getMe
	//
	// Returns the currently logged-in user
	//
	// ---
	// produces:
	// - application/json
	// security:
	// - BearerAuth: []
	// responses:
	//   '200':
	//     description: success
	//     schema:
	//       "$ref": "#/definitions/User"
	//   default:
	//     description: internal error
	//     schema:
	//       "$ref": "#/definitions/ErrorResponse"

	userID := getUserID(r)

	var user *model.User
	var err error

	auditRec := a.makeAuditRecord(r, "getMe", audit.Fail)
	defer a.audit.LogRecord(audit.LevelRead, auditRec)

	if userID == model.SingleUser {
		now := utils.GetMillis()
		user = &model.User{
			ID:       model.SingleUser,
			Username: model.SingleUser,
			Email:    model.SingleUser,
			CreateAt: now,
			UpdateAt: now,
		}
	} else {
		user, err = a.app.GetUser(userID)
		if err != nil {
			a.errorResponse(w, r.URL.Path, http.StatusInternalServerError, "", err)
			return
		}
	}

	userData, err := json.Marshal(user)
	if err != nil {
		a.errorResponse(w, r.URL.Path, http.StatusInternalServerError, "", err)
		return
	}

	jsonBytesResponse(w, http.StatusOK, userData)

	auditRec.AddMeta("userID", user.ID)
	auditRec.Success()
}

func (a *API) handleGetMyMemberships(w http.ResponseWriter, r *http.Request) {
	// swagger:operation GET /api/v1/users/me/memberships getMyMemberships
	//
	// Returns the currently users board memberships
	//
	// ---
	// produces:
	// - application/json
	// security:
	// - BearerAuth: []
	// responses:
	//   '200':
	//     description: success
	//     schema:
	//       type: array
	//       items:
	//         "$ref": "#/definitions/BoardMember"
	//   default:
	//     description: internal error
	//     schema:
	//       "$ref": "#/definitions/ErrorResponse"

	userID := getUserID(r)

	auditRec := a.makeAuditRecord(r, "getMyBoardMemberships", audit.Fail)
	auditRec.AddMeta("userID", userID)
	defer a.audit.LogRecord(audit.LevelRead, auditRec)

	members, err := a.app.GetMembersForUser(userID)
	if err != nil {
		a.errorResponse(w, r.URL.Path, http.StatusInternalServerError, "", err)
		return
	}

	membersData, err := json.Marshal(members)
	if err != nil {
		a.errorResponse(w, r.URL.Path, http.StatusInternalServerError, "", err)
		return
	}

	jsonBytesResponse(w, http.StatusOK, membersData)

	auditRec.Success()
}

func (a *API) handleDeleteBlock(w http.ResponseWriter, r *http.Request) {
	// swagger:operation DELETE /api/v1/boards/{boardID}/blocks/{blockID} deleteBlock
	//
	// Deletes a block
	//
	// ---
	// produces:
	// - application/json
	// parameters:
	// - name: boardID
	//   in: path
	//   description: Board ID
	//   required: true
	//   type: string
	// - name: blockID
	//   in: path
	//   description: ID of block to delete
	//   required: true
	//   type: string
	// security:
	// - BearerAuth: []
	// responses:
	//   '200':
	//     description: success
	//   '404':
	//     description: block not found
	//   default:
	//     description: internal error
	//     schema:
	//       "$ref": "#/definitions/ErrorResponse"

	userID := getUserID(r)
	vars := mux.Vars(r)
	boardID := vars["boardID"]
	blockID := vars["blockID"]

	if !a.permissions.HasPermissionToBoard(userID, boardID, model.PermissionManageBoardCards) {
		a.errorResponse(w, r.URL.Path, http.StatusForbidden, "", PermissionError{"access denied to make board changes"})
		return
	}

	block, err := a.app.GetBlockByID(blockID)
	if err != nil {
		a.errorResponse(w, r.URL.Path, http.StatusInternalServerError, "", err)
		return
	}
	if block == nil || block.BoardID != boardID {
		a.errorResponse(w, r.URL.Path, http.StatusNotFound, "", nil)
		return
	}

	auditRec := a.makeAuditRecord(r, "deleteBlock", audit.Fail)
	defer a.audit.LogRecord(audit.LevelModify, auditRec)
	auditRec.AddMeta("boardID", boardID)
	auditRec.AddMeta("blockID", blockID)

	err = a.app.DeleteBlock(blockID, userID)
	if err != nil {
		a.errorResponse(w, r.URL.Path, http.StatusInternalServerError, "", err)
		return
	}

	a.logger.Debug("DELETE Block", mlog.String("boardID", boardID), mlog.String("blockID", blockID))
	jsonStringResponse(w, http.StatusOK, "{}")

	auditRec.Success()
}

func (a *API) handleUndeleteBlock(w http.ResponseWriter, r *http.Request) {
	// swagger:operation POST /api/v1/boards/{boardID}/blocks/{blockID}/undelete undeleteBlock
	//
	// Undeletes a block
	//
	// ---
	// produces:
	// - application/json
	// parameters:
	// - name: boardID
	//   in: path
	//   description: Board ID
	//   required: true
	//   type: string
	// - name: blockID
	//   in: path
	//   description: ID of block to undelete
	//   required: true
	//   type: string
	// security:
	// - BearerAuth: []
	// responses:
	//   '200':
	//     description: success
	//     schema:
	//       "$ref": "#/definitions/BlockPatch"
	//   '404':
	//     description: block not found
	//   default:
	//     description: internal error
	//     schema:
	//       "$ref": "#/definitions/ErrorResponse"

	ctx := r.Context()
	session := ctx.Value(sessionContextKey).(*model.Session)
	userID := session.UserID

	vars := mux.Vars(r)
	blockID := vars["blockID"]
	boardID := vars["boardID"]

	board, err := a.app.GetBoard(boardID)
	if err != nil {
		a.errorResponse(w, r.URL.Path, http.StatusInternalServerError, "", err)
		return
	}
	if board == nil {
		a.errorResponse(w, r.URL.Path, http.StatusNotFound, "", nil)
		return
	}

	block, err := a.app.GetLastBlockHistoryEntry(blockID)
	if err != nil {
		a.errorResponse(w, r.URL.Path, http.StatusInternalServerError, "", err)
		return
	}
	if block == nil {
		a.errorResponse(w, r.URL.Path, http.StatusNotFound, "", nil)
		return
	}

	if board.ID != block.BoardID {
		a.errorResponse(w, r.URL.Path, http.StatusNotFound, "", nil)
		return
	}

	if !a.permissions.HasPermissionToBoard(userID, boardID, model.PermissionManageBoardCards) {
		a.errorResponse(w, r.URL.Path, http.StatusForbidden, "", PermissionError{"access denied to modify board members"})
		return
	}

	auditRec := a.makeAuditRecord(r, "undeleteBlock", audit.Fail)
	defer a.audit.LogRecord(audit.LevelModify, auditRec)
	auditRec.AddMeta("blockID", blockID)

	undeletedBlock, err := a.app.UndeleteBlock(blockID, userID)
	if err != nil {
		a.errorResponse(w, r.URL.Path, http.StatusInternalServerError, "", err)
		return
	}

	undeletedBlockData, err := json.Marshal(undeletedBlock)
	if err != nil {
		a.errorResponse(w, r.URL.Path, http.StatusInternalServerError, "", err)
		return
	}

	a.logger.Debug("UNDELETE Block", mlog.String("blockID", blockID))
	jsonBytesResponse(w, http.StatusOK, undeletedBlockData)

	auditRec.Success()
}

func (a *API) handlePatchBlock(w http.ResponseWriter, r *http.Request) {
	// swagger:operation PATCH /api/v1/boards/{boardID}/blocks/{blockID} patchBlock
	//
	// Partially updates a block
	//
	// ---
	// produces:
	// - application/json
	// parameters:
	// - name: boardID
	//   in: path
	//   description: Board ID
	//   required: true
	//   type: string
	// - name: blockID
	//   in: path
	//   description: ID of block to patch
	//   required: true
	//   type: string
	// - name: Body
	//   in: body
	//   description: block patch to apply
	//   required: true
	//   schema:
	//     "$ref": "#/definitions/BlockPatch"
	// security:
	// - BearerAuth: []
	// responses:
	//   '200':
	//     description: success
	//   '404':
	//     description: block not found
	//   default:
	//     description: internal error
	//     schema:
	//       "$ref": "#/definitions/ErrorResponse"

	userID := getUserID(r)
	vars := mux.Vars(r)
	boardID := vars["boardID"]
	blockID := vars["blockID"]

	if !a.permissions.HasPermissionToBoard(userID, boardID, model.PermissionManageBoardCards) {
		a.errorResponse(w, r.URL.Path, http.StatusForbidden, "", PermissionError{"access denied to make board changes"})
		return
	}

	block, err := a.app.GetBlockByID(blockID)
	if err != nil {
		a.errorResponse(w, r.URL.Path, http.StatusInternalServerError, "", err)
		return
	}
	if block == nil || block.BoardID != boardID {
		a.errorResponse(w, r.URL.Path, http.StatusNotFound, "", nil)
		return
	}

	requestBody, err := ioutil.ReadAll(r.Body)
	if err != nil {
		a.errorResponse(w, r.URL.Path, http.StatusInternalServerError, "", err)
		return
	}

	var patch *model.BlockPatch
	err = json.Unmarshal(requestBody, &patch)
	if err != nil {
		a.errorResponse(w, r.URL.Path, http.StatusInternalServerError, "", err)
		return
	}

	auditRec := a.makeAuditRecord(r, "patchBlock", audit.Fail)
	defer a.audit.LogRecord(audit.LevelModify, auditRec)
	auditRec.AddMeta("boardID", boardID)
	auditRec.AddMeta("blockID", blockID)

	err = a.app.PatchBlock(blockID, patch, userID)
	if err != nil {
		a.errorResponse(w, r.URL.Path, http.StatusInternalServerError, "", err)
		return
	}

	a.logger.Debug("PATCH Block", mlog.String("boardID", boardID), mlog.String("blockID", blockID))
	jsonStringResponse(w, http.StatusOK, "{}")

	auditRec.Success()
}

func (a *API) handlePatchBlocks(w http.ResponseWriter, r *http.Request) {
	// swagger:operation PATCH /api/v1/boards/{boardID}/blocks/ patchBlocks
	//
	// Partially updates batch of blocks
	//
	// ---
	// produces:
	// - application/json
	// parameters:
	// - name: boardID
	//   in: path
	//   description: Workspace ID
	//   required: true
	//   type: string
	// - name: Body
	//   in: body
	//   description: block Ids and block patches to apply
	//   required: true
	//   schema:
	//     "$ref": "#/definitions/BlockPatchBatch"
	// security:
	// - BearerAuth: []
	// responses:
	//   '200':
	//     description: success
	//   default:
	//     description: internal error
	//     schema:
	//       "$ref": "#/definitions/ErrorResponse"

	ctx := r.Context()
	session := ctx.Value(sessionContextKey).(*model.Session)
	userID := session.UserID

	vars := mux.Vars(r)
	teamID := vars["teamID"]

	requestBody, err := ioutil.ReadAll(r.Body)
	if err != nil {
		a.errorResponse(w, r.URL.Path, http.StatusInternalServerError, "", err)
		return
	}

	var patches *model.BlockPatchBatch
	err = json.Unmarshal(requestBody, &patches)
	if err != nil {
		a.errorResponse(w, r.URL.Path, http.StatusInternalServerError, "", err)
		return
	}

	auditRec := a.makeAuditRecord(r, "patchBlocks", audit.Fail)
	defer a.audit.LogRecord(audit.LevelModify, auditRec)
	for i := range patches.BlockIDs {
		auditRec.AddMeta("block_"+strconv.FormatInt(int64(i), 10), patches.BlockIDs[i])
	}

	for _, blockID := range patches.BlockIDs {
		var block *model.Block
		block, err = a.app.GetBlockByID(blockID)
		if err != nil {
			a.errorResponse(w, r.URL.Path, http.StatusForbidden, "", PermissionError{"access denied to make board changes"})
			return
		}
		if !a.permissions.HasPermissionToBoard(userID, block.BoardID, model.PermissionManageBoardCards) {
			a.errorResponse(w, r.URL.Path, http.StatusForbidden, "", PermissionError{"access denied to make board changes"})
			return
		}
	}

	err = a.app.PatchBlocks(teamID, patches, userID)
	if err != nil {
		a.errorResponse(w, r.URL.Path, http.StatusInternalServerError, "", err)
		return
	}

	a.logger.Debug("PATCH Blocks", mlog.String("patches", strconv.Itoa(len(patches.BlockIDs))))
	jsonStringResponse(w, http.StatusOK, "{}")

	auditRec.Success()
}

// Sharing

func (a *API) handleGetSharing(w http.ResponseWriter, r *http.Request) {
	// swagger:operation GET /api/v1/boards/{boardID}/sharing getSharing
	//
	// Returns sharing information for a board
	//
	// ---
	// produces:
	// - application/json
	// parameters:
	// - name: boardID
	//   in: path
	//   description: Board ID
	//   required: true
	//   type: string
	// security:
	// - BearerAuth: []
	// responses:
	//   '200':
	//     description: success
	//     schema:
	//       "$ref": "#/definitions/Sharing"
	//   '404':
	//     description: board not found
	//   default:
	//     description: internal error
	//     schema:
	//       "$ref": "#/definitions/ErrorResponse"

	vars := mux.Vars(r)
	boardID := vars["boardID"]

	userID := getUserID(r)
	if !a.permissions.HasPermissionToBoard(userID, boardID, model.PermissionShareBoard) {
		a.errorResponse(w, r.URL.Path, http.StatusForbidden, "", PermissionError{"access denied to sharing the board"})
		return
	}

	auditRec := a.makeAuditRecord(r, "getSharing", audit.Fail)
	defer a.audit.LogRecord(audit.LevelRead, auditRec)
	auditRec.AddMeta("boardID", boardID)

	sharing, err := a.app.GetSharing(boardID)
	if err != nil {
		a.errorResponse(w, r.URL.Path, http.StatusInternalServerError, "", err)
		return
	}
	if sharing == nil {
		a.errorResponse(w, r.URL.Path, http.StatusNotFound, "", nil)
		return
	}

	sharingData, err := json.Marshal(sharing)
	if err != nil {
		a.errorResponse(w, r.URL.Path, http.StatusInternalServerError, "", err)
		return
	}

	jsonBytesResponse(w, http.StatusOK, sharingData)

	a.logger.Debug("GET sharing",
		mlog.String("boardID", boardID),
		mlog.String("shareID", sharing.ID),
		mlog.Bool("enabled", sharing.Enabled),
	)
	auditRec.AddMeta("shareID", sharing.ID)
	auditRec.AddMeta("enabled", sharing.Enabled)
	auditRec.Success()
}

func (a *API) handlePostSharing(w http.ResponseWriter, r *http.Request) {
	// swagger:operation POST /api/v1/boards/{boardID}/sharing postSharing
	//
	// Sets sharing information for a board
	//
	// ---
	// produces:
	// - application/json
	// parameters:
	// - name: boardID
	//   in: path
	//   description: Board ID
	//   required: true
	//   type: string
	// - name: Body
	//   in: body
	//   description: sharing information for a root block
	//   required: true
	//   schema:
	//     "$ref": "#/definitions/Sharing"
	// security:
	// - BearerAuth: []
	// responses:
	//   '200':
	//     description: success
	//   default:
	//     description: internal error
	//     schema:
	//       "$ref": "#/definitions/ErrorResponse"

	boardID := mux.Vars(r)["boardID"]

	userID := getUserID(r)
	if !a.permissions.HasPermissionToBoard(userID, boardID, model.PermissionShareBoard) {
		a.errorResponse(w, r.URL.Path, http.StatusForbidden, "", PermissionError{"access denied to sharing the board"})
		return
	}

	requestBody, err := ioutil.ReadAll(r.Body)
	if err != nil {
		a.errorResponse(w, r.URL.Path, http.StatusInternalServerError, "", err)
		return
	}

	var sharing model.Sharing
	err = json.Unmarshal(requestBody, &sharing)
	if err != nil {
		a.errorResponse(w, r.URL.Path, http.StatusInternalServerError, "", err)
		return
	}

	// Stamp boardID from the URL
	sharing.ID = boardID

	auditRec := a.makeAuditRecord(r, "postSharing", audit.Fail)
	defer a.audit.LogRecord(audit.LevelModify, auditRec)
	auditRec.AddMeta("shareID", sharing.ID)
	auditRec.AddMeta("enabled", sharing.Enabled)

	// Stamp ModifiedBy
	modifiedBy := userID
	if userID == model.SingleUser {
		modifiedBy = ""
	}
	sharing.ModifiedBy = modifiedBy

	if userID == model.SingleUser {
		userID = ""
	}

	if !a.app.GetClientConfig().EnablePublicSharedBoards {
		a.logger.Info(
			"Attempt to turn on sharing for board via API failed, sharing off in configuration.",
			mlog.String("boardID", sharing.ID),
			mlog.String("userID", userID))
		a.errorResponse(w, r.URL.Path, http.StatusInternalServerError, "Turning on sharing for board failed, see log for details.", nil)
		return
	}

	sharing.ModifiedBy = userID

	err = a.app.UpsertSharing(sharing)
	if err != nil {
		a.errorResponse(w, r.URL.Path, http.StatusInternalServerError, "", err)
		return
	}

	jsonStringResponse(w, http.StatusOK, "{}")

	a.logger.Debug("POST sharing", mlog.String("sharingID", sharing.ID))
	auditRec.Success()
}

// Team

func (a *API) handleGetTeams(w http.ResponseWriter, r *http.Request) {
	// swagger:operation GET /api/v1/teams getTeams
	//
	// Returns information of all the teams
	//
	// ---
	// produces:
	// - application/json
	// security:
	// - BearerAuth: []
	// responses:
	//   '200':
	//     description: success
	//     schema:
	//       type: array
	//       items:
	//         "$ref": "#/definitions/Team"
	//   default:
	//     description: internal error
	//     schema:
	//       "$ref": "#/definitions/ErrorResponse"

	userID := getUserID(r)

	teams, err := a.app.GetTeamsForUser(userID)
	if err != nil {
		a.errorResponse(w, r.URL.Path, http.StatusInternalServerError, "", err)
	}

	auditRec := a.makeAuditRecord(r, "getTeams", audit.Fail)
	defer a.audit.LogRecord(audit.LevelRead, auditRec)
	auditRec.AddMeta("teamCount", len(teams))

	data, err := json.Marshal(teams)
	if err != nil {
		a.errorResponse(w, r.URL.Path, http.StatusInternalServerError, "", err)
		return
	}

	jsonBytesResponse(w, http.StatusOK, data)
	auditRec.Success()
}

func (a *API) handleGetTeam(w http.ResponseWriter, r *http.Request) {
	// swagger:operation GET /api/v1/teams/{teamID} getTeam
	//
	// Returns information of the root team
	//
	// ---
	// produces:
	// - application/json
	// parameters:
	// - name: teamID
	//   in: path
	//   description: Team ID
	//   required: true
	//   type: string
	// security:
	// - BearerAuth: []
	// responses:
	//   '200':
	//     description: success
	//     schema:
	//       "$ref": "#/definitions/Team"
	//   default:
	//     description: internal error
	//     schema:
	//       "$ref": "#/definitions/ErrorResponse"

	vars := mux.Vars(r)
	teamID := vars["teamID"]
	userID := getUserID(r)

	if !a.permissions.HasPermissionToTeam(userID, teamID, model.PermissionViewTeam) {
		a.errorResponse(w, r.URL.Path, http.StatusForbidden, "", PermissionError{"access denied to team"})
		return
	}

	var team *model.Team
	var err error

	if a.MattermostAuth {
		team, err = a.app.GetTeam(teamID)
		if err != nil {
			a.errorResponse(w, r.URL.Path, http.StatusInternalServerError, "", err)
		}
		if team == nil {
			a.errorResponse(w, r.URL.Path, http.StatusUnauthorized, "invalid team", nil)
			return
		}
	} else {
		team, err = a.app.GetRootTeam()
		if err != nil {
			a.errorResponse(w, r.URL.Path, http.StatusInternalServerError, "", err)
			return
		}
	}

	auditRec := a.makeAuditRecord(r, "getTeam", audit.Fail)
	defer a.audit.LogRecord(audit.LevelRead, auditRec)
	auditRec.AddMeta("resultTeamID", team.ID)

	data, err := json.Marshal(team)
	if err != nil {
		a.errorResponse(w, r.URL.Path, http.StatusInternalServerError, "", err)
		return
	}

	jsonBytesResponse(w, http.StatusOK, data)
	auditRec.Success()
}

func (a *API) handlePostTeamRegenerateSignupToken(w http.ResponseWriter, r *http.Request) {
	// swagger:operation POST /api/v1/teams/{teamID}/regenerate_signup_token regenerateSignupToken
	//
	// Regenerates the signup token for the root team
	//
	// ---
	// produces:
	// - application/json
	// parameters:
	// - name: teamID
	//   in: path
	//   description: Team ID
	//   required: true
	//   type: string
	// security:
	// - BearerAuth: []
	// responses:
	//   '200':
	//     description: success
	//   default:
	//     description: internal error
	//     schema:
	//       "$ref": "#/definitions/ErrorResponse"
	if a.MattermostAuth {
		a.errorResponse(w, r.URL.Path, http.StatusNotImplemented, "not permitted in plugin mode", nil)
	}

	if a.MattermostAuth {
		a.errorResponse(w, r.URL.Path, http.StatusNotImplemented, "", nil)
		return
	}

	team, err := a.app.GetRootTeam()
	if err != nil {
		a.errorResponse(w, r.URL.Path, http.StatusInternalServerError, "", err)
		return
	}

	auditRec := a.makeAuditRecord(r, "regenerateSignupToken", audit.Fail)
	defer a.audit.LogRecord(audit.LevelModify, auditRec)

	team.SignupToken = utils.NewID(utils.IDTypeToken)

	err = a.app.UpsertTeamSignupToken(*team)
	if err != nil {
		a.errorResponse(w, r.URL.Path, http.StatusInternalServerError, "", err)
		return
	}

	jsonStringResponse(w, http.StatusOK, "{}")
	auditRec.Success()
}

// File upload

func (a *API) handleServeFile(w http.ResponseWriter, r *http.Request) {
	// swagger:operation GET "api/v1/files/teams/{teamID}/{boardID}/{filename} getFile
	//
	// Returns the contents of an uploaded file
	//
	// ---
	// produces:
	// - application/json
	// - image/jpg
	// - image/png
	// - image/gif
	// parameters:
	// - name: teamID
	//   in: path
	//   description: Team ID
	//   required: true
	//   type: string
	// - name: boardID
	//   in: path
	//   description: Board ID
	//   required: true
	//   type: string
	// - name: filename
	//   in: path
	//   description: name of the file
	//   required: true
	//   type: string
	// security:
	// - BearerAuth: []
	// responses:
	//   '200':
	//     description: success
	//   '404':
	//     description: file not found
	//   default:
	//     description: internal error
	//     schema:
	//       "$ref": "#/definitions/ErrorResponse"

	vars := mux.Vars(r)
	boardID := vars["boardID"]
	filename := vars["filename"]
	userID := getUserID(r)

	hasValidReadToken := a.hasValidReadTokenForBoard(r, boardID)
	if userID == "" && !hasValidReadToken {
		a.errorResponse(w, r.URL.Path, http.StatusUnauthorized, "", nil)
		return
	}

	if !hasValidReadToken && !a.permissions.HasPermissionToBoard(userID, boardID, model.PermissionViewBoard) {
		a.errorResponse(w, r.URL.Path, http.StatusForbidden, "", PermissionError{"access denied to board"})
		return
	}

	board, err := a.app.GetBoard(boardID)
	if err != nil {
		a.errorResponse(w, r.URL.Path, http.StatusInternalServerError, "", err)
		return
	}
	if board == nil {
		a.errorResponse(w, r.URL.Path, http.StatusNotFound, "", nil)
		return
	}

	auditRec := a.makeAuditRecord(r, "getFile", audit.Fail)
	defer a.audit.LogRecord(audit.LevelRead, auditRec)
	auditRec.AddMeta("boardID", boardID)
	auditRec.AddMeta("teamID", board.TeamID)
	auditRec.AddMeta("filename", filename)

	contentType := "image/jpg"

	fileExtension := strings.ToLower(filepath.Ext(filename))
	if fileExtension == "png" {
		contentType = "image/png"
	}

	if fileExtension == "gif" {
		contentType = "image/gif"
	}

	w.Header().Set("Content-Type", contentType)

	fileReader, err := a.app.GetFileReader(board.TeamID, boardID, filename)
	if err != nil {
		a.errorResponse(w, r.URL.Path, http.StatusInternalServerError, "", err)
		return
	}
	defer fileReader.Close()
	http.ServeContent(w, r, filename, time.Now(), fileReader)
	auditRec.Success()
}

// FileUploadResponse is the response to a file upload
// swagger:model
type FileUploadResponse struct {
	// The FileID to retrieve the uploaded file
	// required: true
	FileID string `json:"fileId"`
}

func FileUploadResponseFromJSON(data io.Reader) (*FileUploadResponse, error) {
	var fileUploadResponse FileUploadResponse

	if err := json.NewDecoder(data).Decode(&fileUploadResponse); err != nil {
		return nil, err
	}
	return &fileUploadResponse, nil
}

func (a *API) handleUploadFile(w http.ResponseWriter, r *http.Request) {
	// swagger:operation POST /api/v1/teams/{teamID}/boards/{boardID}/files uploadFile
	//
	// Upload a binary file, attached to a root block
	//
	// ---
	// consumes:
	// - multipart/form-data
	// produces:
	// - application/json
	// parameters:
	// - name: teamID
	//   in: path
	//   description: ID of the team
	//   required: true
	//   type: string
	// - name: boardID
	//   in: path
	//   description: Board ID
	//   required: true
	//   type: string
	// - name: uploaded file
	//   in: formData
	//   type: file
	//   description: The file to upload
	// security:
	// - BearerAuth: []
	// responses:
	//   '200':
	//     description: success
	//     schema:
	//       "$ref": "#/definitions/FileUploadResponse"
	//   '404':
	//     description: board not found
	//   default:
	//     description: internal error
	//     schema:
	//       "$ref": "#/definitions/ErrorResponse"

	vars := mux.Vars(r)
	boardID := vars["boardID"]
	userID := getUserID(r)

	if !a.permissions.HasPermissionToBoard(userID, boardID, model.PermissionManageBoardCards) {
		a.errorResponse(w, r.URL.Path, http.StatusForbidden, "", PermissionError{"access denied to make board changes"})
		return
	}

	board, err := a.app.GetBoard(boardID)
	if err != nil {
		a.errorResponse(w, r.URL.Path, http.StatusInternalServerError, "", err)
		return
	}
	if board == nil {
		a.errorResponse(w, r.URL.Path, http.StatusNotFound, "", nil)
		return
	}

	if a.app.GetConfig().MaxFileSize > 0 {
		r.Body = http.MaxBytesReader(w, r.Body, a.app.GetConfig().MaxFileSize)
	}

	file, handle, err := r.FormFile(UploadFormFileKey)
	if err != nil {
<<<<<<< HEAD
		a.errorResponse(w, r.URL.Path, http.StatusRequestEntityTooLarge, "", err)
=======
		a.errorResponse(w, r.URL.Path, http.StatusBadRequest, "", err)
>>>>>>> d8d94251
		return
	}
	defer file.Close()

	auditRec := a.makeAuditRecord(r, "uploadFile", audit.Fail)
	defer a.audit.LogRecord(audit.LevelModify, auditRec)
	auditRec.AddMeta("boardID", boardID)
	auditRec.AddMeta("teamID", board.TeamID)
	auditRec.AddMeta("filename", handle.Filename)

	fileID, err := a.app.SaveFile(file, board.TeamID, boardID, handle.Filename)
	if err != nil {
		a.errorResponse(w, r.URL.Path, http.StatusInternalServerError, "", err)
		return
	}

	a.logger.Debug("uploadFile",
		mlog.String("filename", handle.Filename),
		mlog.String("fileID", fileID),
	)
	data, err := json.Marshal(FileUploadResponse{FileID: fileID})
	if err != nil {
		a.errorResponse(w, r.URL.Path, http.StatusInternalServerError, "", err)
		return
	}

	jsonBytesResponse(w, http.StatusOK, data)

	auditRec.AddMeta("fileID", fileID)
	auditRec.Success()
}

func (a *API) handleGetTeamUsers(w http.ResponseWriter, r *http.Request) {
	// swagger:operation GET /api/v1/teams/{teamID}/users getTeamUsers
	//
	// Returns team users
	//
	// ---
	// produces:
	// - application/json
	// parameters:
	// - name: teamID
	//   in: path
	//   description: Team ID
	//   required: true
	//   type: string
	// - name: search
	//   in: query
	//   description: string to filter users list
	//   required: false
	//   type: string
	// security:
	// - BearerAuth: []
	// responses:
	//   '200':
	//     description: success
	//     schema:
	//       type: array
	//       items:
	//         "$ref": "#/definitions/User"
	//   default:
	//     description: internal error
	//     schema:
	//       "$ref": "#/definitions/ErrorResponse"

	vars := mux.Vars(r)
	teamID := vars["teamID"]
	userID := getUserID(r)
	query := r.URL.Query()
	searchQuery := query.Get("search")

	if !a.permissions.HasPermissionToTeam(userID, teamID, model.PermissionViewTeam) {
		a.errorResponse(w, r.URL.Path, http.StatusForbidden, "Access denied to team", PermissionError{"access denied to team"})
		return
	}

	auditRec := a.makeAuditRecord(r, "getUsers", audit.Fail)
	defer a.audit.LogRecord(audit.LevelRead, auditRec)

	users, err := a.app.SearchTeamUsers(teamID, searchQuery)
	if err != nil {
		a.errorResponse(w, r.URL.Path, http.StatusInternalServerError, "searchQuery="+searchQuery, err)
		return
	}

	data, err := json.Marshal(users)
	if err != nil {
		a.errorResponse(w, r.URL.Path, http.StatusInternalServerError, "", err)
		return
	}

	jsonBytesResponse(w, http.StatusOK, data)

	auditRec.AddMeta("userCount", len(users))
	auditRec.Success()
}

func (a *API) handleGetBoards(w http.ResponseWriter, r *http.Request) {
	// swagger:operation GET /api/v1/teams/{teamID}/boards getBoards
	//
	// Returns team boards
	//
	// ---
	// produces:
	// - application/json
	// parameters:
	// - name: teamID
	//   in: path
	//   description: Team ID
	//   required: true
	//   type: string
	// security:
	// - BearerAuth: []
	// responses:
	//   '200':
	//     description: success
	//     schema:
	//       type: array
	//       items:
	//         "$ref": "#/definitions/Board"
	//   default:
	//     description: internal error
	//     schema:
	//       "$ref": "#/definitions/ErrorResponse"

	teamID := mux.Vars(r)["teamID"]
	userID := getUserID(r)

	if !a.permissions.HasPermissionToTeam(userID, teamID, model.PermissionViewTeam) {
		a.errorResponse(w, r.URL.Path, http.StatusForbidden, "", PermissionError{"access denied to team"})
		return
	}

	auditRec := a.makeAuditRecord(r, "getBoards", audit.Fail)
	defer a.audit.LogRecord(audit.LevelRead, auditRec)
	auditRec.AddMeta("teamID", teamID)

	// retrieve boards list
	boards, err := a.app.GetBoardsForUserAndTeam(userID, teamID)
	if err != nil {
		a.errorResponse(w, r.URL.Path, http.StatusInternalServerError, "", err)
		return
	}

	a.logger.Debug("GetBoards",
		mlog.String("teamID", teamID),
		mlog.Int("boardsCount", len(boards)),
	)

	data, err := json.Marshal(boards)
	if err != nil {
		a.errorResponse(w, r.URL.Path, http.StatusInternalServerError, "", err)
		return
	}

	// response
	jsonBytesResponse(w, http.StatusOK, data)

	auditRec.AddMeta("boardsCount", len(boards))
	auditRec.Success()
}

func (a *API) handleGetTemplates(w http.ResponseWriter, r *http.Request) {
	// swagger:operation GET /api/v1/teams/{teamID}/templates getTemplates
	//
	// Returns team templates
	//
	// ---
	// produces:
	// - application/json
	// parameters:
	// - name: teamID
	//   in: path
	//   description: Team ID
	//   required: true
	//   type: string
	// security:
	// - BearerAuth: []
	// responses:
	//   '200':
	//     description: success
	//     schema:
	//       type: array
	//       items:
	//         "$ref": "#/definitions/Board"
	//   default:
	//     description: internal error
	//     schema:
	//       "$ref": "#/definitions/ErrorResponse"

	teamID := mux.Vars(r)["teamID"]
	userID := getUserID(r)

	if teamID != model.GlobalTeamID && !a.permissions.HasPermissionToTeam(userID, teamID, model.PermissionViewTeam) {
		a.errorResponse(w, r.URL.Path, http.StatusForbidden, "", PermissionError{"access denied to team"})
		return
	}

	auditRec := a.makeAuditRecord(r, "getTemplates", audit.Fail)
	defer a.audit.LogRecord(audit.LevelRead, auditRec)
	auditRec.AddMeta("teamID", teamID)

	// retrieve boards list
	boards, err := a.app.GetTemplateBoards(teamID, userID)
	if err != nil {
		a.errorResponse(w, r.URL.Path, http.StatusInternalServerError, "", err)
		return
	}

	results := []*model.Board{}
	for _, board := range boards {
		if board.Type == model.BoardTypeOpen {
			results = append(results, board)
		} else if a.permissions.HasPermissionToBoard(userID, board.ID, model.PermissionViewBoard) {
			results = append(results, board)
		}
	}

	a.logger.Debug("GetTemplates",
		mlog.String("teamID", teamID),
		mlog.Int("boardsCount", len(results)),
	)

	data, err := json.Marshal(results)
	if err != nil {
		a.errorResponse(w, r.URL.Path, http.StatusInternalServerError, "", err)
		return
	}

	// response
	jsonBytesResponse(w, http.StatusOK, data)

	auditRec.AddMeta("templatesCount", len(results))
	auditRec.Success()
}

// subscriptions

func (a *API) handleCreateSubscription(w http.ResponseWriter, r *http.Request) {
	// swagger:operation POST /api/v1/subscriptions createSubscription
	//
	// Creates a subscription to a block for a user. The user will receive change notifications for the block.
	//
	// ---
	// produces:
	// - application/json
	// parameters:
	// - name: Body
	//   in: body
	//   description: subscription definition
	//   required: true
	//   schema:
	//     "$ref": "#/definitions/Subscription"
	// security:
	// - BearerAuth: []
	// responses:
	//   '200':
	//     description: success
	//     schema:
	//         "$ref": "#/definitions/User"
	//   default:
	//     description: internal error
	//     schema:
	//       "$ref": "#/definitions/ErrorResponse"

	requestBody, err := ioutil.ReadAll(r.Body)
	if err != nil {
		a.errorResponse(w, r.URL.Path, http.StatusInternalServerError, "", err)
		return
	}

	var sub model.Subscription

	err = json.Unmarshal(requestBody, &sub)
	if err != nil {
		a.errorResponse(w, r.URL.Path, http.StatusInternalServerError, "", err)
		return
	}

	if err = sub.IsValid(); err != nil {
		a.errorResponse(w, r.URL.Path, http.StatusBadRequest, "", err)
	}

	ctx := r.Context()
	session := ctx.Value(sessionContextKey).(*model.Session)

	auditRec := a.makeAuditRecord(r, "createSubscription", audit.Fail)
	defer a.audit.LogRecord(audit.LevelModify, auditRec)
	auditRec.AddMeta("subscriber_id", sub.SubscriberID)
	auditRec.AddMeta("block_id", sub.BlockID)

	// User can only create subscriptions for themselves (for now)
	if session.UserID != sub.SubscriberID {
		a.errorResponse(w, r.URL.Path, http.StatusBadRequest, "userID and subscriberID mismatch", nil)
		return
	}

	// check for valid block
	block, err := a.app.GetBlockByID(sub.BlockID)
	if err != nil || block == nil {
		a.errorResponse(w, r.URL.Path, http.StatusBadRequest, "invalid blockID", err)
		return
	}

	subNew, err := a.app.CreateSubscription(&sub)
	if err != nil {
		a.errorResponse(w, r.URL.Path, http.StatusInternalServerError, "", err)
		return
	}

	a.logger.Debug("CREATE subscription",
		mlog.String("subscriber_id", subNew.SubscriberID),
		mlog.String("block_id", subNew.BlockID),
	)

	json, err := json.Marshal(subNew)
	if err != nil {
		a.errorResponse(w, r.URL.Path, http.StatusInternalServerError, "", err)
		return
	}

	jsonBytesResponse(w, http.StatusOK, json)
	auditRec.Success()
}

func (a *API) handleDeleteSubscription(w http.ResponseWriter, r *http.Request) {
	// swagger:operation DELETE /api/v1/subscriptions/{blockID}/{subscriberID} deleteSubscription
	//
	// Deletes a subscription a user has for a a block. The user will no longer receive change notifications for the block.
	//
	// ---
	// produces:
	// - application/json
	// parameters:
	// - name: blockID
	//   in: path
	//   description: Block ID
	//   required: true
	//   type: string
	// - name: subscriberID
	//   in: path
	//   description: Subscriber ID
	//   required: true
	//   type: string
	// security:
	// - BearerAuth: []
	// responses:
	//   '200':
	//     description: success
	//   default:
	//     description: internal error
	//     schema:
	//       "$ref": "#/definitions/ErrorResponse"

	ctx := r.Context()
	session := ctx.Value(sessionContextKey).(*model.Session)

	vars := mux.Vars(r)
	blockID := vars["blockID"]
	subscriberID := vars["subscriberID"]

	auditRec := a.makeAuditRecord(r, "deleteSubscription", audit.Fail)
	defer a.audit.LogRecord(audit.LevelModify, auditRec)
	auditRec.AddMeta("block_id", blockID)
	auditRec.AddMeta("subscriber_id", subscriberID)

	// User can only delete subscriptions for themselves
	if session.UserID != subscriberID {
		a.errorResponse(w, r.URL.Path, http.StatusForbidden, "access denied", nil)
		return
	}

	_, err := a.app.DeleteSubscription(blockID, subscriberID)
	if err != nil {
		a.errorResponse(w, r.URL.Path, http.StatusInternalServerError, "", err)
		return
	}

	a.logger.Debug("DELETE subscription",
		mlog.String("blockID", blockID),
		mlog.String("subscriberID", subscriberID),
	)
	jsonStringResponse(w, http.StatusOK, "{}")

	auditRec.Success()
}

func (a *API) handleGetSubscriptions(w http.ResponseWriter, r *http.Request) {
	// swagger:operation GET /api/v1/subscriptions/{subscriberID} getSubscriptions
	//
	// Gets subscriptions for a user.
	//
	// ---
	// produces:
	// - application/json
	// parameters:
	// - name: subscriberID
	//   in: path
	//   description: Subscriber ID
	//   required: true
	//   type: string
	// security:
	// - BearerAuth: []
	// responses:
	//   '200':
	//     description: success
	//     schema:
	//       type: array
	//       items:
	//         "$ref": "#/definitions/User"
	//   default:
	//     description: internal error
	//     schema:
	//       "$ref": "#/definitions/ErrorResponse"
	ctx := r.Context()
	session := ctx.Value(sessionContextKey).(*model.Session)

	vars := mux.Vars(r)
	subscriberID := vars["subscriberID"]

	auditRec := a.makeAuditRecord(r, "getSubscriptions", audit.Fail)
	defer a.audit.LogRecord(audit.LevelRead, auditRec)
	auditRec.AddMeta("subscriber_id", subscriberID)

	// User can only get subscriptions for themselves (for now)
	if session.UserID != subscriberID {
		a.errorResponse(w, r.URL.Path, http.StatusForbidden, "access denied", nil)
		return
	}

	subs, err := a.app.GetSubscriptions(subscriberID)
	if err != nil {
		a.errorResponse(w, r.URL.Path, http.StatusInternalServerError, "", err)
		return
	}

	a.logger.Debug("GET subscriptions",
		mlog.String("subscriberID", subscriberID),
		mlog.Int("count", len(subs)),
	)

	json, err := json.Marshal(subs)
	if err != nil {
		a.errorResponse(w, r.URL.Path, http.StatusInternalServerError, "", err)
		return
	}
	jsonBytesResponse(w, http.StatusOK, json)

	auditRec.AddMeta("subscription_count", len(subs))
	auditRec.Success()
}

func (a *API) handleCreateBoard(w http.ResponseWriter, r *http.Request) {
	// swagger:operation POST /api/v1/boards createBoard
	//
	// Creates a new board
	//
	// ---
	// produces:
	// - application/json
	// parameters:
	// - name: Body
	//   in: body
	//   description: the board to create
	//   required: true
	//   schema:
	//     "$ref": "#/definitions/Board"
	// security:
	// - BearerAuth: []
	// responses:
	//   '200':
	//     description: success
	//     schema:
	//       $ref: '#/definitions/Board'
	//   default:
	//     description: internal error
	//     schema:
	//       "$ref": "#/definitions/ErrorResponse"

	userID := getUserID(r)

	requestBody, err := ioutil.ReadAll(r.Body)
	if err != nil {
		a.errorResponse(w, r.URL.Path, http.StatusInternalServerError, "", err)
		return
	}

	var newBoard *model.Board
	if err = json.Unmarshal(requestBody, &newBoard); err != nil {
		a.errorResponse(w, r.URL.Path, http.StatusBadRequest, "", err)
		return
	}

	if newBoard.Type == model.BoardTypeOpen {
		if !a.permissions.HasPermissionToTeam(userID, newBoard.TeamID, model.PermissionCreatePublicChannel) {
			a.errorResponse(w, r.URL.Path, http.StatusForbidden, "", PermissionError{"access denied to create public boards"})
			return
		}
	} else {
		if !a.permissions.HasPermissionToTeam(userID, newBoard.TeamID, model.PermissionCreatePrivateChannel) {
			a.errorResponse(w, r.URL.Path, http.StatusForbidden, "", PermissionError{"access denied to create private boards"})
			return
		}
	}

	if err = newBoard.IsValid(); err != nil {
		a.errorResponse(w, r.URL.Path, http.StatusBadRequest, err.Error(), err)
		return
	}

	auditRec := a.makeAuditRecord(r, "createBoard", audit.Fail)
	defer a.audit.LogRecord(audit.LevelModify, auditRec)
	auditRec.AddMeta("teamID", newBoard.TeamID)
	auditRec.AddMeta("boardType", newBoard.Type)

	// create board
	board, err := a.app.CreateBoard(newBoard, userID, true)
	if err != nil {
		a.errorResponse(w, r.URL.Path, http.StatusInternalServerError, "", err)
		return
	}

	a.logger.Debug("CreateBoard",
		mlog.String("teamID", board.TeamID),
		mlog.String("boardID", board.ID),
		mlog.String("boardType", string(board.Type)),
		mlog.String("userID", userID),
	)

	data, err := json.Marshal(board)
	if err != nil {
		a.errorResponse(w, r.URL.Path, http.StatusInternalServerError, "", err)
		return
	}

	// response
	jsonBytesResponse(w, http.StatusOK, data)

	auditRec.Success()
}

func (a *API) handleOnboard(w http.ResponseWriter, r *http.Request) {
	// swagger:operation POST /api/v1/team/{teamID}/onboard onboard
	//
	// Onboards a user on Boards.
	//
	// ---
	// produces:
	// - application/json
	// parameters:
	// - name: teamID
	//   in: path
	//   description: Team ID
	//   required: true
	//   type: string
	// security:
	// - BearerAuth: []
	// responses:
	//   '200':
	//     description: success
	//     schema:
	//         "$ref": "#/definitions/OnboardingResponse"
	//   default:
	//     description: internal error
	//     schema:
	//       "$ref": "#/definitions/ErrorResponse"
	teamID := mux.Vars(r)["teamID"]
	userID := getUserID(r)

	if !a.permissions.HasPermissionToTeam(userID, teamID, model.PermissionViewTeam) {
		a.errorResponse(w, r.URL.Path, http.StatusForbidden, "", PermissionError{"access denied to create board"})
		return
	}

	teamID, boardID, err := a.app.PrepareOnboardingTour(userID, teamID)
	if err != nil {
		a.errorResponse(w, r.URL.Path, http.StatusInternalServerError, "", err)
		return
	}

	response := map[string]string{
		"teamID":  teamID,
		"boardID": boardID,
	}
	data, err := json.Marshal(response)
	if err != nil {
		a.errorResponse(w, r.URL.Path, http.StatusInternalServerError, "", err)
		return
	}

	jsonBytesResponse(w, http.StatusOK, data)
}

func (a *API) handleGetBoard(w http.ResponseWriter, r *http.Request) {
	// swagger:operation GET /api/v1/boards/{boardID} getBoard
	//
	// Returns a board
	//
	// ---
	// produces:
	// - application/json
	// parameters:
	// - name: boardID
	//   in: path
	//   description: Board ID
	//   required: true
	//   type: string
	// security:
	// - BearerAuth: []
	// responses:
	//   '200':
	//     description: success
	//     schema:
	//       "$ref": "#/definitions/Board"
	//   '404':
	//     description: board not found
	//   default:
	//     description: internal error
	//     schema:
	//       "$ref": "#/definitions/ErrorResponse"

	boardID := mux.Vars(r)["boardID"]
	userID := getUserID(r)

	hasValidReadToken := a.hasValidReadTokenForBoard(r, boardID)
	if userID == "" && !hasValidReadToken {
		a.errorResponse(w, r.URL.Path, http.StatusUnauthorized, "", PermissionError{"access denied to board"})
		return
	}

	board, err := a.app.GetBoard(boardID)
	if err != nil {
		a.errorResponse(w, r.URL.Path, http.StatusInternalServerError, "", err)
		return
	}
	if board == nil {
		a.errorResponse(w, r.URL.Path, http.StatusNotFound, "", nil)
		return
	}

	if !hasValidReadToken {
		if board.Type == model.BoardTypePrivate {
			if !a.permissions.HasPermissionToBoard(userID, boardID, model.PermissionViewBoard) {
				a.errorResponse(w, r.URL.Path, http.StatusForbidden, "", PermissionError{"access denied to board"})
				return
			}
		} else {
			if !a.permissions.HasPermissionToTeam(userID, board.TeamID, model.PermissionViewTeam) {
				a.errorResponse(w, r.URL.Path, http.StatusForbidden, "", PermissionError{"access denied to board"})
				return
			}
		}
	}

	auditRec := a.makeAuditRecord(r, "getBoard", audit.Fail)
	defer a.audit.LogRecord(audit.LevelRead, auditRec)
	auditRec.AddMeta("boardID", boardID)

	a.logger.Debug("GetBoard",
		mlog.String("boardID", boardID),
	)

	data, err := json.Marshal(board)
	if err != nil {
		a.errorResponse(w, r.URL.Path, http.StatusInternalServerError, "", err)
		return
	}

	// response
	jsonBytesResponse(w, http.StatusOK, data)

	auditRec.Success()
}

func (a *API) handlePatchBoard(w http.ResponseWriter, r *http.Request) {
	// swagger:operation PATCH /api/v1/boards/{boardID} patchBoard
	//
	// Partially updates a board
	//
	// ---
	// produces:
	// - application/json
	// parameters:
	// - name: boardID
	//   in: path
	//   description: Board ID
	//   required: true
	//   type: string
	// - name: Body
	//   in: body
	//   description: board patch to apply
	//   required: true
	//   schema:
	//     "$ref": "#/definitions/BoardPatch"
	// security:
	// - BearerAuth: []
	// responses:
	//   '200':
	//     description: success
	//     schema:
	//       $ref: '#/definitions/Board'
	//   '404':
	//     description: board not found
	//   default:
	//     description: internal error
	//     schema:
	//       "$ref": "#/definitions/ErrorResponse"

	boardID := mux.Vars(r)["boardID"]
	board, err := a.app.GetBoard(boardID)
	if err != nil {
		a.errorResponse(w, r.URL.Path, http.StatusInternalServerError, "", err)
		return
	}
	if board == nil {
		a.errorResponse(w, r.URL.Path, http.StatusNotFound, "", nil)
		return
	}

	userID := getUserID(r)

	requestBody, err := ioutil.ReadAll(r.Body)
	if err != nil {
		a.errorResponse(w, r.URL.Path, http.StatusInternalServerError, "", err)
		return
	}

	var patch *model.BoardPatch
	if err = json.Unmarshal(requestBody, &patch); err != nil {
		a.errorResponse(w, r.URL.Path, http.StatusBadRequest, "", err)
		return
	}

	if err = patch.IsValid(); err != nil {
		a.errorResponse(w, r.URL.Path, http.StatusBadRequest, err.Error(), err)
		return
	}

	if !a.permissions.HasPermissionToBoard(userID, boardID, model.PermissionManageBoardProperties) {
		a.errorResponse(w, r.URL.Path, http.StatusForbidden, "", PermissionError{"access denied to modifying board properties"})
		return
	}

	if patch.Type != nil {
		if !a.permissions.HasPermissionToBoard(userID, boardID, model.PermissionManageBoardType) {
			a.errorResponse(w, r.URL.Path, http.StatusForbidden, "", PermissionError{"access denied to modifying board type"})
			return
		}
	}

	auditRec := a.makeAuditRecord(r, "patchBoard", audit.Fail)
	defer a.audit.LogRecord(audit.LevelModify, auditRec)
	auditRec.AddMeta("boardID", boardID)
	auditRec.AddMeta("userID", userID)

	// patch board
	updatedBoard, err := a.app.PatchBoard(patch, boardID, userID)
	if err != nil {
		a.errorResponse(w, r.URL.Path, http.StatusInternalServerError, "", err)
		return
	}

	a.logger.Debug("PatchBoard",
		mlog.String("boardID", boardID),
		mlog.String("userID", userID),
	)

	data, err := json.Marshal(updatedBoard)
	if err != nil {
		a.errorResponse(w, r.URL.Path, http.StatusInternalServerError, "", err)
		return
	}

	// response
	jsonBytesResponse(w, http.StatusOK, data)

	auditRec.Success()
}

func (a *API) handleDeleteBoard(w http.ResponseWriter, r *http.Request) {
	// swagger:operation DELETE /api/v1/boards/{boardID} deleteBoard
	//
	// Removes a board
	//
	// ---
	// produces:
	// - application/json
	// parameters:
	// - name: boardID
	//   in: path
	//   description: Board ID
	//   required: true
	//   type: string
	// security:
	// - BearerAuth: []
	// responses:
	//   '200':
	//     description: success
	//   '404':
	//     description: board not found
	//   default:
	//     description: internal error
	//     schema:
	//       "$ref": "#/definitions/ErrorResponse"

	boardID := mux.Vars(r)["boardID"]
	userID := getUserID(r)

	// Check if board exists
	board, err := a.app.GetBoard(boardID)
	if err != nil {
		a.errorResponse(w, r.URL.Path, http.StatusInternalServerError, "", err)
		return
	}
	if board == nil {
		a.errorResponse(w, r.URL.Path, http.StatusNotFound, "", nil)
		return
	}

	if !a.permissions.HasPermissionToBoard(userID, boardID, model.PermissionDeleteBoard) {
		a.errorResponse(w, r.URL.Path, http.StatusForbidden, "", PermissionError{"access denied to delete board"})
		return
	}

	auditRec := a.makeAuditRecord(r, "deleteBoard", audit.Fail)
	defer a.audit.LogRecord(audit.LevelModify, auditRec)
	auditRec.AddMeta("boardID", boardID)

	if err := a.app.DeleteBoard(boardID, userID); err != nil {
		a.errorResponse(w, r.URL.Path, http.StatusInternalServerError, "", err)
		return
	}

	a.logger.Debug("DELETE Board", mlog.String("boardID", boardID))
	jsonStringResponse(w, http.StatusOK, "{}")

	auditRec.Success()
}

func (a *API) handleDuplicateBoard(w http.ResponseWriter, r *http.Request) {
	// swagger:operation POST /api/v1/boards/{boardID}/duplicate duplicateBoard
	//
	// Returns the new created board and all the blocks
	//
	// ---
	// produces:
	// - application/json
	// parameters:
	// - name: boardID
	//   in: path
	//   description: Board ID
	//   required: true
	//   type: string
	// security:
	// - BearerAuth: []
	// responses:
	//   '200':
	//     description: success
	//     schema:
	//       $ref: '#/definitions/BoardsAndBlocks'
	//   '404':
	//     description: board not found
	//   default:
	//     description: internal error
	//     schema:
	//       "$ref": "#/definitions/ErrorResponse"

	boardID := mux.Vars(r)["boardID"]
	userID := getUserID(r)
	query := r.URL.Query()
	asTemplate := query.Get("asTemplate")
	toTeam := query.Get("toTeam")

	if userID == "" {
		a.errorResponse(w, r.URL.Path, http.StatusUnauthorized, "", PermissionError{"access denied to board"})
		return
	}

	board, err := a.app.GetBoard(boardID)
	if err != nil {
		a.errorResponse(w, r.URL.Path, http.StatusInternalServerError, "", err)
		return
	}
	if board == nil {
		a.errorResponse(w, r.URL.Path, http.StatusNotFound, "", nil)
		return
	}

	if toTeam == "" && !a.permissions.HasPermissionToTeam(userID, board.TeamID, model.PermissionViewTeam) {
		a.errorResponse(w, r.URL.Path, http.StatusForbidden, "", PermissionError{"access denied to team"})
		return
	}

	if board.IsTemplate && board.Type == model.BoardTypeOpen {
		if board.TeamID != model.GlobalTeamID && !a.permissions.HasPermissionToTeam(userID, board.TeamID, model.PermissionViewTeam) {
			a.errorResponse(w, r.URL.Path, http.StatusForbidden, "", PermissionError{"access denied to board"})
			return
		}
	} else {
		if !a.permissions.HasPermissionToBoard(userID, boardID, model.PermissionViewBoard) {
			a.errorResponse(w, r.URL.Path, http.StatusForbidden, "", PermissionError{"access denied to board"})
			return
		}
	}

	auditRec := a.makeAuditRecord(r, "duplicateBoard", audit.Fail)
	defer a.audit.LogRecord(audit.LevelRead, auditRec)
	auditRec.AddMeta("boardID", boardID)

	a.logger.Debug("DuplicateBoard",
		mlog.String("boardID", boardID),
	)

	boardsAndBlocks, _, err := a.app.DuplicateBoard(boardID, userID, toTeam, asTemplate == "true")
	if err != nil {
		a.errorResponse(w, r.URL.Path, http.StatusInternalServerError, err.Error(), err)
		return
	}

	data, err := json.Marshal(boardsAndBlocks)
	if err != nil {
		a.errorResponse(w, r.URL.Path, http.StatusInternalServerError, "", err)
		return
	}

	// response
	jsonBytesResponse(w, http.StatusOK, data)

	auditRec.Success()
}

func (a *API) handleDuplicateBlock(w http.ResponseWriter, r *http.Request) {
	// swagger:operation POST /api/v1/boards/{boardID}/blocks/{blockID}/duplicate duplicateBlock
	//
	// Returns the new created blocks
	//
	// ---
	// produces:
	// - application/json
	// parameters:
	// - name: boardID
	//   in: path
	//   description: Board ID
	//   required: true
	//   type: string
	// - name: blockID
	//   in: path
	//   description: Block ID
	//   required: true
	//   type: string
	// security:
	// - BearerAuth: []
	// responses:
	//   '200':
	//     description: success
	//     schema:
	//       type: array
	//       items:
	//         "$ref": "#/definitions/Block"
	//   '404':
	//     description: board or block not found
	//   default:
	//     description: internal error
	//     schema:
	//       "$ref": "#/definitions/ErrorResponse"

	boardID := mux.Vars(r)["boardID"]
	blockID := mux.Vars(r)["blockID"]
	userID := getUserID(r)
	query := r.URL.Query()
	asTemplate := query.Get("asTemplate")

	board, err := a.app.GetBoard(boardID)
	if err != nil {
		a.errorResponse(w, r.URL.Path, http.StatusInternalServerError, "", err)
		return
	}
	if board == nil {
		a.errorResponse(w, r.URL.Path, http.StatusNotFound, "", nil)
	}

	if userID == "" {
		a.errorResponse(w, r.URL.Path, http.StatusUnauthorized, "", PermissionError{"access denied to board"})
		return
	}

	block, err := a.app.GetBlockByID(blockID)
	if err != nil {
		a.errorResponse(w, r.URL.Path, http.StatusInternalServerError, "", err)
		return
	}
	if block == nil {
		a.errorResponse(w, r.URL.Path, http.StatusNotFound, "", nil)
		return
	}

	if board.ID != block.BoardID {
		a.errorResponse(w, r.URL.Path, http.StatusNotFound, "", nil)
		return
	}

	if !a.permissions.HasPermissionToBoard(userID, boardID, model.PermissionManageBoardCards) {
		a.errorResponse(w, r.URL.Path, http.StatusForbidden, "", PermissionError{"access denied to modify board members"})
		return
	}

	auditRec := a.makeAuditRecord(r, "duplicateBlock", audit.Fail)
	defer a.audit.LogRecord(audit.LevelRead, auditRec)
	auditRec.AddMeta("boardID", boardID)
	auditRec.AddMeta("blockID", blockID)

	a.logger.Debug("DuplicateBlock",
		mlog.String("boardID", boardID),
		mlog.String("blockID", blockID),
	)

	blocks, err := a.app.DuplicateBlock(boardID, blockID, userID, asTemplate == "true")
	if err != nil {
		a.errorResponse(w, r.URL.Path, http.StatusInternalServerError, err.Error(), err)
		return
	}

	data, err := json.Marshal(blocks)
	if err != nil {
		a.errorResponse(w, r.URL.Path, http.StatusInternalServerError, "", err)
		return
	}

	// response
	jsonBytesResponse(w, http.StatusOK, data)

	auditRec.Success()
}

func (a *API) handleGetBoardMetadata(w http.ResponseWriter, r *http.Request) {
	// swagger:operation GET /api/v1/boards/{boardID}/metadata getBoardMetadata
	//
	// Returns a board's metadata
	//
	// ---
	// produces:
	// - application/json
	// parameters:
	// - name: boardID
	//   in: path
	//   description: Board ID
	//   required: true
	//   type: string
	// security:
	// - BearerAuth: []
	// responses:
	//   '200':
	//     description: success
	//     schema:
	//       "$ref": "#/definitions/BoardMetadata"
	//   '404':
	//     description: board not found
	//   '501':
	//     description: required license not found
	//   default:
	//     description: internal error
	//     schema:
	//       "$ref": "#/definitions/ErrorResponse"

	boardID := mux.Vars(r)["boardID"]
	userID := getUserID(r)

	board, boardMetadata, err := a.app.GetBoardMetadata(boardID)
	if errors.Is(err, app.ErrInsufficientLicense) {
		a.errorResponse(w, r.URL.Path, http.StatusNotImplemented, "", err)
		return
	}
	if err != nil {
		a.errorResponse(w, r.URL.Path, http.StatusInternalServerError, "", err)
		return
	}
	if board == nil || boardMetadata == nil {
		a.errorResponse(w, r.URL.Path, http.StatusNotFound, "", nil)
		return
	}

	if board.Type == model.BoardTypePrivate {
		if !a.permissions.HasPermissionToBoard(userID, boardID, model.PermissionViewBoard) {
			a.errorResponse(w, r.URL.Path, http.StatusForbidden, "", PermissionError{"access denied to board"})
			return
		}
	} else {
		if !a.permissions.HasPermissionToTeam(userID, board.TeamID, model.PermissionViewTeam) {
			a.errorResponse(w, r.URL.Path, http.StatusForbidden, "", PermissionError{"access denied to board"})
			return
		}
	}

	auditRec := a.makeAuditRecord(r, "getBoardMetadata", audit.Fail)
	defer a.audit.LogRecord(audit.LevelRead, auditRec)
	auditRec.AddMeta("boardID", boardID)

	data, err := json.Marshal(boardMetadata)
	if err != nil {
		a.errorResponse(w, r.URL.Path, http.StatusInternalServerError, "", err)
		return
	}

	// response
	jsonBytesResponse(w, http.StatusOK, data)

	auditRec.Success()
}

func (a *API) handleSearchBoards(w http.ResponseWriter, r *http.Request) {
	// swagger:operation GET /api/v1/teams/{teamID}/boards/search searchBoards
	//
	// Returns the boards that match with a search term
	//
	// ---
	// produces:
	// - application/json
	// parameters:
	// - name: teamID
	//   in: path
	//   description: Team ID
	//   required: true
	//   type: string
	// - name: q
	//   in: query
	//   description: The search term. Must have at least one character
	//   required: true
	//   type: string
	// security:
	// - BearerAuth: []
	// responses:
	//   '200':
	//     description: success
	//     schema:
	//       type: array
	//       items:
	//         "$ref": "#/definitions/Board"
	//   default:
	//     description: internal error
	//     schema:
	//       "$ref": "#/definitions/ErrorResponse"

	teamID := mux.Vars(r)["teamID"]
	term := r.URL.Query().Get("q")
	userID := getUserID(r)

	if !a.permissions.HasPermissionToTeam(userID, teamID, model.PermissionViewTeam) {
		a.errorResponse(w, r.URL.Path, http.StatusForbidden, "", PermissionError{"access denied to team"})
		return
	}

	if len(term) == 0 {
		jsonStringResponse(w, http.StatusOK, "[]")
		return
	}

	auditRec := a.makeAuditRecord(r, "searchBoards", audit.Fail)
	defer a.audit.LogRecord(audit.LevelRead, auditRec)
	auditRec.AddMeta("teamID", teamID)

	// retrieve boards list
	boards, err := a.app.SearchBoardsForUserAndTeam(term, userID, teamID)
	if err != nil {
		a.errorResponse(w, r.URL.Path, http.StatusInternalServerError, "", err)
		return
	}

	a.logger.Debug("SearchBoards",
		mlog.String("teamID", teamID),
		mlog.Int("boardsCount", len(boards)),
	)

	data, err := json.Marshal(boards)
	if err != nil {
		a.errorResponse(w, r.URL.Path, http.StatusInternalServerError, "", err)
		return
	}

	// response
	jsonBytesResponse(w, http.StatusOK, data)

	auditRec.AddMeta("boardsCount", len(boards))
	auditRec.Success()
}

func (a *API) handleGetMembersForBoard(w http.ResponseWriter, r *http.Request) {
	// swagger:operation GET /api/v1/boards/{boardID}/members getMembersForBoard
	//
	// Returns the members of the board
	//
	// ---
	// produces:
	// - application/json
	// parameters:
	// - name: boardID
	//   in: path
	//   description: Board ID
	//   required: true
	//   type: string
	// security:
	// - BearerAuth: []
	// responses:
	//   '200':
	//     description: success
	//     schema:
	//       type: array
	//       items:
	//         "$ref": "#/definitions/BoardMember"
	//   default:
	//     description: internal error
	//     schema:
	//       "$ref": "#/definitions/ErrorResponse"

	boardID := mux.Vars(r)["boardID"]
	userID := getUserID(r)

	if !a.permissions.HasPermissionToBoard(userID, boardID, model.PermissionViewBoard) {
		a.errorResponse(w, r.URL.Path, http.StatusForbidden, "", PermissionError{"access denied to board members"})
		return
	}

	auditRec := a.makeAuditRecord(r, "getMembersForBoard", audit.Fail)
	defer a.audit.LogRecord(audit.LevelModify, auditRec)
	auditRec.AddMeta("boardID", boardID)

	members, err := a.app.GetMembersForBoard(boardID)
	if err != nil {
		a.errorResponse(w, r.URL.Path, http.StatusInternalServerError, "", err)
		return
	}

	a.logger.Debug("GetMembersForBoard",
		mlog.String("boardID", boardID),
		mlog.Int("membersCount", len(members)),
	)

	data, err := json.Marshal(members)
	if err != nil {
		a.errorResponse(w, r.URL.Path, http.StatusInternalServerError, "", err)
		return
	}

	// response
	jsonBytesResponse(w, http.StatusOK, data)

	auditRec.Success()
}

func (a *API) handleAddMember(w http.ResponseWriter, r *http.Request) {
	// swagger:operation POST /boards/{boardID}/members addMember
	//
	// Adds a new member to a board
	//
	// ---
	// produces:
	// - application/json
	// parameters:
	// - name: boardID
	//   in: path
	//   description: Board ID
	//   required: true
	//   type: string
	// - name: Body
	//   in: body
	//   description: membership to replace the current one with
	//   required: true
	//   schema:
	//     "$ref": "#/definitions/BoardMember"
	// security:
	// - BearerAuth: []
	// responses:
	//   '200':
	//     description: success
	//     schema:
	//       $ref: '#/definitions/BoardMember'
	//   '404':
	//     description: board not found
	//   default:
	//     description: internal error
	//     schema:
	//       "$ref": "#/definitions/ErrorResponse"

	boardID := mux.Vars(r)["boardID"]
	userID := getUserID(r)

	board, err := a.app.GetBoard(boardID)
	if err != nil {
		a.errorResponse(w, r.URL.Path, http.StatusInternalServerError, "", err)
		return
	}
	if board == nil {
		a.errorResponse(w, r.URL.Path, http.StatusNotFound, "", nil)
		return
	}

	if !a.permissions.HasPermissionToBoard(userID, boardID, model.PermissionManageBoardRoles) {
		a.errorResponse(w, r.URL.Path, http.StatusForbidden, "", PermissionError{"access denied to modify board members"})
		return
	}

	requestBody, err := ioutil.ReadAll(r.Body)
	if err != nil {
		a.errorResponse(w, r.URL.Path, http.StatusInternalServerError, "", err)
		return
	}

	var reqBoardMember *model.BoardMember
	if err = json.Unmarshal(requestBody, &reqBoardMember); err != nil {
		a.errorResponse(w, r.URL.Path, http.StatusBadRequest, "", err)
		return
	}

	if reqBoardMember.UserID == "" {
		a.errorResponse(w, r.URL.Path, http.StatusBadRequest, "", err)
		return
	}

	// currently all memberships are created as editors by default
	newBoardMember := &model.BoardMember{
		UserID:       reqBoardMember.UserID,
		BoardID:      boardID,
		SchemeEditor: true,
	}

	auditRec := a.makeAuditRecord(r, "addMember", audit.Fail)
	defer a.audit.LogRecord(audit.LevelModify, auditRec)
	auditRec.AddMeta("boardID", boardID)
	auditRec.AddMeta("addedUserID", reqBoardMember.UserID)

	member, err := a.app.AddMemberToBoard(newBoardMember)
	if err != nil {
		a.errorResponse(w, r.URL.Path, http.StatusInternalServerError, "", err)
		return
	}

	a.logger.Debug("AddMember",
		mlog.String("boardID", board.ID),
		mlog.String("addedUserID", reqBoardMember.UserID),
	)

	data, err := json.Marshal(member)
	if err != nil {
		a.errorResponse(w, r.URL.Path, http.StatusInternalServerError, "", err)
		return
	}

	// response
	jsonBytesResponse(w, http.StatusOK, data)

	auditRec.Success()
}

func (a *API) handleJoinBoard(w http.ResponseWriter, r *http.Request) {
	// swagger:operation POST /boards/{boardID}/join joinBoard
	//
	// Become a member of a board
	//
	// ---
	// produces:
	// - application/json
	// parameters:
	// - name: boardID
	//   in: path
	//   description: Board ID
	//   required: true
	//   type: string
	// security:
	// - BearerAuth: []
	// responses:
	//   '200':
	//     description: success
	//     schema:
	//       $ref: '#/definitions/BoardMember'
	//   '404':
	//     description: board not found
	//   '403':
	//     description: access denied
	//   default:
	//     description: internal error
	//     schema:
	//       "$ref": "#/definitions/ErrorResponse"

	userID := getUserID(r)
	if userID == "" {
		a.errorResponse(w, r.URL.Path, http.StatusBadRequest, "", nil)
		return
	}

	boardID := mux.Vars(r)["boardID"]
	board, err := a.app.GetBoard(boardID)
	if err != nil {
		a.errorResponse(w, r.URL.Path, http.StatusInternalServerError, "", err)
		return
	}
	if board == nil {
		a.errorResponse(w, r.URL.Path, http.StatusNotFound, "", nil)
		return
	}
	if board.Type != model.BoardTypeOpen {
		a.errorResponse(w, r.URL.Path, http.StatusForbidden, "", nil)
		return
	}

	if !a.permissions.HasPermissionToTeam(userID, board.TeamID, model.PermissionViewTeam) {
		a.errorResponse(w, r.URL.Path, http.StatusForbidden, "", nil)
		return
	}

	// currently all memberships are created as editors by default
	// TODO: Support different public roles
	newBoardMember := &model.BoardMember{
		UserID:       userID,
		BoardID:      boardID,
		SchemeEditor: true,
	}

	auditRec := a.makeAuditRecord(r, "joinBoard", audit.Fail)
	defer a.audit.LogRecord(audit.LevelModify, auditRec)
	auditRec.AddMeta("boardID", boardID)
	auditRec.AddMeta("addedUserID", userID)

	member, err := a.app.AddMemberToBoard(newBoardMember)
	if err != nil {
		a.errorResponse(w, r.URL.Path, http.StatusInternalServerError, "", err)
		return
	}

	a.logger.Debug("JoinBoard",
		mlog.String("boardID", board.ID),
		mlog.String("addedUserID", userID),
	)

	data, err := json.Marshal(member)
	if err != nil {
		a.errorResponse(w, r.URL.Path, http.StatusInternalServerError, "", err)
		return
	}

	// response
	jsonBytesResponse(w, http.StatusOK, data)

	auditRec.Success()
}

func (a *API) handleLeaveBoard(w http.ResponseWriter, r *http.Request) {
	// swagger:operation POST /boards/{boardID}/leave leaveBoard
	//
	// Remove your own membership from a board
	//
	// ---
	// produces:
	// - application/json
	// parameters:
	// - name: boardID
	//   in: path
	//   description: Board ID
	//   required: true
	//   type: string
	// security:
	// - BearerAuth: []
	// responses:
	//   '200':
	//     description: success
	//   '404':
	//     description: board not found
	//   '403':
	//     description: access denied
	//   default:
	//     description: internal error
	//     schema:
	//       "$ref": "#/definitions/ErrorResponse"

	userID := getUserID(r)
	if userID == "" {
		a.errorResponse(w, r.URL.Path, http.StatusBadRequest, "", nil)
		return
	}

	boardID := mux.Vars(r)["boardID"]

	if !a.permissions.HasPermissionToBoard(userID, boardID, model.PermissionViewBoard) {
		a.errorResponse(w, r.URL.Path, http.StatusForbidden, "", nil)
		return
	}

	board, err := a.app.GetBoard(boardID)
	if err != nil {
		a.errorResponse(w, r.URL.Path, http.StatusInternalServerError, "", err)
		return
	}
	if board == nil {
		a.errorResponse(w, r.URL.Path, http.StatusNotFound, "", nil)
		return
	}

	auditRec := a.makeAuditRecord(r, "leaveBoard", audit.Fail)
	defer a.audit.LogRecord(audit.LevelModify, auditRec)
	auditRec.AddMeta("boardID", boardID)
	auditRec.AddMeta("addedUserID", userID)

	err = a.app.DeleteBoardMember(boardID, userID)
	if errors.Is(err, app.ErrBoardMemberIsLastAdmin) {
		a.errorResponse(w, r.URL.Path, http.StatusBadRequest, "", err)
		return
	}
	if err != nil {
		a.errorResponse(w, r.URL.Path, http.StatusInternalServerError, "", err)
		return
	}

	a.logger.Debug("LeaveBoard",
		mlog.String("boardID", board.ID),
		mlog.String("addedUserID", userID),
	)

	jsonStringResponse(w, http.StatusOK, "{}")

	auditRec.Success()
}

func (a *API) handleUpdateMember(w http.ResponseWriter, r *http.Request) {
	// swagger:operation PUT /boards/{boardID}/members/{userID} updateMember
	//
	// Updates a board member
	//
	// ---
	// produces:
	// - application/json
	// parameters:
	// - name: boardID
	//   in: path
	//   description: Board ID
	//   required: true
	//   type: string
	// - name: userID
	//   in: path
	//   description: User ID
	//   required: true
	//   type: string
	// - name: Body
	//   in: body
	//   description: membership to replace the current one with
	//   required: true
	//   schema:
	//     "$ref": "#/definitions/BoardMember"
	// security:
	// - BearerAuth: []
	// responses:
	//   '200':
	//     description: success
	//     schema:
	//       $ref: '#/definitions/BoardMember'
	//   default:
	//     description: internal error
	//     schema:
	//       "$ref": "#/definitions/ErrorResponse"

	boardID := mux.Vars(r)["boardID"]
	paramsUserID := mux.Vars(r)["userID"]
	userID := getUserID(r)

	requestBody, err := ioutil.ReadAll(r.Body)
	if err != nil {
		a.errorResponse(w, r.URL.Path, http.StatusInternalServerError, "", err)
		return
	}

	var reqBoardMember *model.BoardMember
	if err = json.Unmarshal(requestBody, &reqBoardMember); err != nil {
		a.errorResponse(w, r.URL.Path, http.StatusBadRequest, "", err)
		return
	}

	newBoardMember := &model.BoardMember{
		UserID:          paramsUserID,
		BoardID:         boardID,
		SchemeAdmin:     reqBoardMember.SchemeAdmin,
		SchemeEditor:    reqBoardMember.SchemeEditor,
		SchemeCommenter: reqBoardMember.SchemeCommenter,
		SchemeViewer:    reqBoardMember.SchemeViewer,
	}

	if !a.permissions.HasPermissionToBoard(userID, boardID, model.PermissionManageBoardRoles) {
		a.errorResponse(w, r.URL.Path, http.StatusForbidden, "", PermissionError{"access denied to modify board members"})
		return
	}

	auditRec := a.makeAuditRecord(r, "patchMember", audit.Fail)
	defer a.audit.LogRecord(audit.LevelModify, auditRec)
	auditRec.AddMeta("boardID", boardID)
	auditRec.AddMeta("patchedUserID", paramsUserID)

	member, err := a.app.UpdateBoardMember(newBoardMember)
	if errors.Is(err, app.ErrBoardMemberIsLastAdmin) {
		a.errorResponse(w, r.URL.Path, http.StatusBadRequest, "", err)
		return
	}
	if err != nil {
		a.errorResponse(w, r.URL.Path, http.StatusInternalServerError, "", err)
		return
	}

	a.logger.Debug("PatchMember",
		mlog.String("boardID", boardID),
		mlog.String("patchedUserID", paramsUserID),
	)

	data, err := json.Marshal(member)
	if err != nil {
		a.errorResponse(w, r.URL.Path, http.StatusInternalServerError, "", err)
		return
	}

	// response
	jsonBytesResponse(w, http.StatusOK, data)

	auditRec.Success()
}

func (a *API) handleDeleteMember(w http.ResponseWriter, r *http.Request) {
	// swagger:operation DELETE /api/v1/boards/{boardID}/members/{userID} deleteMember
	//
	// Deletes a member from a board
	//
	// ---
	// produces:
	// - application/json
	// parameters:
	// - name: boardID
	//   in: path
	//   description: Board ID
	//   required: true
	//   type: string
	// - name: userID
	//   in: path
	//   description: User ID
	//   required: true
	//   type: string
	// security:
	// - BearerAuth: []
	// responses:
	//   '200':
	//     description: success
	//   '404':
	//     description: board not found
	//   default:
	//     description: internal error
	//     schema:
	//       "$ref": "#/definitions/ErrorResponse"

	boardID := mux.Vars(r)["boardID"]
	paramsUserID := mux.Vars(r)["userID"]
	userID := getUserID(r)

	board, err := a.app.GetBoard(boardID)
	if err != nil {
		a.errorResponse(w, r.URL.Path, http.StatusInternalServerError, "", err)
		return
	}
	if board == nil {
		a.errorResponse(w, r.URL.Path, http.StatusNotFound, "", err)
		return
	}

	if !a.permissions.HasPermissionToBoard(userID, boardID, model.PermissionManageBoardRoles) {
		a.errorResponse(w, r.URL.Path, http.StatusForbidden, "", PermissionError{"access denied to modify board members"})
		return
	}

	auditRec := a.makeAuditRecord(r, "deleteMember", audit.Fail)
	defer a.audit.LogRecord(audit.LevelModify, auditRec)
	auditRec.AddMeta("boardID", boardID)
	auditRec.AddMeta("addedUserID", paramsUserID)

	deleteErr := a.app.DeleteBoardMember(boardID, paramsUserID)
	if errors.Is(deleteErr, app.ErrBoardMemberIsLastAdmin) {
		a.errorResponse(w, r.URL.Path, http.StatusBadRequest, "", deleteErr)
		return
	}
	if deleteErr != nil {
		a.errorResponse(w, r.URL.Path, http.StatusInternalServerError, "", deleteErr)
		return
	}

	a.logger.Debug("DeleteMember",
		mlog.String("boardID", boardID),
		mlog.String("addedUserID", paramsUserID),
	)

	// response
	jsonStringResponse(w, http.StatusOK, "{}")

	auditRec.Success()
}

func (a *API) handleCreateBoardsAndBlocks(w http.ResponseWriter, r *http.Request) {
	// swagger:operation POST /api/v1/boards-and-blocks insertBoardsAndBlocks
	//
	// Creates new boards and blocks
	//
	// ---
	// produces:
	// - application/json
	// parameters:
	// - name: Body
	//   in: body
	//   description: the boards and blocks to create
	//   required: true
	//   schema:
	//     "$ref": "#/definitions/BoardsAndBlocks"
	// security:
	// - BearerAuth: []
	// responses:
	//   '200':
	//     description: success
	//     schema:
	//       $ref: '#/definitions/BoardsAndBlocks'
	//   default:
	//     description: internal error
	//     schema:
	//       "$ref": "#/definitions/ErrorResponse"

	userID := getUserID(r)

	requestBody, err := ioutil.ReadAll(r.Body)
	if err != nil {
		a.errorResponse(w, r.URL.Path, http.StatusInternalServerError, "", err)
		return
	}

	var newBab *model.BoardsAndBlocks
	if err = json.Unmarshal(requestBody, &newBab); err != nil {
		// a.errorResponse(w, r.URL.Path, http.StatusBadRequest, "", err)
		a.errorResponse(w, r.URL.Path, http.StatusBadRequest, "", err)
		return
	}

	if len(newBab.Boards) == 0 {
		message := "at least one board is required"
		a.errorResponse(w, r.URL.Path, http.StatusBadRequest, message, nil)
		return
	}

	teamID := ""
	boardIDs := map[string]bool{}
	for _, board := range newBab.Boards {
		boardIDs[board.ID] = true

		if teamID == "" {
			teamID = board.TeamID
			continue
		}

		if teamID != board.TeamID {
			message := "cannot create boards for multiple teams"
			a.errorResponse(w, r.URL.Path, http.StatusBadRequest, message, nil)
			return
		}

		if board.ID == "" {
			message := "boards need an ID to be referenced from the blocks"
			a.errorResponse(w, r.URL.Path, http.StatusBadRequest, message, nil)
			return
		}
	}

	if !a.permissions.HasPermissionToTeam(userID, teamID, model.PermissionViewTeam) {
		a.errorResponse(w, r.URL.Path, http.StatusForbidden, "", PermissionError{"access denied to board template"})
		return
	}

	for _, block := range newBab.Blocks {
		// Error checking
		if len(block.Type) < 1 {
			message := fmt.Sprintf("missing type for block id %s", block.ID)
			a.errorResponse(w, r.URL.Path, http.StatusBadRequest, message, nil)
			return
		}

		if block.CreateAt < 1 {
			message := fmt.Sprintf("invalid createAt for block id %s", block.ID)
			a.errorResponse(w, r.URL.Path, http.StatusBadRequest, message, nil)
			return
		}

		if block.UpdateAt < 1 {
			message := fmt.Sprintf("invalid UpdateAt for block id %s", block.ID)
			a.errorResponse(w, r.URL.Path, http.StatusBadRequest, message, nil)
			return
		}

		if !boardIDs[block.BoardID] {
			message := fmt.Sprintf("invalid BoardID %s (not exists in the created boards)", block.BoardID)
			a.errorResponse(w, r.URL.Path, http.StatusBadRequest, message, nil)
			return
		}
	}

	// IDs of boards and blocks are used to confirm that they're
	// linked and then regenerated by the server
	newBab, err = model.GenerateBoardsAndBlocksIDs(newBab, a.logger)
	if err != nil {
		a.errorResponse(w, r.URL.Path, http.StatusBadRequest, err.Error(), err)
		return
	}

	auditRec := a.makeAuditRecord(r, "createBoardsAndBlocks", audit.Fail)
	defer a.audit.LogRecord(audit.LevelModify, auditRec)
	auditRec.AddMeta("teamID", teamID)
	auditRec.AddMeta("userID", userID)
	auditRec.AddMeta("boardsCount", len(newBab.Boards))
	auditRec.AddMeta("blocksCount", len(newBab.Blocks))

	// create boards and blocks
	bab, err := a.app.CreateBoardsAndBlocks(newBab, userID, true)
	if err != nil {
		a.errorResponse(w, r.URL.Path, http.StatusInternalServerError, err.Error(), err)
		return
	}

	a.logger.Debug("CreateBoardsAndBlocks",
		mlog.String("teamID", teamID),
		mlog.String("userID", userID),
		mlog.Int("boardCount", len(bab.Boards)),
		mlog.Int("blockCount", len(bab.Blocks)),
	)

	data, err := json.Marshal(bab)
	if err != nil {
		a.errorResponse(w, r.URL.Path, http.StatusInternalServerError, err.Error(), err)
		return
	}

	// response
	jsonBytesResponse(w, http.StatusOK, data)

	auditRec.Success()
}

func (a *API) handlePatchBoardsAndBlocks(w http.ResponseWriter, r *http.Request) {
	// swagger:operation PATCH /api/v1/boards-and-blocks patchBoardsAndBlocks
	//
	// Patches a set of related boards and blocks
	//
	// ---
	// produces:
	// - application/json
	// parameters:
	// - name: Body
	//   in: body
	//   description: the patches for the boards and blocks
	//   required: true
	//   schema:
	//     "$ref": "#/definitions/PatchBoardsAndBlocks"
	// security:
	// - BearerAuth: []
	// responses:
	//   '200':
	//     description: success
	//     schema:
	//       $ref: '#/definitions/BoardsAndBlocks'
	//   default:
	//     description: internal error
	//     schema:
	//       "$ref": "#/definitions/ErrorResponse"

	userID := getUserID(r)

	requestBody, err := ioutil.ReadAll(r.Body)
	if err != nil {
		a.errorResponse(w, r.URL.Path, http.StatusInternalServerError, "", err)
		return
	}

	var pbab *model.PatchBoardsAndBlocks
	if err = json.Unmarshal(requestBody, &pbab); err != nil {
		a.errorResponse(w, r.URL.Path, http.StatusBadRequest, "", err)
		return
	}

	if err = pbab.IsValid(); err != nil {
		a.errorResponse(w, r.URL.Path, http.StatusBadRequest, "", err)
		return
	}

	teamID := ""
	boardIDMap := map[string]bool{}
	for i, boardID := range pbab.BoardIDs {
		boardIDMap[boardID] = true
		patch := pbab.BoardPatches[i]

		if err = patch.IsValid(); err != nil {
			a.errorResponse(w, r.URL.Path, http.StatusBadRequest, "", err)
			return
		}

		if !a.permissions.HasPermissionToBoard(userID, boardID, model.PermissionManageBoardProperties) {
			a.errorResponse(w, r.URL.Path, http.StatusForbidden, "", PermissionError{"access denied to modifying board properties"})
			return
		}

		if patch.Type != nil {
			if !a.permissions.HasPermissionToBoard(userID, boardID, model.PermissionManageBoardType) {
				a.errorResponse(w, r.URL.Path, http.StatusForbidden, "", PermissionError{"access denied to modifying board type"})
				return
			}
		}

		board, err2 := a.app.GetBoard(boardID)
		if err2 != nil {
			a.errorResponse(w, r.URL.Path, http.StatusInternalServerError, "", err2)
			return
		}
		if board == nil {
			a.errorResponse(w, r.URL.Path, http.StatusBadRequest, "", nil)
			return
		}

		if teamID == "" {
			teamID = board.TeamID
		}
		if teamID != board.TeamID {
			a.errorResponse(w, r.URL.Path, http.StatusBadRequest, "", nil)
			return
		}
	}

	for _, blockID := range pbab.BlockIDs {
		block, err2 := a.app.GetBlockByID(blockID)
		if err2 != nil {
			a.errorResponse(w, r.URL.Path, http.StatusInternalServerError, "", err2)
			return
		}
		if block == nil {
			a.errorResponse(w, r.URL.Path, http.StatusBadRequest, "", nil)
			return
		}

		if _, ok := boardIDMap[block.BoardID]; !ok {
			a.errorResponse(w, r.URL.Path, http.StatusBadRequest, "", nil)
			return
		}

		if !a.permissions.HasPermissionToBoard(userID, block.BoardID, model.PermissionManageBoardCards) {
			a.errorResponse(w, r.URL.Path, http.StatusForbidden, "", PermissionError{"access denied to modifying cards"})
			return
		}
	}

	auditRec := a.makeAuditRecord(r, "patchBoardsAndBlocks", audit.Fail)
	defer a.audit.LogRecord(audit.LevelModify, auditRec)
	auditRec.AddMeta("boardsCount", len(pbab.BoardIDs))
	auditRec.AddMeta("blocksCount", len(pbab.BlockIDs))

	bab, err := a.app.PatchBoardsAndBlocks(pbab, userID)
	if err != nil {
		a.errorResponse(w, r.URL.Path, http.StatusInternalServerError, "", err)
		return
	}

	a.logger.Debug("PATCH BoardsAndBlocks",
		mlog.Int("boardsCount", len(pbab.BoardIDs)),
		mlog.Int("blocksCount", len(pbab.BlockIDs)),
	)

	data, err := json.Marshal(bab)
	if err != nil {
		a.errorResponse(w, r.URL.Path, http.StatusInternalServerError, "", err)
		return
	}

	// response
	jsonBytesResponse(w, http.StatusOK, data)

	auditRec.Success()
}

func (a *API) handleDeleteBoardsAndBlocks(w http.ResponseWriter, r *http.Request) {
	// swagger:operation DELETE /api/v1/boards-and-blocks deleteBoardsAndBlocks
	//
	// Deletes boards and blocks
	//
	// ---
	// produces:
	// - application/json
	// parameters:
	// - name: Body
	//   in: body
	//   description: the boards and blocks to delete
	//   required: true
	//   schema:
	//     "$ref": "#/definitions/DeleteBoardsAndBlocks"
	// security:
	// - BearerAuth: []
	// responses:
	//   '200':
	//     description: success
	//   default:
	//     description: internal error
	//     schema:
	//       "$ref": "#/definitions/ErrorResponse"

	userID := getUserID(r)

	requestBody, err := ioutil.ReadAll(r.Body)
	if err != nil {
		a.errorResponse(w, r.URL.Path, http.StatusInternalServerError, "", err)
		return
	}

	var dbab *model.DeleteBoardsAndBlocks
	if err = json.Unmarshal(requestBody, &dbab); err != nil {
		a.errorResponse(w, r.URL.Path, http.StatusBadRequest, "", err)
		return
	}

	// user must have permission to delete all the boards, and that
	// would include the permission to manage their blocks
	teamID := ""
	boardIDMap := map[string]bool{}
	for _, boardID := range dbab.Boards {
		boardIDMap[boardID] = true
		// all boards in the request should belong to the same team
		board, err := a.app.GetBoard(boardID)
		if err != nil {
			a.errorResponse(w, r.URL.Path, http.StatusInternalServerError, "", err)
			return
		}
		if board == nil {
			a.errorResponse(w, r.URL.Path, http.StatusBadRequest, "", err)
			return
		}
		if teamID == "" {
			teamID = board.TeamID
		}
		if teamID != board.TeamID {
			a.errorResponse(w, r.URL.Path, http.StatusBadRequest, "", nil)
			return
		}

		// permission check
		if !a.permissions.HasPermissionToBoard(userID, boardID, model.PermissionDeleteBoard) {
			a.errorResponse(w, r.URL.Path, http.StatusForbidden, "", PermissionError{"access denied to delete board"})
			return
		}
	}

	for _, blockID := range dbab.Blocks {
		block, err2 := a.app.GetBlockByID(blockID)
		if err2 != nil {
			a.errorResponse(w, r.URL.Path, http.StatusInternalServerError, "", err2)
			return
		}
		if block == nil {
			a.errorResponse(w, r.URL.Path, http.StatusBadRequest, "", nil)
			return
		}

		if _, ok := boardIDMap[block.BoardID]; !ok {
			a.errorResponse(w, r.URL.Path, http.StatusBadRequest, "", nil)
			return
		}

		if !a.permissions.HasPermissionToBoard(userID, block.BoardID, model.PermissionManageBoardCards) {
			a.errorResponse(w, r.URL.Path, http.StatusForbidden, "", PermissionError{"access denied to modifying cards"})
			return
		}
	}

	if err := dbab.IsValid(); err != nil {
		a.errorResponse(w, r.URL.Path, http.StatusBadRequest, "", err)
		return
	}

	auditRec := a.makeAuditRecord(r, "deleteBoardsAndBlocks", audit.Fail)
	defer a.audit.LogRecord(audit.LevelModify, auditRec)
	auditRec.AddMeta("boardsCount", len(dbab.Boards))
	auditRec.AddMeta("blocksCount", len(dbab.Blocks))

	if err := a.app.DeleteBoardsAndBlocks(dbab, userID); err != nil {
		a.errorResponse(w, r.URL.Path, http.StatusInternalServerError, "", err)
		return
	}

	a.logger.Debug("DELETE BoardsAndBlocks",
		mlog.Int("boardsCount", len(dbab.Boards)),
		mlog.Int("blocksCount", len(dbab.Blocks)),
	)

	// response
	jsonStringResponse(w, http.StatusOK, "{}")
	auditRec.Success()
}

// Response helpers

func (a *API) errorResponse(w http.ResponseWriter, api string, code int, message string, sourceError error) {
	a.logger.Error("API ERROR",
		mlog.Int("code", code),
		mlog.Err(sourceError),
		mlog.String("msg", message),
		mlog.String("api", api),
	)

	w.Header().Set("Content-Type", "application/json")
	data, err := json.Marshal(model.ErrorResponse{Error: message, ErrorCode: code})
	if err != nil {
		data = []byte("{}")
	}
	w.WriteHeader(code)
	_, _ = w.Write(data)
}

func jsonStringResponse(w http.ResponseWriter, code int, message string) { //nolint:unparam
	w.Header().Set("Content-Type", "application/json")
	w.WriteHeader(code)
	fmt.Fprint(w, message)
}

func jsonBytesResponse(w http.ResponseWriter, code int, json []byte) { //nolint:unparam
	w.Header().Set("Content-Type", "application/json")
	w.WriteHeader(code)
	_, _ = w.Write(json)
}<|MERGE_RESOLUTION|>--- conflicted
+++ resolved
@@ -1779,11 +1779,7 @@
 
 	file, handle, err := r.FormFile(UploadFormFileKey)
 	if err != nil {
-<<<<<<< HEAD
 		a.errorResponse(w, r.URL.Path, http.StatusRequestEntityTooLarge, "", err)
-=======
-		a.errorResponse(w, r.URL.Path, http.StatusBadRequest, "", err)
->>>>>>> d8d94251
 		return
 	}
 	defer file.Close()
