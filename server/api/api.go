package api

import (
	"encoding/json"
	"errors"
	"fmt"
	"io"
	"io/ioutil"
	"net/http"
	"path/filepath"
	"runtime/debug"
	"strconv"
	"strings"
	"time"

	"github.com/gorilla/mux"
	"github.com/mattermost/focalboard/server/app"
	"github.com/mattermost/focalboard/server/model"
	"github.com/mattermost/focalboard/server/services/audit"
	"github.com/mattermost/focalboard/server/services/permissions"
	"github.com/mattermost/focalboard/server/utils"

	"github.com/mattermost/mattermost-server/v6/shared/mlog"
)

const (
	HeaderRequestedWith    = "X-Requested-With"
	HeaderRequestedWithXML = "XMLHttpRequest"
	UploadFormFileKey      = "file"
)

const (
	ErrorNoTeamCode    = 1000
	ErrorNoTeamMessage = "No team"
)

type PermissionError struct {
	msg string
}

func (pe PermissionError) Error() string {
	return pe.msg
}

// ----------------------------------------------------------------------------------------------------
// REST APIs

type API struct {
	app             *app.App
	authService     string
	permissions     permissions.PermissionsService
	singleUserToken string
	MattermostAuth  bool
	logger          *mlog.Logger
	audit           *audit.Audit
}

func NewAPI(app *app.App, singleUserToken string, authService string, permissions permissions.PermissionsService, logger *mlog.Logger, audit *audit.Audit) *API {
	return &API{
		app:             app,
		singleUserToken: singleUserToken,
		authService:     authService,
		permissions:     permissions,
		logger:          logger,
		audit:           audit,
	}
}

func (a *API) RegisterRoutes(r *mux.Router) {
	apiv1 := r.PathPrefix("/api/v1").Subrouter()
	apiv1.Use(a.panicHandler)
	apiv1.Use(a.requireCSRFToken)

	// Board APIs
	apiv1.HandleFunc("/teams/{teamID}/boards", a.sessionRequired(a.handleGetBoards)).Methods("GET")
	apiv1.HandleFunc("/teams/{teamID}/boards/search", a.sessionRequired(a.handleSearchBoards)).Methods("GET")
	apiv1.HandleFunc("/teams/{teamID}/templates", a.sessionRequired(a.handleGetTemplates)).Methods("GET")
	apiv1.HandleFunc("/boards", a.sessionRequired(a.handleCreateBoard)).Methods("POST")
	apiv1.HandleFunc("/boards/{boardID}", a.attachSession(a.handleGetBoard, false)).Methods("GET")
	apiv1.HandleFunc("/boards/{boardID}", a.sessionRequired(a.handlePatchBoard)).Methods("PATCH")
	apiv1.HandleFunc("/boards/{boardID}", a.sessionRequired(a.handleDeleteBoard)).Methods("DELETE")
	apiv1.HandleFunc("/boards/{boardID}/duplicate", a.sessionRequired(a.handleDuplicateBoard)).Methods("POST")
	apiv1.HandleFunc("/boards/{boardID}/blocks", a.sessionRequired(a.handleGetBlocks)).Methods("GET")
	apiv1.HandleFunc("/boards/{boardID}/blocks", a.sessionRequired(a.handlePostBlocks)).Methods("POST")
	apiv1.HandleFunc("/boards/{boardID}/blocks", a.sessionRequired(a.handlePatchBlocks)).Methods("PATCH")
	apiv1.HandleFunc("/boards/{boardID}/blocks/{blockID}", a.sessionRequired(a.handleDeleteBlock)).Methods("DELETE")
	apiv1.HandleFunc("/boards/{boardID}/blocks/{blockID}", a.sessionRequired(a.handlePatchBlock)).Methods("PATCH")
	apiv1.HandleFunc("/boards/{boardID}/blocks/{blockID}/undelete", a.sessionRequired(a.handleUndeleteBlock)).Methods("POST")
	apiv1.HandleFunc("/boards/{boardID}/blocks/{blockID}/subtree", a.attachSession(a.handleGetSubTree, false)).Methods("GET")
	apiv1.HandleFunc("/boards/{boardID}/blocks/{blockID}/duplicate", a.attachSession(a.handleDuplicateBlock, false)).Methods("POST")

	// Import&Export APIs
	apiv1.HandleFunc("/boards/{boardID}/blocks/export", a.sessionRequired(a.handleExport)).Methods("GET")
	apiv1.HandleFunc("/boards/{boardID}/blocks/import", a.sessionRequired(a.handleImport)).Methods("POST")

	// Member APIs
	apiv1.HandleFunc("/boards/{boardID}/members", a.sessionRequired(a.handleGetMembersForBoard)).Methods("GET")
	apiv1.HandleFunc("/boards/{boardID}/members", a.sessionRequired(a.handleAddMember)).Methods("POST")
	apiv1.HandleFunc("/boards/{boardID}/members/{userID}", a.sessionRequired(a.handleUpdateMember)).Methods("PUT")
	apiv1.HandleFunc("/boards/{boardID}/members/{userID}", a.sessionRequired(a.handleDeleteMember)).Methods("DELETE")

	// Sharing APIs
	apiv1.HandleFunc("/boards/{boardID}/sharing", a.sessionRequired(a.handlePostSharing)).Methods("POST")
	apiv1.HandleFunc("/boards/{boardID}/sharing", a.sessionRequired(a.handleGetSharing)).Methods("GET")

	// Team APIs
	apiv1.HandleFunc("/teams", a.sessionRequired(a.handleGetTeams)).Methods("GET")
	apiv1.HandleFunc("/teams/{teamID}", a.sessionRequired(a.handleGetTeam)).Methods("GET")
	apiv1.HandleFunc("/teams/{teamID}/regenerate_signup_token", a.sessionRequired(a.handlePostTeamRegenerateSignupToken)).Methods("POST")
	apiv1.HandleFunc("/teams/{teamID}/users", a.sessionRequired(a.handleGetTeamUsers)).Methods("GET")
	apiv1.HandleFunc("/teams/{teamID}/archive/export", a.sessionRequired(a.handleArchiveExportTeam)).Methods("GET")
	apiv1.HandleFunc("/teams/{teamID}/{boardID}/files", a.sessionRequired(a.handleUploadFile)).Methods("POST")

	// User APIs
	apiv1.HandleFunc("/users/me", a.sessionRequired(a.handleGetMe)).Methods("GET")
	apiv1.HandleFunc("/users/{userID}", a.sessionRequired(a.handleGetUser)).Methods("GET")
	apiv1.HandleFunc("/users/{userID}/changepassword", a.sessionRequired(a.handleChangePassword)).Methods("POST")
	apiv1.HandleFunc("/users/{userID}/config", a.sessionRequired(a.handleUpdateUserConfig)).Methods(http.MethodPut)

	// BoardsAndBlocks APIs
	apiv1.HandleFunc("/boards-and-blocks", a.sessionRequired(a.handleCreateBoardsAndBlocks)).Methods("POST")
	apiv1.HandleFunc("/boards-and-blocks", a.sessionRequired(a.handlePatchBoardsAndBlocks)).Methods("PATCH")
	apiv1.HandleFunc("/boards-and-blocks", a.sessionRequired(a.handleDeleteBoardsAndBlocks)).Methods("DELETE")

	// Auth APIs
	apiv1.HandleFunc("/login", a.handleLogin).Methods("POST")
	apiv1.HandleFunc("/logout", a.sessionRequired(a.handleLogout)).Methods("POST")
	apiv1.HandleFunc("/register", a.handleRegister).Methods("POST")
	apiv1.HandleFunc("/clientConfig", a.getClientConfig).Methods("GET")

	// Category APIs
	apiv1.HandleFunc("/teams/{teamID}/categories", a.sessionRequired(a.handleCreateCategory)).Methods(http.MethodPost)
	apiv1.HandleFunc("/teams/{teamID}/categories/{categoryID}", a.sessionRequired(a.handleUpdateCategory)).Methods(http.MethodPut)
	apiv1.HandleFunc("/teams/{teamID}/categories/{categoryID}", a.sessionRequired(a.handleDeleteCategory)).Methods(http.MethodDelete)

	// Category Block APIs
	apiv1.HandleFunc("/teams/{teamID}/categories", a.sessionRequired(a.handleGetUserCategoryBlocks)).Methods(http.MethodGet)
	apiv1.HandleFunc("/teams/{teamID}/categories/{categoryID}/blocks/{blockID}", a.sessionRequired(a.handleUpdateCategoryBlock)).Methods(http.MethodPost)

	// Get Files API
	files := r.PathPrefix("/files").Subrouter()
	files.HandleFunc("/teams/{teamID}/{boardID}/{filename}", a.attachSession(a.handleServeFile, false)).Methods("GET")

	// Subscriptions
	apiv1.HandleFunc("/subscriptions", a.sessionRequired(a.handleCreateSubscription)).Methods("POST")
	apiv1.HandleFunc("/subscriptions/{blockID}/{subscriberID}", a.sessionRequired(a.handleDeleteSubscription)).Methods("DELETE")
	apiv1.HandleFunc("/subscriptions/{subscriberID}", a.sessionRequired(a.handleGetSubscriptions)).Methods("GET")

	// onboarding tour endpoints
	apiv1.HandleFunc("/onboard", a.sessionRequired(a.handleOnboard)).Methods(http.MethodPost)

	// archives
	apiv1.HandleFunc("/boards/{boardID}/archive/export", a.sessionRequired(a.handleArchiveExportBoard)).Methods("GET")
	apiv1.HandleFunc("/boards/{boardID}/archive/import", a.sessionRequired(a.handleArchiveImport)).Methods("POST")
}

func (a *API) RegisterAdminRoutes(r *mux.Router) {
	r.HandleFunc("/api/v1/admin/users/{username}/password", a.adminRequired(a.handleAdminSetPassword)).Methods("POST")
}

func getUserID(r *http.Request) string {
	ctx := r.Context()
	session, ok := ctx.Value(sessionContextKey).(*model.Session)
	if !ok {
		return ""
	}
	return session.UserID
}

func (a *API) panicHandler(next http.Handler) http.Handler {
	return http.HandlerFunc(func(w http.ResponseWriter, r *http.Request) {
		defer func() {
			if p := recover(); p != nil {
				a.logger.Error("Http handler panic",
					mlog.Any("panic", p),
					mlog.String("stack", string(debug.Stack())),
					mlog.String("uri", r.URL.Path),
				)
				a.errorResponse(w, r.URL.Path, http.StatusInternalServerError, "", nil)
			}
		}()

		next.ServeHTTP(w, r)
	})
}

func (a *API) requireCSRFToken(next http.Handler) http.Handler {
	return http.HandlerFunc(func(w http.ResponseWriter, r *http.Request) {
		if !a.checkCSRFToken(r) {
			a.logger.Error("checkCSRFToken FAILED")
			a.errorResponse(w, r.URL.Path, http.StatusBadRequest, "checkCSRFToken FAILED", nil)
			return
		}

		next.ServeHTTP(w, r)
	})
}

func (a *API) getClientConfig(w http.ResponseWriter, r *http.Request) {
	clientConfig := a.app.GetClientConfig()

	configData, err := json.Marshal(clientConfig)
	if err != nil {
		a.errorResponse(w, r.URL.Path, http.StatusInternalServerError, "", err)
		return
	}
	jsonBytesResponse(w, http.StatusOK, configData)
}

func (a *API) checkCSRFToken(r *http.Request) bool {
	token := r.Header.Get(HeaderRequestedWith)
	return token == HeaderRequestedWithXML
}

func (a *API) hasValidReadTokenForBoard(r *http.Request, boardID string) bool {
	query := r.URL.Query()
	readToken := query.Get("read_token")

	if len(readToken) < 1 {
		return false
	}

	isValid, err := a.app.IsValidReadToken(boardID, readToken)
	if err != nil {
		a.logger.Error("IsValidReadTokenForBoard ERROR", mlog.Err(err))
		return false
	}

	return isValid
}

func (a *API) handleGetBlocks(w http.ResponseWriter, r *http.Request) {
	// swagger:operation GET /api/v1/boards/{boardID}/blocks getBlocks
	//
	// Returns blocks
	//
	// ---
	// produces:
	// - application/json
	// parameters:
	// - name: boardID
	//   in: path
	//   description: Board ID
	//   required: true
	//   type: string
	// - name: parent_id
	//   in: query
	//   description: ID of parent block, omit to specify all blocks
	//   required: false
	//   type: string
	// - name: type
	//   in: query
	//   description: Type of blocks to return, omit to specify all types
	//   required: false
	//   type: string
	// security:
	// - BearerAuth: []
	// responses:
	//   '200':
	//     description: success
	//     schema:
	//       type: array
	//       items:
	//         "$ref": "#/definitions/Block"
	//   default:
	//     description: internal error
	//     schema:
	//       "$ref": "#/definitions/ErrorResponse"

	query := r.URL.Query()
	parentID := query.Get("parent_id")
	blockType := query.Get("type")
	all := query.Get("all")
	blockID := query.Get("block_id")
	boardID := mux.Vars(r)["boardID"]

	userID := getUserID(r)

	board, err := a.app.GetBoard(boardID)
	if err != nil {
		a.errorResponse(w, r.URL.Path, http.StatusInternalServerError, "", err)
		return
	}
	if board == nil {
		a.errorResponse(w, r.URL.Path, http.StatusNotFound, "Board not found", nil)
		return
	}

	if board.IsTemplate {
		if !a.permissions.HasPermissionToTeam(userID, board.TeamID, model.PermissionViewTeam) {
			a.errorResponse(w, r.URL.Path, http.StatusForbidden, "", PermissionError{"access denied to board template"})
			return
		}
	} else {
		if !a.permissions.HasPermissionToBoard(userID, boardID, model.PermissionViewBoard) {
			a.errorResponse(w, r.URL.Path, http.StatusForbidden, "", PermissionError{"access denied to board"})
			return
		}
	}

	auditRec := a.makeAuditRecord(r, "getBlocks", audit.Fail)
	defer a.audit.LogRecord(audit.LevelRead, auditRec)
	auditRec.AddMeta("boardID", boardID)
	auditRec.AddMeta("parentID", parentID)
	auditRec.AddMeta("blockType", blockType)
	auditRec.AddMeta("all", all)
	auditRec.AddMeta("blockID", blockID)

	var blocks []model.Block
	var block *model.Block
	switch {
	case all != "":
		blocks, err = a.app.GetBlocksForBoard(boardID)
		if err != nil {
			a.errorResponse(w, r.URL.Path, http.StatusInternalServerError, "", err)
			return
		}
	case blockID != "":
		block, err = a.app.GetBlockByID(blockID)
		if err != nil {
			a.errorResponse(w, r.URL.Path, http.StatusInternalServerError, "", err)
			return
		}
		if block != nil {
			if block.BoardID != boardID {
				a.errorResponse(w, r.URL.Path, http.StatusNotFound, "", nil)
				return
			}

			blocks = append(blocks, *block)
		}
	default:
		blocks, err = a.app.GetBlocks(boardID, parentID, blockType)
		if err != nil {
			a.errorResponse(w, r.URL.Path, http.StatusInternalServerError, "", err)
			return
		}
	}

	a.logger.Debug("GetBlocks",
		mlog.String("boardID", boardID),
		mlog.String("parentID", parentID),
		mlog.String("blockType", blockType),
		mlog.String("blockID", blockID),
		mlog.Int("block_count", len(blocks)),
	)

	json, err := json.Marshal(blocks)
	if err != nil {
		a.errorResponse(w, r.URL.Path, http.StatusInternalServerError, "", err)
		return
	}

	jsonBytesResponse(w, http.StatusOK, json)

	auditRec.AddMeta("blockCount", len(blocks))
	auditRec.Success()
}

<<<<<<< HEAD
func stampModificationMetadata(r *http.Request, blocks []model.Block, auditRec *audit.Record) {
	userID := getUserID(r)
	if userID == model.SingleUser {
		userID = ""
	}

	now := utils.GetMillis()
	for i := range blocks {
		blocks[i].ModifiedBy = userID
		blocks[i].UpdateAt = now

		if auditRec != nil {
			auditRec.AddMeta("block_"+strconv.FormatInt(int64(i), 10), blocks[i])
		}
	}
}

func (a *API) handleCreateCategory(w http.ResponseWriter, r *http.Request) {
	requestBody, err := ioutil.ReadAll(r.Body)
	if err != nil {
		a.errorResponse(w, r.URL.Path, http.StatusInternalServerError, "", err)
		return
	}

	var category model.Category

	err = json.Unmarshal(requestBody, &category)
	if err != nil {
		a.errorResponse(w, r.URL.Path, http.StatusInternalServerError, "", err)
		return
	}

	auditRec := a.makeAuditRecord(r, "createCategory", audit.Fail)
	defer a.audit.LogRecord(audit.LevelModify, auditRec)

	ctx := r.Context()
	session := ctx.Value(sessionContextKey).(*model.Session)

	// user can only create category for themselves
	if category.UserID != session.UserID {
		a.errorResponse(
			w,
			r.URL.Path,
			http.StatusBadRequest,
			fmt.Sprintf("userID %s and category userID %s mismatch", session.UserID, category.UserID),
			nil,
		)
		return
	}

	vars := mux.Vars(r)
	teamID := vars["teamID"]

	if category.TeamID != teamID {
		a.errorResponse(
			w,
			r.URL.Path,
			http.StatusBadRequest,
			"teamID mismatch",
			nil,
		)
		return
	}

	createdCategory, err := a.app.CreateCategory(&category)
	if err != nil {
		a.errorResponse(w, r.URL.Path, http.StatusInternalServerError, "", err)
		return
	}

	data, err := json.Marshal(createdCategory)
	if err != nil {
		a.errorResponse(w, r.URL.Path, http.StatusInternalServerError, "", err)
		return
	}

	jsonBytesResponse(w, http.StatusOK, data)
	auditRec.AddMeta("categoryID", createdCategory.ID)
	auditRec.Success()
}

func (a *API) handleUpdateCategory(w http.ResponseWriter, r *http.Request) {
	vars := mux.Vars(r)
	categoryID := vars["categoryID"]

	requestBody, err := ioutil.ReadAll(r.Body)
	if err != nil {
		a.errorResponse(w, r.URL.Path, http.StatusInternalServerError, "", err)
		return
	}

	var category model.Category
	err = json.Unmarshal(requestBody, &category)
	if err != nil {
		a.errorResponse(w, r.URL.Path, http.StatusInternalServerError, "", err)
		return
	}

	auditRec := a.makeAuditRecord(r, "updateCategory", audit.Fail)
	defer a.audit.LogRecord(audit.LevelModify, auditRec)

	if categoryID != category.ID {
		a.errorResponse(w, r.URL.Path, http.StatusBadRequest, "categoryID mismatch in patch and body", nil)
		return
	}

	ctx := r.Context()
	session := ctx.Value(sessionContextKey).(*model.Session)

	// user can only update category for themselves
	if category.UserID != session.UserID {
		a.errorResponse(w, r.URL.Path, http.StatusBadRequest, "user ID mismatch in session and category", nil)
		return
	}

	teamID := vars["teamID"]
	if category.TeamID != teamID {
		a.errorResponse(
			w,
			r.URL.Path,
			http.StatusBadRequest,
			"teamID mismatch",
			nil,
		)
		return
	}

	updatedCategory, err := a.app.UpdateCategory(&category)
	if err != nil {
		if errors.Is(err, app.ErrorCategoryDeleted) {
			a.errorResponse(w, r.URL.Path, http.StatusNotFound, "", err)
		} else if errors.Is(err, app.ErrorCategoryPermissionDenied) {
			a.errorResponse(w, r.URL.Path, http.StatusForbidden, "", err)
		} else {
			a.errorResponse(w, r.URL.Path, http.StatusInternalServerError, "", err)
		}
		return
	}

	data, err := json.Marshal(updatedCategory)
	if err != nil {
		a.errorResponse(w, r.URL.Path, http.StatusInternalServerError, "", err)
		return
	}

	jsonBytesResponse(w, http.StatusOK, data)
	auditRec.Success()
}

func (a *API) handleDeleteCategory(w http.ResponseWriter, r *http.Request) {
	ctx := r.Context()
	session := ctx.Value(sessionContextKey).(*model.Session)
	vars := mux.Vars(r)

	userID := session.UserID
	teamID := vars["teamID"]
	categoryID := vars["categoryID"]

	auditRec := a.makeAuditRecord(r, "deleteCategory", audit.Fail)
	defer a.audit.LogRecord(audit.LevelModify, auditRec)

	deletedCategory, err := a.app.DeleteCategory(categoryID, userID, teamID)
	if err != nil {
		if errors.Is(err, app.ErrorCategoryPermissionDenied) {
			a.errorResponse(w, r.URL.Path, http.StatusForbidden, "", err)
		} else {
			a.errorResponse(w, r.URL.Path, http.StatusInternalServerError, "", err)
		}
		return
	}

	data, err := json.Marshal(deletedCategory)
	if err != nil {
		a.errorResponse(w, r.URL.Path, http.StatusInternalServerError, "", err)
		return
	}

	jsonBytesResponse(w, http.StatusOK, data)
	auditRec.Success()
}

func (a *API) handleGetUserCategoryBlocks(w http.ResponseWriter, r *http.Request) {
	ctx := r.Context()
	session := ctx.Value(sessionContextKey).(*model.Session)
	userID := session.UserID

	vars := mux.Vars(r)
	teamID := vars["teamID"]

	auditRec := a.makeAuditRecord(r, "getUserCategoryBlocks", audit.Fail)
	defer a.audit.LogRecord(audit.LevelModify, auditRec)

	categoryBlocks, err := a.app.GetUserCategoryBlocks(userID, teamID)
	if err != nil {
		a.errorResponse(w, r.URL.Path, http.StatusInternalServerError, "", err)
		return
	}

	data, err := json.Marshal(categoryBlocks)
	if err != nil {
		a.errorResponse(w, r.URL.Path, http.StatusInternalServerError, "", err)
		return
	}

	jsonBytesResponse(w, http.StatusOK, data)
	auditRec.Success()
}

func (a *API) handleUpdateCategoryBlock(w http.ResponseWriter, r *http.Request) {
	auditRec := a.makeAuditRecord(r, "updateCategoryBlock", audit.Fail)
	defer a.audit.LogRecord(audit.LevelModify, auditRec)

	vars := mux.Vars(r)
	categoryID := vars["categoryID"]
	blockID := vars["blockID"]
	teamID := vars["teamID"]

	ctx := r.Context()
	session := ctx.Value(sessionContextKey).(*model.Session)
	userID := session.UserID

	err := a.app.AddUpdateUserCategoryBlock(teamID, userID, categoryID, blockID)
	if err != nil {
		a.errorResponse(w, r.URL.Path, http.StatusInternalServerError, "", err)
		return
	}

	jsonBytesResponse(w, http.StatusOK, []byte("ok"))
	auditRec.Success()
}

=======
>>>>>>> ab3bf631
func (a *API) handlePostBlocks(w http.ResponseWriter, r *http.Request) {
	// swagger:operation POST /api/v1/boards/{boardID}/blocks updateBlocks
	//
	// Insert blocks. The specified IDs will only be used to link
	// blocks with existing ones, the rest will be replaced by server
	// generated IDs
	//
	// ---
	// produces:
	// - application/json
	// parameters:
	// - name: boardID
	//   in: path
	//   description: Board ID
	//   required: true
	//   type: string
	// - name: Body
	//   in: body
	//   description: array of blocks to insert or update
	//   required: true
	//   schema:
	//     type: array
	//     items:
	//       "$ref": "#/definitions/Block"
	// security:
	// - BearerAuth: []
	// responses:
	//   '200':
	//     description: success
	//     schema:
	//       items:
	//         $ref: '#/definitions/Block'
	//       type: array
	//   default:
	//     description: internal error
	//     schema:
	//       "$ref": "#/definitions/ErrorResponse"

	boardID := mux.Vars(r)["boardID"]
	userID := getUserID(r)

	// in phase 1 we use "manage_board_cards", but we would have to
	// check on specific actions for phase 2
	if !a.permissions.HasPermissionToBoard(userID, boardID, model.PermissionManageBoardCards) {
		a.errorResponse(w, r.URL.Path, http.StatusForbidden, "", PermissionError{"access denied to make board changes"})
		return
	}

	requestBody, err := ioutil.ReadAll(r.Body)
	if err != nil {
		a.errorResponse(w, r.URL.Path, http.StatusInternalServerError, "", err)
		return
	}

	var blocks []model.Block

	err = json.Unmarshal(requestBody, &blocks)
	if err != nil {
		a.errorResponse(w, r.URL.Path, http.StatusInternalServerError, "", err)
		return
	}

	for _, block := range blocks {
		// Error checking
		if len(block.Type) < 1 {
			message := fmt.Sprintf("missing type for block id %s", block.ID)
			a.errorResponse(w, r.URL.Path, http.StatusBadRequest, message, nil)
			return
		}

		if block.CreateAt < 1 {
			message := fmt.Sprintf("invalid createAt for block id %s", block.ID)
			a.errorResponse(w, r.URL.Path, http.StatusBadRequest, message, nil)
			return
		}

		if block.UpdateAt < 1 {
			message := fmt.Sprintf("invalid UpdateAt for block id %s", block.ID)
			a.errorResponse(w, r.URL.Path, http.StatusBadRequest, message, nil)
			return
		}

		if block.BoardID != boardID {
			message := fmt.Sprintf("invalid BoardID for block id %s", block.ID)
			a.errorResponse(w, r.URL.Path, http.StatusBadRequest, message, nil)
			return
		}
	}

	blocks = model.GenerateBlockIDs(blocks, a.logger)

	auditRec := a.makeAuditRecord(r, "postBlocks", audit.Fail)
	defer a.audit.LogRecord(audit.LevelModify, auditRec)

	ctx := r.Context()
	session := ctx.Value(sessionContextKey).(*model.Session)
	userID := session.UserID

	model.StampModificationMetadata(userID, blocks, auditRec)

	// this query param exists when creating template from board, or board from template
	sourceBoardID := r.URL.Query().Get("sourceBoardID")
	if sourceBoardID != "" {
		if updateFileIDsErr := a.app.CopyCardFiles(sourceBoardID, blocks); updateFileIDsErr != nil {
			a.errorResponse(w, r.URL.Path, http.StatusInternalServerError, "", updateFileIDsErr)
			return
		}
	}

	newBlocks, err := a.app.InsertBlocks(blocks, session.UserID, true)
	if err != nil {
		a.errorResponse(w, r.URL.Path, http.StatusInternalServerError, "", err)
		return
	}

	a.logger.Debug("POST Blocks", mlog.Int("block_count", len(blocks)))

	json, err := json.Marshal(newBlocks)
	if err != nil {
		a.errorResponse(w, r.URL.Path, http.StatusInternalServerError, "", err)
		return
	}

	jsonBytesResponse(w, http.StatusOK, json)

	auditRec.AddMeta("blockCount", len(blocks))
	auditRec.Success()
}

func (a *API) handleUpdateUserConfig(w http.ResponseWriter, r *http.Request) {
	// swagger:operation PATCH /api/v1/users/{userID}/config updateUserConfig
	//
	// Updates user config
	//
	// ---
	// produces:
	// - application/json
	// parameters:
	// - name: userID
	//   in: path
	//   description: User ID
	//   required: true
	//   type: string
	// - name: Body
	//   in: body
	//   description: User config patch to apply
	//   required: true
	//   schema:
	//     "$ref": "#/definitions/UserPropPatch"
	// security:
	// - BearerAuth: []
	// responses:
	//   '200':
	//     description: success
	//   default:
	//     description: internal error
	//     schema:
	//       "$ref": "#/definitions/ErrorResponse

	requestBody, err := ioutil.ReadAll(r.Body)
	if err != nil {
		a.errorResponse(w, r.URL.Path, http.StatusInternalServerError, "", err)
		return
	}

	var patch *model.UserPropPatch
	err = json.Unmarshal(requestBody, &patch)
	if err != nil {
		a.errorResponse(w, r.URL.Path, http.StatusInternalServerError, "", err)
		return
	}

	vars := mux.Vars(r)
	userID := vars["userID"]

	ctx := r.Context()
	session := ctx.Value(sessionContextKey).(*model.Session)

	auditRec := a.makeAuditRecord(r, "updateUserConfig", audit.Fail)
	defer a.audit.LogRecord(audit.LevelModify, auditRec)

	// a user can update only own config
	if userID != session.UserID {
		http.Error(w, "Unauthorized", http.StatusUnauthorized)
		return
	}

	updatedConfig, err := a.app.UpdateUserConfig(userID, *patch)
	if err != nil {
		a.errorResponse(w, r.URL.Path, http.StatusInternalServerError, "", err)
		return
	}

	data, err := json.Marshal(updatedConfig)
	if err != nil {
		a.errorResponse(w, r.URL.Path, http.StatusInternalServerError, "", err)
		return
	}

	jsonBytesResponse(w, http.StatusOK, data)
	auditRec.Success()
}

func (a *API) handleGetUser(w http.ResponseWriter, r *http.Request) {
	// swagger:operation GET /api/v1/users/{userID} getUser
	//
	// Returns a user
	//
	// ---
	// produces:
	// - application/json
	// parameters:
	// - name: userID
	//   in: path
	//   description: User ID
	//   required: true
	//   type: string
	// security:
	// - BearerAuth: []
	// responses:
	//   '200':
	//     description: success
	//     schema:
	//       "$ref": "#/definitions/User"
	//   default:
	//     description: internal error
	//     schema:
	//       "$ref": "#/definitions/ErrorResponse"

	vars := mux.Vars(r)
	userID := vars["userID"]

	auditRec := a.makeAuditRecord(r, "postBlocks", audit.Fail)
	defer a.audit.LogRecord(audit.LevelRead, auditRec)
	auditRec.AddMeta("userID", userID)

	user, err := a.app.GetUser(userID)
	if err != nil {
		a.errorResponse(w, r.URL.Path, http.StatusInternalServerError, "", err)
		return
	}

	userData, err := json.Marshal(user)
	if err != nil {
		a.errorResponse(w, r.URL.Path, http.StatusInternalServerError, "", err)
		return
	}

	jsonBytesResponse(w, http.StatusOK, userData)
	auditRec.Success()
}

func (a *API) handleGetMe(w http.ResponseWriter, r *http.Request) {
	// swagger:operation GET /api/v1/users/me getMe
	//
	// Returns the currently logged-in user
	//
	// ---
	// produces:
	// - application/json
	// security:
	// - BearerAuth: []
	// responses:
	//   '200':
	//     description: success
	//     schema:
	//       "$ref": "#/definitions/User"
	//   default:
	//     description: internal error
	//     schema:
	//       "$ref": "#/definitions/ErrorResponse"

	userID := getUserID(r)

	var user *model.User
	var err error

	auditRec := a.makeAuditRecord(r, "getMe", audit.Fail)
	defer a.audit.LogRecord(audit.LevelRead, auditRec)

	if userID == model.SingleUser {
		now := utils.GetMillis()
		user = &model.User{
			ID:       model.SingleUser,
			Username: model.SingleUser,
			Email:    model.SingleUser,
			CreateAt: now,
			UpdateAt: now,
		}
	} else {
		user, err = a.app.GetUser(userID)
		if err != nil {
			a.errorResponse(w, r.URL.Path, http.StatusInternalServerError, "", err)
			return
		}
	}

	userData, err := json.Marshal(user)
	if err != nil {
		a.errorResponse(w, r.URL.Path, http.StatusInternalServerError, "", err)
		return
	}

	jsonBytesResponse(w, http.StatusOK, userData)

	auditRec.AddMeta("userID", user.ID)
	auditRec.Success()
}

func (a *API) handleDeleteBlock(w http.ResponseWriter, r *http.Request) {
	// swagger:operation DELETE /api/v1/boards/{boardID}/blocks/{blockID} deleteBlock
	//
	// Deletes a block
	//
	// ---
	// produces:
	// - application/json
	// parameters:
	// - name: boardID
	//   in: path
	//   description: Board ID
	//   required: true
	//   type: string
	// - name: blockID
	//   in: path
	//   description: ID of block to delete
	//   required: true
	//   type: string
	// security:
	// - BearerAuth: []
	// responses:
	//   '200':
	//     description: success
	//   default:
	//     description: internal error
	//     schema:
	//       "$ref": "#/definitions/ErrorResponse"

	userID := getUserID(r)
	vars := mux.Vars(r)
	boardID := vars["boardID"]
	blockID := vars["blockID"]

	if !a.permissions.HasPermissionToBoard(userID, boardID, model.PermissionManageBoardCards) {
		a.errorResponse(w, r.URL.Path, http.StatusForbidden, "", PermissionError{"access denied to make board changes"})
		return
	}

	block, err := a.app.GetBlockByID(blockID)
	if err != nil {
		a.errorResponse(w, r.URL.Path, http.StatusInternalServerError, "", err)
		return
	}
	if block == nil || block.BoardID != boardID {
		a.errorResponse(w, r.URL.Path, http.StatusNotFound, "", nil)
		return
	}

	auditRec := a.makeAuditRecord(r, "deleteBlock", audit.Fail)
	defer a.audit.LogRecord(audit.LevelModify, auditRec)
	auditRec.AddMeta("boardID", boardID)
	auditRec.AddMeta("blockID", blockID)

	err = a.app.DeleteBlock(blockID, userID)
	if err != nil {
		a.errorResponse(w, r.URL.Path, http.StatusInternalServerError, "", err)
		return
	}

	a.logger.Debug("DELETE Block", mlog.String("boardID", boardID), mlog.String("blockID", blockID))
	jsonStringResponse(w, http.StatusOK, "{}")

	auditRec.Success()
}

func (a *API) handleUndeleteBlock(w http.ResponseWriter, r *http.Request) {
	// swagger:operation POST /api/v1/workspaces/{workspaceID}/blocks/{blockID}/undelete undeleteBlock
	//
	// Undeletes a block
	//
	// ---
	// produces:
	// - application/json
	// parameters:
	// - name: workspaceID
	//   in: path
	//   description: Workspace ID
	//   required: true
	//   type: string
	// - name: blockID
	//   in: path
	//   description: ID of block to undelete
	//   required: true
	//   type: string
	// security:
	// - BearerAuth: []
	// responses:
	//   '200':
	//     description: success
	//   default:
	//     description: internal error
	//     schema:
	//       "$ref": "#/definitions/ErrorResponse"

	ctx := r.Context()
	session := ctx.Value(sessionContextKey).(*model.Session)
	userID := session.UserID

	vars := mux.Vars(r)
	blockID := vars["blockID"]

	auditRec := a.makeAuditRecord(r, "undeleteBlock", audit.Fail)
	defer a.audit.LogRecord(audit.LevelModify, auditRec)
	auditRec.AddMeta("blockID", blockID)

	err := a.app.UndeleteBlock(blockID, userID)
	if err != nil {
		a.errorResponse(w, r.URL.Path, http.StatusInternalServerError, "", err)
		return
	}

	a.logger.Debug("UNDELETE Block", mlog.String("blockID", blockID))
	jsonStringResponse(w, http.StatusOK, "{}")

	auditRec.Success()
}

func (a *API) handlePatchBlock(w http.ResponseWriter, r *http.Request) {
	// swagger:operation PATCH /api/v1/boards/{boardID}/blocks/{blockID} patchBlock
	//
	// Partially updates a block
	//
	// ---
	// produces:
	// - application/json
	// parameters:
	// - name: boardID
	//   in: path
	//   description: Board ID
	//   required: true
	//   type: string
	// - name: blockID
	//   in: path
	//   description: ID of block to patch
	//   required: true
	//   type: string
	// - name: Body
	//   in: body
	//   description: block patch to apply
	//   required: true
	//   schema:
	//     "$ref": "#/definitions/BlockPatch"
	// security:
	// - BearerAuth: []
	// responses:
	//   '200':
	//     description: success
	//   default:
	//     description: internal error
	//     schema:
	//       "$ref": "#/definitions/ErrorResponse"

	userID := getUserID(r)
	vars := mux.Vars(r)
	boardID := vars["boardID"]
	blockID := vars["blockID"]

	if !a.permissions.HasPermissionToBoard(userID, boardID, model.PermissionManageBoardCards) {
		a.errorResponse(w, r.URL.Path, http.StatusForbidden, "", PermissionError{"access denied to make board changes"})
		return
	}

	block, err := a.app.GetBlockByID(blockID)
	if err != nil {
		a.errorResponse(w, r.URL.Path, http.StatusInternalServerError, "", err)
		return
	}
	if block == nil || block.BoardID != boardID {
		a.errorResponse(w, r.URL.Path, http.StatusNotFound, "", nil)
		return
	}

	requestBody, err := ioutil.ReadAll(r.Body)
	if err != nil {
		a.errorResponse(w, r.URL.Path, http.StatusInternalServerError, "", err)
		return
	}

	var patch *model.BlockPatch
	err = json.Unmarshal(requestBody, &patch)
	if err != nil {
		a.errorResponse(w, r.URL.Path, http.StatusInternalServerError, "", err)
		return
	}

	auditRec := a.makeAuditRecord(r, "patchBlock", audit.Fail)
	defer a.audit.LogRecord(audit.LevelModify, auditRec)
	auditRec.AddMeta("boardID", boardID)
	auditRec.AddMeta("blockID", blockID)

	err = a.app.PatchBlock(blockID, patch, userID)
	if err != nil {
		a.errorResponse(w, r.URL.Path, http.StatusInternalServerError, "", err)
		return
	}

	a.logger.Debug("PATCH Block", mlog.String("boardID", boardID), mlog.String("blockID", blockID))
	jsonStringResponse(w, http.StatusOK, "{}")

	auditRec.Success()
}

func (a *API) handlePatchBlocks(w http.ResponseWriter, r *http.Request) {
	// swagger:operation PATCH /api/v1/boards/{boardID}/blocks/ patchBlocks
	//
	// Partially updates batch of blocks
	//
	// ---
	// produces:
	// - application/json
	// parameters:
	// - name: boardID
	//   in: path
	//   description: Workspace ID
	//   required: true
	//   type: string
	// - name: Body
	//   in: body
	//   description: block Ids and block patches to apply
	//   required: true
	//   schema:
	//     "$ref": "#/definitions/BlockPatchBatch"
	// security:
	// - BearerAuth: []
	// responses:
	//   '200':
	//     description: success
	//   default:
	//     description: internal error
	//     schema:
	//       "$ref": "#/definitions/ErrorResponse"

	ctx := r.Context()
	session := ctx.Value(sessionContextKey).(*model.Session)
	userID := session.UserID

	vars := mux.Vars(r)
	teamID := vars["teamID"]

	requestBody, err := ioutil.ReadAll(r.Body)
	if err != nil {
		a.errorResponse(w, r.URL.Path, http.StatusInternalServerError, "", err)
		return
	}

	var patches *model.BlockPatchBatch
	err = json.Unmarshal(requestBody, &patches)
	if err != nil {
		a.errorResponse(w, r.URL.Path, http.StatusInternalServerError, "", err)
		return
	}

	auditRec := a.makeAuditRecord(r, "patchBlocks", audit.Fail)
	defer a.audit.LogRecord(audit.LevelModify, auditRec)
	for i := range patches.BlockIDs {
		auditRec.AddMeta("block_"+strconv.FormatInt(int64(i), 10), patches.BlockIDs[i])
	}

	err = a.app.PatchBlocks(teamID, patches, userID)
	if err != nil {
		a.errorResponse(w, r.URL.Path, http.StatusInternalServerError, "", err)
		return
	}

	a.logger.Debug("PATCH Blocks", mlog.String("patches", strconv.Itoa(len(patches.BlockIDs))))
	jsonStringResponse(w, http.StatusOK, "{}")

	auditRec.Success()
}

func (a *API) handleGetSubTree(w http.ResponseWriter, r *http.Request) {
	// swagger:operation GET /api/v1/boards/{boardID}/blocks/{blockID}/subtree getSubTree
	//
	// Returns the blocks of a subtree
	//
	// ---
	// produces:
	// - application/json
	// parameters:
	// - name: boardID
	//   in: path
	//   description: Board ID
	//   required: true
	//   type: string
	// - name: blockID
	//   in: path
	//   description: The ID of the root block of the subtree
	//   required: true
	//   type: string
	// - name: l
	//   in: query
	//   description: The number of levels to return. 2 or 3. Defaults to 2.
	//   required: false
	//   type: integer
	//   minimum: 2
	//   maximum: 3
	// security:
	// - BearerAuth: []
	// responses:
	//   '200':
	//     description: success
	//     schema:
	//       type: array
	//       items:
	//         "$ref": "#/definitions/Block"
	//   default:
	//     description: internal error
	//     schema:
	//       "$ref": "#/definitions/ErrorResponse"

	userID := getUserID(r)
	vars := mux.Vars(r)
	boardID := vars["boardID"]
	blockID := vars["blockID"]

	if !a.hasValidReadTokenForBoard(r, boardID) && !a.permissions.HasPermissionToBoard(userID, boardID, model.PermissionViewBoard) {
		a.errorResponse(w, r.URL.Path, http.StatusForbidden, "", PermissionError{"access denied to board"})
		return
	}

	query := r.URL.Query()
	levels, err := strconv.ParseInt(query.Get("l"), 10, 32)
	if err != nil {
		levels = 2
	}

	if levels != 2 && levels != 3 {
		a.logger.Error("Invalid levels", mlog.Int64("levels", levels))
		a.errorResponse(w, r.URL.Path, http.StatusBadRequest, "invalid levels", nil)
		return
	}

	auditRec := a.makeAuditRecord(r, "getSubTree", audit.Fail)
	defer a.audit.LogRecord(audit.LevelRead, auditRec)
	auditRec.AddMeta("boardID", boardID)
	auditRec.AddMeta("blockID", blockID)

	blocks, err := a.app.GetSubTree(boardID, blockID, int(levels), model.QuerySubtreeOptions{})
	if err != nil {
		a.errorResponse(w, r.URL.Path, http.StatusInternalServerError, "", err)
		return
	}

	a.logger.Debug("GetSubTree",
		mlog.Int64("levels", levels),
		mlog.String("boardID", boardID),
		mlog.String("blockID", blockID),
		mlog.Int("block_count", len(blocks)),
	)
	json, err := json.Marshal(blocks)
	if err != nil {
		a.errorResponse(w, r.URL.Path, http.StatusInternalServerError, "", err)
		return
	}

	jsonBytesResponse(w, http.StatusOK, json)

	auditRec.AddMeta("blockCount", len(blocks))
	auditRec.Success()
}

func (a *API) handleExport(w http.ResponseWriter, r *http.Request) {
	// swagger:operation GET /api/v1/boards/{boardID}/blocks/export exportBlocks
	//
	// Returns all blocks of a board
	//
	// ---
	// produces:
	// - application/json
	// parameters:
	// - name: boardID
	//   in: path
	//   description: Board ID
	//   required: true
	//   type: string
	// security:
	// - BearerAuth: []
	// responses:
	//   '200':
	//     description: success
	//     schema:
	//       type: array
	//       items:
	//         "$ref": "#/definitions/Block"
	//   default:
	//     description: internal error
	//     schema:
	//       "$ref": "#/definitions/ErrorResponse"

	userID := getUserID(r)
	vars := mux.Vars(r)
	boardID := vars["boardID"]

	if !a.permissions.HasPermissionToBoard(userID, boardID, model.PermissionViewBoard) {
		a.errorResponse(w, r.URL.Path, http.StatusForbidden, "", PermissionError{"access denied to board"})
		return
	}

	query := r.URL.Query()
	rootID := query.Get("root_id")

	auditRec := a.makeAuditRecord(r, "export", audit.Fail)
	defer a.audit.LogRecord(audit.LevelRead, auditRec)
	auditRec.AddMeta("boardID", boardID)
	auditRec.AddMeta("rootID", rootID)

	var blocks []model.Block
	var err error
	if rootID == "" {
		blocks, err = a.app.GetBlocksForBoard(boardID)
	} else {
		blocks, err = a.app.GetBlocksWithBoardID(boardID)
	}
	if err != nil {
		a.errorResponse(w, r.URL.Path, http.StatusInternalServerError, "", err)
		return
	}

	a.logger.Debug("raw blocks", mlog.Int("block_count", len(blocks)))
	auditRec.AddMeta("rawCount", len(blocks))

	blocks = filterOrphanBlocks(blocks)

	a.logger.Debug("EXPORT filtered blocks", mlog.Int("block_count", len(blocks)))
	auditRec.AddMeta("filteredCount", len(blocks))

	json, err := json.Marshal(blocks)
	if err != nil {
		a.errorResponse(w, r.URL.Path, http.StatusInternalServerError, "", err)
		return
	}

	jsonBytesResponse(w, http.StatusOK, json)

	auditRec.Success()
}

func filterOrphanBlocks(blocks []model.Block) (ret []model.Block) {
	queue := make([]model.Block, 0)
	childrenOfBlockWithID := make(map[string]*[]model.Block)

	// Build the trees from nodes
	for _, block := range blocks {
		if len(block.ParentID) == 0 {
			// Queue root blocks to process first
			queue = append(queue, block)
		} else {
			siblings := childrenOfBlockWithID[block.ParentID]
			if siblings != nil {
				*siblings = append(*siblings, block)
			} else {
				siblings := []model.Block{block}
				childrenOfBlockWithID[block.ParentID] = &siblings
			}
		}
	}

	// Map the trees to an array, which skips orphaned nodes
	blocks = make([]model.Block, 0)
	for len(queue) > 0 {
		block := queue[0]
		queue = queue[1:] // dequeue
		blocks = append(blocks, block)
		children := childrenOfBlockWithID[block.ID]
		if children != nil {
			queue = append(queue, *children...)
		}
	}

	return blocks
}

func (a *API) handleImport(w http.ResponseWriter, r *http.Request) {
	// swagger:operation POST /api/v1/boards/{boardID}/blocks/import importBlocks
	//
	// Import blocks on a given board
	//
	// ---
	// produces:
	// - application/json
	// parameters:
	// - name: boardID
	//   in: path
	//   description: Board ID
	//   required: true
	//   type: string
	// - name: Body
	//   in: body
	//   description: array of blocks to import
	//   required: true
	//   schema:
	//     type: array
	//     items:
	//       "$ref": "#/definitions/Block"
	// security:
	// - BearerAuth: []
	// responses:
	//   '200':
	//     description: success
	//   default:
	//     description: internal error
	//     schema:
	//       "$ref": "#/definitions/ErrorResponse"

	userID := getUserID(r)
	vars := mux.Vars(r)
	boardID := vars["boardID"]

	if !a.permissions.HasPermissionToBoard(userID, boardID, model.PermissionManageBoardCards) {
		a.errorResponse(w, r.URL.Path, http.StatusForbidden, "", PermissionError{"access denied to make board changes"})
		return
	}

	requestBody, err := ioutil.ReadAll(r.Body)
	if err != nil {
		a.errorResponse(w, r.URL.Path, http.StatusInternalServerError, "", err)
		return
	}

	var blocks []model.Block

	err = json.Unmarshal(requestBody, &blocks)
	if err != nil {
		a.errorResponse(w, r.URL.Path, http.StatusInternalServerError, "", err)
		return
	}

	auditRec := a.makeAuditRecord(r, "import", audit.Fail)
	defer a.audit.LogRecord(audit.LevelModify, auditRec)
	auditRec.AddMeta("boardID", boardID)

	// all blocks should now be part of the board that they're being
	// imported onto
	for i := range blocks {
		blocks[i].BoardID = boardID
	}

	stampModificationMetadata(r, blocks, auditRec)

	if _, err = a.app.InsertBlocks(model.GenerateBlockIDs(blocks, a.logger), userID, false); err != nil {
		a.errorResponse(w, r.URL.Path, http.StatusInternalServerError, "", err)
		return
	}

	jsonStringResponse(w, http.StatusOK, "{}")

	a.logger.Debug("IMPORT BlockIDs", mlog.Int("block_count", len(blocks)))
	auditRec.AddMeta("blockCount", len(blocks))
	auditRec.Success()
}

// Sharing

func (a *API) handleGetSharing(w http.ResponseWriter, r *http.Request) {
	// swagger:operation GET /api/v1/boards/{boardID}/sharing getSharing
	//
	// Returns sharing information for a board
	//
	// ---
	// produces:
	// - application/json
	// parameters:
	// - name: boardID
	//   in: path
	//   description: Board ID
	//   required: true
	//   type: string
	// security:
	// - BearerAuth: []
	// responses:
	//   '200':
	//     description: success
	//     schema:
	//       "$ref": "#/definitions/Sharing"
	//   default:
	//     description: internal error
	//     schema:
	//       "$ref": "#/definitions/ErrorResponse"

	vars := mux.Vars(r)
	boardID := vars["boardID"]

	userID := getUserID(r)
	if !a.permissions.HasPermissionToBoard(userID, boardID, model.PermissionViewBoard) {
		a.errorResponse(w, r.URL.Path, http.StatusForbidden, "", PermissionError{"access denied to sharing the board"})
		return
	}

	auditRec := a.makeAuditRecord(r, "getSharing", audit.Fail)
	defer a.audit.LogRecord(audit.LevelRead, auditRec)
	auditRec.AddMeta("boardID", boardID)

	sharing, err := a.app.GetSharing(boardID)
	if err != nil {
		a.errorResponse(w, r.URL.Path, http.StatusInternalServerError, "", err)
		return
	}
	if sharing == nil {
		a.errorResponse(w, r.URL.Path, http.StatusNotFound, "", nil)
		return
	}

	sharingData, err := json.Marshal(sharing)
	if err != nil {
		a.errorResponse(w, r.URL.Path, http.StatusInternalServerError, "", err)
		return
	}

	jsonBytesResponse(w, http.StatusOK, sharingData)

	a.logger.Debug("GET sharing",
		mlog.String("boardID", boardID),
		mlog.String("shareID", sharing.ID),
		mlog.Bool("enabled", sharing.Enabled),
	)
	auditRec.AddMeta("shareID", sharing.ID)
	auditRec.AddMeta("enabled", sharing.Enabled)
	auditRec.Success()
}

func (a *API) handlePostSharing(w http.ResponseWriter, r *http.Request) {
	// swagger:operation POST /api/v1/boards/{boardID}/sharing postSharing
	//
	// Sets sharing information for a board
	//
	// ---
	// produces:
	// - application/json
	// parameters:
	// - name: boardID
	//   in: path
	//   description: Board ID
	//   required: true
	//   type: string
	// - name: Body
	//   in: body
	//   description: sharing information for a root block
	//   required: true
	//   schema:
	//     "$ref": "#/definitions/Sharing"
	// security:
	// - BearerAuth: []
	// responses:
	//   '200':
	//     description: success
	//   default:
	//     description: internal error
	//     schema:
	//       "$ref": "#/definitions/ErrorResponse"

	boardID := mux.Vars(r)["boardID"]

	userID := getUserID(r)
	if !a.permissions.HasPermissionToBoard(userID, boardID, model.PermissionShareBoard) {
		a.errorResponse(w, r.URL.Path, http.StatusForbidden, "", PermissionError{"access denied to sharing the board"})
		return
	}

	requestBody, err := ioutil.ReadAll(r.Body)
	if err != nil {
		a.errorResponse(w, r.URL.Path, http.StatusInternalServerError, "", err)
		return
	}

	var sharing model.Sharing
	err = json.Unmarshal(requestBody, &sharing)
	if err != nil {
		a.errorResponse(w, r.URL.Path, http.StatusInternalServerError, "", err)
		return
	}

	// Stamp boardID from the URL
	sharing.ID = boardID

	auditRec := a.makeAuditRecord(r, "postSharing", audit.Fail)
	defer a.audit.LogRecord(audit.LevelModify, auditRec)
	auditRec.AddMeta("shareID", sharing.ID)
	auditRec.AddMeta("enabled", sharing.Enabled)

	// Stamp ModifiedBy
	modifiedBy := userID
	if userID == model.SingleUser {
		modifiedBy = ""
	}
	sharing.ModifiedBy = modifiedBy

	if userID == model.SingleUser {
		userID = ""
	}

	if !a.app.GetClientConfig().EnablePublicSharedBoards {
		a.logger.Info(
			"Attempt to turn on sharing for board via API failed, sharing off in configuration.",
			mlog.String("boardID", sharing.ID),
			mlog.String("userID", userID))
		a.errorResponse(w, r.URL.Path, http.StatusInternalServerError, "Turning on sharing for board failed, see log for details.", nil)
		return
	}

	sharing.ModifiedBy = userID

	err = a.app.UpsertSharing(sharing)
	if err != nil {
		a.errorResponse(w, r.URL.Path, http.StatusInternalServerError, "", err)
		return
	}

	jsonStringResponse(w, http.StatusOK, "{}")

	a.logger.Debug("POST sharing", mlog.String("sharingID", sharing.ID))
	auditRec.Success()
}

// Team

func (a *API) handleGetTeams(w http.ResponseWriter, r *http.Request) {
	// swagger:operation GET /api/v1/teams getTeams
	//
	// Returns information of all the teams
	//
	// ---
	// produces:
	// - application/json
	// security:
	// - BearerAuth: []
	// responses:
	//   '200':
	//     description: success
	//     schema:
	//       type: array
	//       items:
	//         "$ref": "#/definitions/Team"
	//   default:
	//     description: internal error
	//     schema:
	//       "$ref": "#/definitions/ErrorResponse"

	userID := getUserID(r)

	teams, err := a.app.GetTeamsForUser(userID)
	if err != nil {
		a.errorResponse(w, r.URL.Path, http.StatusInternalServerError, "", err)
	}

	auditRec := a.makeAuditRecord(r, "getTeams", audit.Fail)
	defer a.audit.LogRecord(audit.LevelRead, auditRec)
	auditRec.AddMeta("teamCount", len(teams))

	data, err := json.Marshal(teams)
	if err != nil {
		a.errorResponse(w, r.URL.Path, http.StatusInternalServerError, "", err)
		return
	}

	jsonBytesResponse(w, http.StatusOK, data)
	auditRec.Success()
}

func (a *API) handleGetTeam(w http.ResponseWriter, r *http.Request) {
	// swagger:operation GET /api/v1/teams/{teamID} getTeam
	//
	// Returns information of the root team
	//
	// ---
	// produces:
	// - application/json
	// parameters:
	// - name: teamID
	//   in: path
	//   description: Team ID
	//   required: true
	//   type: string
	// security:
	// - BearerAuth: []
	// responses:
	//   '200':
	//     description: success
	//     schema:
	//       "$ref": "#/definitions/Team"
	//   default:
	//     description: internal error
	//     schema:
	//       "$ref": "#/definitions/ErrorResponse"

	vars := mux.Vars(r)
	teamID := vars["teamID"]
	userID := getUserID(r)

	if !a.permissions.HasPermissionToTeam(userID, teamID, model.PermissionViewTeam) {
		a.errorResponse(w, r.URL.Path, http.StatusForbidden, "", PermissionError{"access denied to team"})
		return
	}

	var team *model.Team
	var err error

	if a.MattermostAuth {
		team, err = a.app.GetTeam(teamID)
		if err != nil {
			a.errorResponse(w, r.URL.Path, http.StatusInternalServerError, "", err)
		}
		if team == nil {
			a.errorResponse(w, r.URL.Path, http.StatusUnauthorized, "invalid team", nil)
			return
		}
	} else {
		team, err = a.app.GetRootTeam()
		if err != nil {
			a.errorResponse(w, r.URL.Path, http.StatusInternalServerError, "", err)
			return
		}
	}

	auditRec := a.makeAuditRecord(r, "getTeam", audit.Fail)
	defer a.audit.LogRecord(audit.LevelRead, auditRec)
	auditRec.AddMeta("resultTeamID", team.ID)

	data, err := json.Marshal(team)
	if err != nil {
		a.errorResponse(w, r.URL.Path, http.StatusInternalServerError, "", err)
		return
	}

	jsonBytesResponse(w, http.StatusOK, data)
	auditRec.Success()
}

func (a *API) handlePostTeamRegenerateSignupToken(w http.ResponseWriter, r *http.Request) {
	// swagger:operation POST /api/v1/teams/{teamID}/regenerate_signup_token regenerateSignupToken
	//
	// Regenerates the signup token for the root team
	//
	// ---
	// produces:
	// - application/json
	// parameters:
	// - name: teamID
	//   in: path
	//   description: Team ID
	//   required: true
	//   type: string
	// security:
	// - BearerAuth: []
	// responses:
	//   '200':
	//     description: success
	//   default:
	//     description: internal error
	//     schema:
	//       "$ref": "#/definitions/ErrorResponse"

	team, err := a.app.GetRootTeam()
	if err != nil {
		a.errorResponse(w, r.URL.Path, http.StatusInternalServerError, "", err)
		return
	}

	auditRec := a.makeAuditRecord(r, "regenerateSignupToken", audit.Fail)
	defer a.audit.LogRecord(audit.LevelModify, auditRec)

	team.SignupToken = utils.NewID(utils.IDTypeToken)

	err = a.app.UpsertTeamSignupToken(*team)
	if err != nil {
		a.errorResponse(w, r.URL.Path, http.StatusInternalServerError, "", err)
		return
	}

	jsonStringResponse(w, http.StatusOK, "{}")
	auditRec.Success()
}

// File upload

func (a *API) handleServeFile(w http.ResponseWriter, r *http.Request) {
	// swagger:operation GET /boards/{boardID}/{rootID}/{fileID} getFile
	//
	// Returns the contents of an uploaded file
	//
	// ---
	// produces:
	// - application/json
	// - image/jpg
	// - image/png
	// - image/gif
	// parameters:
	// - name: boardID
	//   in: path
	//   description: Board ID
	//   required: true
	//   type: string
	// - name: rootID
	//   in: path
	//   description: ID of the root block
	//   required: true
	//   type: string
	// - name: fileID
	//   in: path
	//   description: ID of the file
	//   required: true
	//   type: string
	// security:
	// - BearerAuth: []
	// responses:
	//   '200':
	//     description: success
	//   default:
	//     description: internal error
	//     schema:
	//       "$ref": "#/definitions/ErrorResponse"

	vars := mux.Vars(r)
	boardID := vars["boardID"]
	filename := vars["filename"]
	userID := getUserID(r)

	if !a.permissions.HasPermissionToBoard(userID, boardID, model.PermissionViewBoard) {
		a.errorResponse(w, r.URL.Path, http.StatusForbidden, "", PermissionError{"access denied to board"})
		return
	}

	board, err := a.app.GetBoard(boardID)
	if err != nil {
		a.errorResponse(w, r.URL.Path, http.StatusInternalServerError, "", err)
		return
	}
	if board == nil {
		a.errorResponse(w, r.URL.Path, http.StatusNotFound, "", nil)
		return
	}

	auditRec := a.makeAuditRecord(r, "getFile", audit.Fail)
	defer a.audit.LogRecord(audit.LevelRead, auditRec)
	auditRec.AddMeta("boardID", boardID)
	auditRec.AddMeta("teamID", board.TeamID)
	auditRec.AddMeta("filename", filename)

	contentType := "image/jpg"

	fileExtension := strings.ToLower(filepath.Ext(filename))
	if fileExtension == "png" {
		contentType = "image/png"
	}

	if fileExtension == "gif" {
		contentType = "image/gif"
	}

	w.Header().Set("Content-Type", contentType)

	fileReader, err := a.app.GetFileReader(board.TeamID, boardID, filename)
	if err != nil {
		a.errorResponse(w, r.URL.Path, http.StatusInternalServerError, "", err)
		return
	}
	defer fileReader.Close()
	http.ServeContent(w, r, filename, time.Now(), fileReader)
	auditRec.Success()
}

// FileUploadResponse is the response to a file upload
// swagger:model
type FileUploadResponse struct {
	// The FileID to retrieve the uploaded file
	// required: true
	FileID string `json:"fileId"`
}

func FileUploadResponseFromJSON(data io.Reader) (*FileUploadResponse, error) {
	var fileUploadResponse FileUploadResponse

	if err := json.NewDecoder(data).Decode(&fileUploadResponse); err != nil {
		return nil, err
	}
	return &fileUploadResponse, nil
}

func (a *API) handleUploadFile(w http.ResponseWriter, r *http.Request) {
	// swagger:operation POST /api/v1/teams/{teamID}/boards/{boardID}/files uploadFile
	//
	// Upload a binary file, attached to a root block
	//
	// ---
	// consumes:
	// - multipart/form-data
	// produces:
	// - application/json
	// parameters:
	// - name: teamID
	//   in: path
	//   description: ID of the team
	//   required: true
	//   type: string
	// - name: boardID
	//   in: path
	//   description: Board ID
	//   required: true
	//   type: string
	// - name: uploaded file
	//   in: formData
	//   type: file
	//   description: The file to upload
	// security:
	// - BearerAuth: []
	// responses:
	//   '200':
	//     description: success
	//     schema:
	//       "$ref": "#/definitions/FileUploadResponse"
	//   default:
	//     description: internal error
	//     schema:
	//       "$ref": "#/definitions/ErrorResponse"

	vars := mux.Vars(r)
	boardID := vars["boardID"]
	userID := getUserID(r)

	if !a.permissions.HasPermissionToBoard(userID, boardID, model.PermissionManageBoardCards) {
		a.errorResponse(w, r.URL.Path, http.StatusForbidden, "", PermissionError{"access denied to make board changes"})
		return
	}

	board, err := a.app.GetBoard(boardID)
	if err != nil {
		a.errorResponse(w, r.URL.Path, http.StatusInternalServerError, "", err)
		return
	}
	if board == nil {
		a.errorResponse(w, r.URL.Path, http.StatusNotFound, "", nil)
		return
	}

	file, handle, err := r.FormFile(UploadFormFileKey)
	if err != nil {
		fmt.Fprintf(w, "%v", err)
		return
	}
	defer file.Close()

	auditRec := a.makeAuditRecord(r, "uploadFile", audit.Fail)
	defer a.audit.LogRecord(audit.LevelModify, auditRec)
	auditRec.AddMeta("boardID", boardID)
	auditRec.AddMeta("teamID", board.TeamID)
	auditRec.AddMeta("filename", handle.Filename)

	fileID, err := a.app.SaveFile(file, board.TeamID, boardID, handle.Filename)
	if err != nil {
		a.errorResponse(w, r.URL.Path, http.StatusInternalServerError, "", err)
		return
	}

	a.logger.Debug("uploadFile",
		mlog.String("filename", handle.Filename),
		mlog.String("fileID", fileID),
	)
	data, err := json.Marshal(FileUploadResponse{FileID: fileID})
	if err != nil {
		a.errorResponse(w, r.URL.Path, http.StatusInternalServerError, "", err)
		return
	}

	jsonBytesResponse(w, http.StatusOK, data)

	auditRec.AddMeta("fileID", fileID)
	auditRec.Success()
}

func (a *API) handleGetTeamUsers(w http.ResponseWriter, r *http.Request) {
	// swagger:operation GET /api/v1/teams/{teamID}/users getTeamUsers
	//
	// Returns team users
	//
	// ---
	// produces:
	// - application/json
	// parameters:
	// - name: teamID
	//   in: path
	//   description: Team ID
	//   required: true
	//   type: string
	// - name: search
	//   in: query
	//   description: string to filter users list
	//   required: false
	//   type: string
	// security:
	// - BearerAuth: []
	// responses:
	//   '200':
	//     description: success
	//     schema:
	//       type: array
	//       items:
	//         "$ref": "#/definitions/User"
	//   default:
	//     description: internal error
	//     schema:
	//       "$ref": "#/definitions/ErrorResponse"

	vars := mux.Vars(r)
	teamID := vars["teamID"]
	userID := getUserID(r)
	query := r.URL.Query()
	searchQuery := query.Get("search")

	if !a.permissions.HasPermissionToTeam(userID, teamID, model.PermissionViewTeam) {
		a.errorResponse(w, r.URL.Path, http.StatusForbidden, "Access denied to team", PermissionError{"access denied to team"})
		return
	}

	auditRec := a.makeAuditRecord(r, "getUsers", audit.Fail)
	defer a.audit.LogRecord(audit.LevelRead, auditRec)

	users, err := a.app.SearchTeamUsers(teamID, searchQuery)
	if err != nil {
		a.errorResponse(w, r.URL.Path, http.StatusInternalServerError, "searchQuery="+searchQuery, err)
		return
	}

	data, err := json.Marshal(users)
	if err != nil {
		a.errorResponse(w, r.URL.Path, http.StatusInternalServerError, "", err)
		return
	}

	jsonBytesResponse(w, http.StatusOK, data)

	auditRec.AddMeta("userCount", len(users))
	auditRec.Success()
}

func (a *API) handleGetBoards(w http.ResponseWriter, r *http.Request) {
	// swagger:operation GET /api/v1/teams/{teamID}/boards getBoards
	//
	// Returns team boards
	//
	// ---
	// produces:
	// - application/json
	// parameters:
	// - name: teamID
	//   in: path
	//   description: Team ID
	//   required: true
	//   type: string
	// security:
	// - BearerAuth: []
	// responses:
	//   '200':
	//     description: success
	//     schema:
	//       type: array
	//       items:
	//         "$ref": "#/definitions/Board"
	//   default:
	//     description: internal error
	//     schema:
	//       "$ref": "#/definitions/ErrorResponse"

	teamID := mux.Vars(r)["teamID"]
	userID := getUserID(r)

	if !a.permissions.HasPermissionToTeam(userID, teamID, model.PermissionViewTeam) {
		a.errorResponse(w, r.URL.Path, http.StatusForbidden, "", PermissionError{"access denied to team"})
		return
	}

	auditRec := a.makeAuditRecord(r, "getBoards", audit.Fail)
	defer a.audit.LogRecord(audit.LevelRead, auditRec)
	auditRec.AddMeta("teamID", teamID)

	// retrieve boards list
	boards, err := a.app.GetBoardsForUserAndTeam(userID, teamID)
	if err != nil {
		a.errorResponse(w, r.URL.Path, http.StatusInternalServerError, "", err)
		return
	}

	a.logger.Debug("GetBoards",
		mlog.String("teamID", teamID),
		mlog.Int("boardsCount", len(boards)),
	)

	data, err := json.Marshal(boards)
	if err != nil {
		a.errorResponse(w, r.URL.Path, http.StatusInternalServerError, "", err)
		return
	}

	// response
	jsonBytesResponse(w, http.StatusOK, data)

	auditRec.AddMeta("boardsCount", len(boards))
	auditRec.Success()
}

func (a *API) handleGetTemplates(w http.ResponseWriter, r *http.Request) {
	// swagger:operation GET /api/v1/teams/{teamID}/templates getTemplates
	//
	// Returns team templates
	//
	// ---
	// produces:
	// - application/json
	// parameters:
	// - name: teamID
	//   in: path
	//   description: Team ID
	//   required: true
	//   type: string
	// security:
	// - BearerAuth: []
	// responses:
	//   '200':
	//     description: success
	//     schema:
	//       type: array
	//       items:
	//         "$ref": "#/definitions/Board"
	//   default:
	//     description: internal error
	//     schema:
	//       "$ref": "#/definitions/ErrorResponse"

	teamID := mux.Vars(r)["teamID"]
	userID := getUserID(r)

	if !a.permissions.HasPermissionToTeam(userID, teamID, model.PermissionViewTeam) {
		a.errorResponse(w, r.URL.Path, http.StatusForbidden, "", PermissionError{"access denied to team"})
		return
	}

	auditRec := a.makeAuditRecord(r, "getTemplates", audit.Fail)
	defer a.audit.LogRecord(audit.LevelRead, auditRec)
	auditRec.AddMeta("teamID", teamID)

	// retrieve boards list
	boards, err := a.app.GetTemplateBoards(teamID)
	if err != nil {
		a.errorResponse(w, r.URL.Path, http.StatusInternalServerError, "", err)
		return
	}

	a.logger.Debug("GetTemplates",
		mlog.String("teamID", teamID),
		mlog.Int("boardsCount", len(boards)),
	)

	data, err := json.Marshal(boards)
	if err != nil {
		a.errorResponse(w, r.URL.Path, http.StatusInternalServerError, "", err)
		return
	}

	// response
	jsonBytesResponse(w, http.StatusOK, data)

	auditRec.AddMeta("templatesCount", len(boards))
	auditRec.Success()
}

// subscriptions

func (a *API) handleCreateSubscription(w http.ResponseWriter, r *http.Request) {
	// swagger:operation POST /api/v1/subscriptions createSubscription
	//
	// Creates a subscription to a block for a user. The user will receive change notifications for the block.
	//
	// ---
	// produces:
	// - application/json
	// parameters:
	// - name: Body
	//   in: body
	//   description: subscription definition
	//   required: true
	//   schema:
	//     "$ref": "#/definitions/Subscription"
	// security:
	// - BearerAuth: []
	// responses:
	//   '200':
	//     description: success
	//     schema:
	//         "$ref": "#/definitions/User"
	//   default:
	//     description: internal error
	//     schema:
	//       "$ref": "#/definitions/ErrorResponse"

	requestBody, err := ioutil.ReadAll(r.Body)
	if err != nil {
		a.errorResponse(w, r.URL.Path, http.StatusInternalServerError, "", err)
		return
	}

	var sub model.Subscription

	err = json.Unmarshal(requestBody, &sub)
	if err != nil {
		a.errorResponse(w, r.URL.Path, http.StatusInternalServerError, "", err)
		return
	}

	if err = sub.IsValid(); err != nil {
		a.errorResponse(w, r.URL.Path, http.StatusBadRequest, "", err)
	}

	ctx := r.Context()
	session := ctx.Value(sessionContextKey).(*model.Session)

	auditRec := a.makeAuditRecord(r, "createSubscription", audit.Fail)
	defer a.audit.LogRecord(audit.LevelModify, auditRec)
	auditRec.AddMeta("subscriber_id", sub.SubscriberID)
	auditRec.AddMeta("block_id", sub.BlockID)

	// User can only create subscriptions for themselves (for now)
	if session.UserID != sub.SubscriberID {
		a.errorResponse(w, r.URL.Path, http.StatusBadRequest, "userID and subscriberID mismatch", nil)
		return
	}

	// check for valid block
	block, err := a.app.GetBlockByID(sub.BlockID)
	if err != nil || block == nil {
		a.errorResponse(w, r.URL.Path, http.StatusBadRequest, "invalid blockID", err)
		return
	}

	subNew, err := a.app.CreateSubscription(&sub)
	if err != nil {
		a.errorResponse(w, r.URL.Path, http.StatusInternalServerError, "", err)
		return
	}

	a.logger.Debug("CREATE subscription",
		mlog.String("subscriber_id", subNew.SubscriberID),
		mlog.String("block_id", subNew.BlockID),
	)

	json, err := json.Marshal(subNew)
	if err != nil {
		a.errorResponse(w, r.URL.Path, http.StatusInternalServerError, "", err)
		return
	}

	jsonBytesResponse(w, http.StatusOK, json)
	auditRec.Success()
}

func (a *API) handleDeleteSubscription(w http.ResponseWriter, r *http.Request) {
	// swagger:operation DELETE /api/v1/subscriptions/{blockID}/{subscriberID} deleteSubscription
	//
	// Deletes a subscription a user has for a a block. The user will no longer receive change notifications for the block.
	//
	// ---
	// produces:
	// - application/json
	// parameters:
	// - name: blockID
	//   in: path
	//   description: Block ID
	//   required: true
	//   type: string
	// - name: subscriberID
	//   in: path
	//   description: Subscriber ID
	//   required: true
	//   type: string
	// security:
	// - BearerAuth: []
	// responses:
	//   '200':
	//     description: success
	//   default:
	//     description: internal error
	//     schema:
	//       "$ref": "#/definitions/ErrorResponse"

	ctx := r.Context()
	session := ctx.Value(sessionContextKey).(*model.Session)

	vars := mux.Vars(r)
	blockID := vars["blockID"]
	subscriberID := vars["subscriberID"]

	auditRec := a.makeAuditRecord(r, "deleteSubscription", audit.Fail)
	defer a.audit.LogRecord(audit.LevelModify, auditRec)
	auditRec.AddMeta("block_id", blockID)
	auditRec.AddMeta("subscriber_id", subscriberID)

	// User can only delete subscriptions for themselves
	if session.UserID != subscriberID {
		a.errorResponse(w, r.URL.Path, http.StatusBadRequest, "userID and subscriberID mismatch", nil)
		return
	}

	_, err := a.app.DeleteSubscription(blockID, subscriberID)
	if err != nil {
		a.errorResponse(w, r.URL.Path, http.StatusInternalServerError, "", err)
		return
	}

	a.logger.Debug("DELETE subscription",
		mlog.String("blockID", blockID),
		mlog.String("subscriberID", subscriberID),
	)
	jsonStringResponse(w, http.StatusOK, "{}")

	auditRec.Success()
}

func (a *API) handleGetSubscriptions(w http.ResponseWriter, r *http.Request) {
	// swagger:operation GET /api/v1/subscriptions/{subscriberID} getSubscriptions
	//
	// Gets subscriptions for a user.
	//
	// ---
	// produces:
	// - application/json
	// parameters:
	// - name: subscriberID
	//   in: path
	//   description: Subscriber ID
	//   required: true
	//   type: string
	// security:
	// - BearerAuth: []
	// responses:
	//   '200':
	//     description: success
	//     schema:
	//       type: array
	//       items:
	//         "$ref": "#/definitions/User"
	//   default:
	//     description: internal error
	//     schema:
	//       "$ref": "#/definitions/ErrorResponse"
	ctx := r.Context()
	session := ctx.Value(sessionContextKey).(*model.Session)

	vars := mux.Vars(r)
	subscriberID := vars["subscriberID"]

	auditRec := a.makeAuditRecord(r, "getSubscriptions", audit.Fail)
	defer a.audit.LogRecord(audit.LevelRead, auditRec)
	auditRec.AddMeta("subscriber_id", subscriberID)

	// User can only get subscriptions for themselves (for now)
	if session.UserID != subscriberID {
		a.errorResponse(w, r.URL.Path, http.StatusBadRequest, "userID and subscriberID mismatch", nil)
		return
	}

	subs, err := a.app.GetSubscriptions(subscriberID)
	if err != nil {
		a.errorResponse(w, r.URL.Path, http.StatusInternalServerError, "", err)
		return
	}

	a.logger.Debug("GET subscriptions",
		mlog.String("subscriberID", subscriberID),
		mlog.Int("count", len(subs)),
	)

	json, err := json.Marshal(subs)
	if err != nil {
		a.errorResponse(w, r.URL.Path, http.StatusInternalServerError, "", err)
		return
	}
	jsonBytesResponse(w, http.StatusOK, json)

	auditRec.AddMeta("subscription_count", len(subs))
	auditRec.Success()
}

<<<<<<< HEAD
func (a *API) handleCreateBoard(w http.ResponseWriter, r *http.Request) {
	// swagger:operation POST /api/v1/boards createBoard
	//
	// Creates a new board
=======
func (a *API) handleOnboard(w http.ResponseWriter, r *http.Request) {
	// swagger:operation POST /api/v1/onboard onboard
	//
	// Onboards a user on Boards.
>>>>>>> ab3bf631
	//
	// ---
	// produces:
	// - application/json
<<<<<<< HEAD
	// parameters:
	// - name: Body
	//   in: body
	//   description: the board to create
	//   required: true
	//   schema:
	//     "$ref": "#/definitions/Board"
=======
>>>>>>> ab3bf631
	// security:
	// - BearerAuth: []
	// responses:
	//   '200':
	//     description: success
	//     schema:
<<<<<<< HEAD
	//       $ref: '#/definitions/Board'
=======
	//         "$ref": "#/definitions/OnboardingResponse"
>>>>>>> ab3bf631
	//   default:
	//     description: internal error
	//     schema:
	//       "$ref": "#/definitions/ErrorResponse"
<<<<<<< HEAD
=======
	ctx := r.Context()
	session := ctx.Value(sessionContextKey).(*model.Session)

	workspaceID, boardID, err := a.app.PrepareOnboardingTour(session.UserID)
	if err != nil {
		a.errorResponse(w, r.URL.Path, http.StatusInternalServerError, "", err)
		return
	}

	response := map[string]string{
		"workspaceID": workspaceID,
		"boardID":     boardID,
	}
	data, err := json.Marshal(response)
	if err != nil {
		a.errorResponse(w, r.URL.Path, http.StatusInternalServerError, "", err)
		return
	}

	jsonBytesResponse(w, http.StatusOK, data)
}

// Response helpers
>>>>>>> ab3bf631

	userID := getUserID(r)

	requestBody, err := ioutil.ReadAll(r.Body)
	if err != nil {
		a.errorResponse(w, r.URL.Path, http.StatusInternalServerError, "", err)
		return
	}

	var newBoard *model.Board
	if err = json.Unmarshal(requestBody, &newBoard); err != nil {
		a.errorResponse(w, r.URL.Path, http.StatusBadRequest, "", err)
		return
	}

	if newBoard.Type == model.BoardTypeOpen {
		if !a.permissions.HasPermissionToTeam(userID, newBoard.TeamID, model.PermissionCreatePublicChannel) {
			a.errorResponse(w, r.URL.Path, http.StatusForbidden, "", PermissionError{"access denied to create public boards"})
			return
		}
	} else {
		if !a.permissions.HasPermissionToTeam(userID, newBoard.TeamID, model.PermissionCreatePrivateChannel) {
			a.errorResponse(w, r.URL.Path, http.StatusForbidden, "", PermissionError{"access denied to create private boards"})
			return
		}
	}

	if err := newBoard.IsValid(); err != nil {
		a.errorResponse(w, r.URL.Path, http.StatusBadRequest, err.Error(), err)
		return
	}

	auditRec := a.makeAuditRecord(r, "createBoard", audit.Fail)
	defer a.audit.LogRecord(audit.LevelModify, auditRec)
	auditRec.AddMeta("teamID", newBoard.TeamID)
	auditRec.AddMeta("boardType", newBoard.Type)

	// create board
	board, err := a.app.CreateBoard(newBoard, userID, true)
	if err != nil {
		a.errorResponse(w, r.URL.Path, http.StatusInternalServerError, "", err)
		return
	}

	a.logger.Debug("CreateBoard",
		mlog.String("teamID", board.TeamID),
		mlog.String("boardID", board.ID),
		mlog.String("boardType", string(board.Type)),
		mlog.String("userID", userID),
	)

	data, err := json.Marshal(board)
	if err != nil {
		a.errorResponse(w, r.URL.Path, http.StatusInternalServerError, "", err)
		return
	}

	// response
	jsonBytesResponse(w, http.StatusOK, data)

	auditRec.Success()
}

func (a *API) handleGetBoard(w http.ResponseWriter, r *http.Request) {
	// swagger:operation GET /api/v1/boards/{boardID} getBoard
	//
	// Returns a board
	//
	// ---
	// produces:
	// - application/json
	// parameters:
	// - name: boardID
	//   in: path
	//   description: Board ID
	//   required: true
	//   type: string
	// security:
	// - BearerAuth: []
	// responses:
	//   '200':
	//     description: success
	//     schema:
	//       "$ref": "#/definitions/Board"
	//   default:
	//     description: internal error
	//     schema:
	//       "$ref": "#/definitions/ErrorResponse"

	boardID := mux.Vars(r)["boardID"]
	userID := getUserID(r)

	hasValidReadToken := a.hasValidReadTokenForBoard(r, boardID)
	if userID == "" && !hasValidReadToken {
		a.errorResponse(w, r.URL.Path, http.StatusUnauthorized, "", PermissionError{"access denied to board"})
		return
	}

	board, err := a.app.GetBoard(boardID)
	if err != nil {
		a.errorResponse(w, r.URL.Path, http.StatusInternalServerError, "", err)
		return
	}
	if board == nil {
		a.errorResponse(w, r.URL.Path, http.StatusNotFound, "", nil)
		return
	}

	if !hasValidReadToken {
		if board.Type == model.BoardTypePrivate {
			if !a.permissions.HasPermissionToBoard(userID, boardID, model.PermissionViewBoard) {
				a.errorResponse(w, r.URL.Path, http.StatusForbidden, "", PermissionError{"access denied to board"})
				return
			}
		} else {
			if !a.permissions.HasPermissionToTeam(userID, board.TeamID, model.PermissionViewTeam) {
				a.errorResponse(w, r.URL.Path, http.StatusForbidden, "", PermissionError{"access denied to board"})
				return
			}
		}
	}

	auditRec := a.makeAuditRecord(r, "getBoard", audit.Fail)
	defer a.audit.LogRecord(audit.LevelRead, auditRec)
	auditRec.AddMeta("boardID", boardID)

	a.logger.Debug("GetBoard",
		mlog.String("boardID", boardID),
	)

	data, err := json.Marshal(board)
	if err != nil {
		a.errorResponse(w, r.URL.Path, http.StatusInternalServerError, "", err)
		return
	}

	// response
	jsonBytesResponse(w, http.StatusOK, data)

	auditRec.Success()
}

func (a *API) handlePatchBoard(w http.ResponseWriter, r *http.Request) {
	// swagger:operation PATCH /api/v1/boards/{boardID} patchBoard
	//
	// Partially updates a board
	//
	// ---
	// produces:
	// - application/json
	// parameters:
	// - name: boardID
	//   in: path
	//   description: Board ID
	//   required: true
	//   type: string
	// - name: Body
	//   in: body
	//   description: board patch to apply
	//   required: true
	//   schema:
	//     "$ref": "#/definitions/BoardPatch"
	// security:
	// - BearerAuth: []
	// responses:
	//   '200':
	//     description: success
	//     schema:
	//       $ref: '#/definitions/Board'
	//   default:
	//     description: internal error
	//     schema:
	//       "$ref": "#/definitions/ErrorResponse"

	boardID := mux.Vars(r)["boardID"]
	board, err := a.app.GetBoard(boardID)
	if err != nil {
		a.errorResponse(w, r.URL.Path, http.StatusInternalServerError, "", err)
		return
	}
	if board == nil {
		a.errorResponse(w, r.URL.Path, http.StatusNotFound, "", nil)
		return
	}

	userID := getUserID(r)

	requestBody, err := ioutil.ReadAll(r.Body)
	if err != nil {
		a.errorResponse(w, r.URL.Path, http.StatusInternalServerError, "", err)
		return
	}

	var patch *model.BoardPatch
	if err = json.Unmarshal(requestBody, &patch); err != nil {
		a.errorResponse(w, r.URL.Path, http.StatusBadRequest, "", err)
		return
	}

	if err := patch.IsValid(); err != nil {
		a.errorResponse(w, r.URL.Path, http.StatusBadRequest, err.Error(), err)
		return
	}

	if !a.permissions.HasPermissionToBoard(userID, boardID, model.PermissionManageBoardProperties) {
		a.errorResponse(w, r.URL.Path, http.StatusForbidden, "", PermissionError{"access denied to modifying board properties"})
		return
	}

	if patch.Type != nil {
		if !a.permissions.HasPermissionToBoard(userID, boardID, model.PermissionManageBoardType) {
			a.errorResponse(w, r.URL.Path, http.StatusForbidden, "", PermissionError{"access denied to modifying board type"})
			return
		}
	}

	auditRec := a.makeAuditRecord(r, "patchBoard", audit.Fail)
	defer a.audit.LogRecord(audit.LevelModify, auditRec)
	auditRec.AddMeta("boardID", boardID)
	auditRec.AddMeta("userID", userID)

	// patch board
	updatedBoard, err := a.app.PatchBoard(patch, boardID, userID)
	if err != nil {
		a.errorResponse(w, r.URL.Path, http.StatusInternalServerError, "", err)
		return
	}

	a.logger.Debug("PatchBoard",
		mlog.String("boardID", boardID),
		mlog.String("userID", userID),
	)

	data, err := json.Marshal(updatedBoard)
	if err != nil {
		a.errorResponse(w, r.URL.Path, http.StatusInternalServerError, "", err)
		return
	}

	// response
	jsonBytesResponse(w, http.StatusOK, data)

	auditRec.Success()
}

func (a *API) handleDeleteBoard(w http.ResponseWriter, r *http.Request) {
	// swagger:operation DELETE /api/v1/boards/{boardID} deleteBoard
	//
	// Removes a board
	//
	// ---
	// produces:
	// - application/json
	// parameters:
	// - name: boardID
	//   in: path
	//   description: Board ID
	//   required: true
	//   type: string
	// security:
	// - BearerAuth: []
	// responses:
	//   '200':
	//     description: success
	//   default:
	//     description: internal error
	//     schema:
	//       "$ref": "#/definitions/ErrorResponse"

	boardID := mux.Vars(r)["boardID"]
	userID := getUserID(r)

	if !a.permissions.HasPermissionToBoard(userID, boardID, model.PermissionDeleteBoard) {
		a.errorResponse(w, r.URL.Path, http.StatusForbidden, "", PermissionError{"access denied to delete board"})
		return
	}

	auditRec := a.makeAuditRecord(r, "deleteBoard", audit.Fail)
	defer a.audit.LogRecord(audit.LevelModify, auditRec)
	auditRec.AddMeta("boardID", boardID)

	if err := a.app.DeleteBoard(boardID, userID); err != nil {
		a.errorResponse(w, r.URL.Path, http.StatusInternalServerError, "", err)
		return
	}

	a.logger.Debug("DELETE Board", mlog.String("boardID", boardID))
	jsonStringResponse(w, http.StatusOK, "{}")

	auditRec.Success()
}

func (a *API) handleDuplicateBoard(w http.ResponseWriter, r *http.Request) {
	// swagger:operation POST /api/v1/boards/{boardID}/duplicate duplicateBoard
	//
	// Returns the new created board and all the blocks
	//
	// ---
	// produces:
	// - application/json
	// parameters:
	// - name: boardID
	//   in: path
	//   description: Board ID
	//   required: true
	//   type: string
	// security:
	// - BearerAuth: []
	// responses:
	//   '200':
	//     description: success
	//     schema:
	//       $ref: '#/definitions/BoardsAndBlocks'
	//   default:
	//     description: internal error
	//     schema:
	//       "$ref": "#/definitions/ErrorResponse"

	boardID := mux.Vars(r)["boardID"]
	userID := getUserID(r)
	query := r.URL.Query()
	asTemplate := query.Get("asTemplate")

	hasValidReadToken := a.hasValidReadTokenForBoard(r, boardID)
	if userID == "" && !hasValidReadToken {
		a.errorResponse(w, r.URL.Path, http.StatusUnauthorized, "", PermissionError{"access denied to board"})
		return
	}

	board, err := a.app.GetBoard(boardID)
	if err != nil {
		a.errorResponse(w, r.URL.Path, http.StatusInternalServerError, "", err)
		return
	}
	if board == nil {
		a.errorResponse(w, r.URL.Path, http.StatusNotFound, "", nil)
		return
	}

	if !hasValidReadToken {
		if board.Type == model.BoardTypePrivate {
			if !a.permissions.HasPermissionToBoard(userID, boardID, model.PermissionViewBoard) {
				a.errorResponse(w, r.URL.Path, http.StatusForbidden, "", PermissionError{"access denied to board"})
				return
			}
		} else {
			if !a.permissions.HasPermissionToTeam(userID, board.TeamID, model.PermissionViewTeam) {
				a.errorResponse(w, r.URL.Path, http.StatusForbidden, "", PermissionError{"access denied to board"})
				return
			}
		}
	}

	auditRec := a.makeAuditRecord(r, "duplicateBoard", audit.Fail)
	defer a.audit.LogRecord(audit.LevelRead, auditRec)
	auditRec.AddMeta("boardID", boardID)

	a.logger.Debug("DuplicateBoard",
		mlog.String("boardID", boardID),
	)

	boardsAndBlocks, _, err := a.app.DuplicateBoard(boardID, userID, asTemplate == "true")
	if err != nil {
		a.errorResponse(w, r.URL.Path, http.StatusInternalServerError, err.Error(), err)
		return
	}

	data, err := json.Marshal(boardsAndBlocks)
	if err != nil {
		a.errorResponse(w, r.URL.Path, http.StatusInternalServerError, "", err)
		return
	}

	// response
	jsonBytesResponse(w, http.StatusOK, data)

	auditRec.Success()
}

func (a *API) handleDuplicateBlock(w http.ResponseWriter, r *http.Request) {
	// swagger:operation POST /api/v1/boards/{boardID}/blocks/{blockID}/duplicate duplicateBlock
	//
	// Returns the new created blocks
	//
	// ---
	// produces:
	// - application/json
	// parameters:
	// - name: boardID
	//   in: path
	//   description: Board ID
	//   required: true
	//   type: string
	// - name: blockID
	//   in: path
	//   description: Block ID
	//   required: true
	//   type: string
	// security:
	// - BearerAuth: []
	// responses:
	//   '200':
	//     description: success
	//     schema:
	//       type: array
	//       items:
	//         "$ref": "#/definitions/Block"
	//   default:
	//     description: internal error
	//     schema:
	//       "$ref": "#/definitions/ErrorResponse"

	boardID := mux.Vars(r)["boardID"]
	blockID := mux.Vars(r)["blockID"]
	userID := getUserID(r)
	query := r.URL.Query()
	asTemplate := query.Get("asTemplate")

	hasValidReadToken := a.hasValidReadTokenForBoard(r, boardID)
	if userID == "" && !hasValidReadToken {
		a.errorResponse(w, r.URL.Path, http.StatusUnauthorized, "", PermissionError{"access denied to board"})
		return
	}

	board, err := a.app.GetBlockByID(blockID)
	if err != nil {
		a.errorResponse(w, r.URL.Path, http.StatusInternalServerError, "", err)
		return
	}
	if board == nil {
		a.errorResponse(w, r.URL.Path, http.StatusNotFound, "", nil)
		return
	}

	auditRec := a.makeAuditRecord(r, "duplicateBlock", audit.Fail)
	defer a.audit.LogRecord(audit.LevelRead, auditRec)
	auditRec.AddMeta("boardID", boardID)
	auditRec.AddMeta("blockID", blockID)

	a.logger.Debug("DuplicateBlock",
		mlog.String("boardID", boardID),
		mlog.String("blockID", blockID),
	)

	blocks, err := a.app.DuplicateBlock(boardID, blockID, userID, asTemplate == "true")
	if err != nil {
		a.errorResponse(w, r.URL.Path, http.StatusInternalServerError, err.Error(), err)
		return
	}

	data, err := json.Marshal(blocks)
	if err != nil {
		a.errorResponse(w, r.URL.Path, http.StatusInternalServerError, "", err)
		return
	}

	// response
	jsonBytesResponse(w, http.StatusOK, data)

	auditRec.Success()
}

func (a *API) handleSearchBoards(w http.ResponseWriter, r *http.Request) {
	// swagger:operation GET /api/v1/teams/{teamID}/boards/search searchBoards
	//
	// Returns the boards that match with a search term
	//
	// ---
	// produces:
	// - application/json
	// parameters:
	// - name: boardID
	//   in: path
	//   description: Board ID
	//   required: true
	//   type: string
	// - name: teamID
	//   in: path
	//   description: Team ID
	//   required: true
	//   type: string
	// - name: q
	//   in: query
	//   description: The search term. Must have at least one character
	//   required: true
	//   type: string
	// security:
	// - BearerAuth: []
	// responses:
	//   '200':
	//     description: success
	//     schema:
	//       type: array
	//       items:
	//         "$ref": "#/definitions/Board"
	//   default:
	//     description: internal error
	//     schema:
	//       "$ref": "#/definitions/ErrorResponse"

	teamID := mux.Vars(r)["teamID"]
	term := r.URL.Query().Get("q")
	userID := getUserID(r)

	if !a.permissions.HasPermissionToTeam(userID, teamID, model.PermissionViewTeam) {
		a.errorResponse(w, r.URL.Path, http.StatusForbidden, "", PermissionError{"access denied to team"})
		return
	}

	if len(term) == 0 {
		jsonStringResponse(w, http.StatusOK, "[]")
		return
	}

	auditRec := a.makeAuditRecord(r, "searchBoards", audit.Fail)
	defer a.audit.LogRecord(audit.LevelRead, auditRec)
	auditRec.AddMeta("teamID", teamID)

	// retrieve boards list
	boards, err := a.app.SearchBoardsForUserAndTeam(term, userID, teamID)
	if err != nil {
		a.errorResponse(w, r.URL.Path, http.StatusInternalServerError, "", err)
		return
	}

	a.logger.Debug("SearchBoards",
		mlog.String("teamID", teamID),
		mlog.Int("boardsCount", len(boards)),
	)

	data, err := json.Marshal(boards)
	if err != nil {
		a.errorResponse(w, r.URL.Path, http.StatusInternalServerError, "", err)
		return
	}

	// response
	jsonBytesResponse(w, http.StatusOK, data)

	auditRec.AddMeta("boardsCount", len(boards))
	auditRec.Success()
}

func (a *API) handleGetMembersForBoard(w http.ResponseWriter, r *http.Request) {
	// swagger:operation GET /api/v1/boards/{boardID}/members getMembersForBoard
	//
	// Returns the members of the board
	//
	// ---
	// produces:
	// - application/json
	// parameters:
	// - name: boardID
	//   in: path
	//   description: Board ID
	//   required: true
	//   type: string
	// security:
	// - BearerAuth: []
	// responses:
	//   '200':
	//     description: success
	//     schema:
	//       type: array
	//       items:
	//         "$ref": "#/definitions/BoardMember"
	//   default:
	//     description: internal error
	//     schema:
	//       "$ref": "#/definitions/ErrorResponse"

	boardID := mux.Vars(r)["boardID"]
	userID := getUserID(r)

	if !a.permissions.HasPermissionToBoard(userID, boardID, model.PermissionViewBoard) {
		a.errorResponse(w, r.URL.Path, http.StatusForbidden, "", PermissionError{"access denied to board members"})
		return
	}

	auditRec := a.makeAuditRecord(r, "getMembersForBoard", audit.Fail)
	defer a.audit.LogRecord(audit.LevelModify, auditRec)
	auditRec.AddMeta("boardID", boardID)

	members, err := a.app.GetMembersForBoard(boardID)
	if err != nil {
		a.errorResponse(w, r.URL.Path, http.StatusInternalServerError, "", err)
		return
	}

	a.logger.Debug("GetMembersForBoard",
		mlog.String("boardID", boardID),
		mlog.Int("membersCount", len(members)),
	)

	data, err := json.Marshal(members)
	if err != nil {
		a.errorResponse(w, r.URL.Path, http.StatusInternalServerError, "", err)
		return
	}

	// response
	jsonBytesResponse(w, http.StatusOK, data)

	auditRec.Success()
}

func (a *API) handleAddMember(w http.ResponseWriter, r *http.Request) {
	// swagger:operation POST /boards/{boardID}/members addMember
	//
	// Adds a new member to a board
	//
	// ---
	// produces:
	// - application/json
	// parameters:
	// - name: boardID
	//   in: path
	//   description: Board ID
	//   required: true
	//   type: string
	// - name: Body
	//   in: body
	//   description: membership to replace the current one with
	//   required: true
	//   schema:
	//     "$ref": "#/definitions/BoardMember"
	// security:
	// - BearerAuth: []
	// responses:
	//   '200':
	//     description: success
	//     schema:
	//       $ref: '#/definitions/BoardMember'
	//   default:
	//     description: internal error
	//     schema:
	//       "$ref": "#/definitions/ErrorResponse"

	boardID := mux.Vars(r)["boardID"]
	board, err := a.app.GetBoard(boardID)
	if err != nil {
		a.errorResponse(w, r.URL.Path, http.StatusInternalServerError, "", err)
		return
	}
	if board == nil {
		a.errorResponse(w, r.URL.Path, http.StatusNotFound, "", nil)
		return
	}

	userID := getUserID(r)

	requestBody, err := ioutil.ReadAll(r.Body)
	if err != nil {
		a.errorResponse(w, r.URL.Path, http.StatusInternalServerError, "", err)
		return
	}

	var reqBoardMember *model.BoardMember
	if err = json.Unmarshal(requestBody, &reqBoardMember); err != nil {
		a.errorResponse(w, r.URL.Path, http.StatusBadRequest, "", err)
		return
	}

	if reqBoardMember.UserID == "" {
		a.errorResponse(w, r.URL.Path, http.StatusBadRequest, "", err)
		return
	}

	// currently all memberships are created as editors by default
	newBoardMember := &model.BoardMember{
		UserID:       reqBoardMember.UserID,
		BoardID:      boardID,
		SchemeEditor: true,
	}

	if board.Type == model.BoardTypePrivate && !a.permissions.HasPermissionToBoard(userID, boardID, model.PermissionManageBoardRoles) {
		a.errorResponse(w, r.URL.Path, http.StatusForbidden, "", PermissionError{"access denied to modify board members"})
		return
	}

	auditRec := a.makeAuditRecord(r, "addMember", audit.Fail)
	defer a.audit.LogRecord(audit.LevelModify, auditRec)
	auditRec.AddMeta("boardID", boardID)
	auditRec.AddMeta("addedUserID", reqBoardMember.UserID)

	member, err := a.app.AddMemberToBoard(newBoardMember)
	if err != nil {
		a.errorResponse(w, r.URL.Path, http.StatusInternalServerError, "", err)
		return
	}

	a.logger.Debug("AddMember",
		mlog.String("boardID", board.ID),
		mlog.String("addedUserID", reqBoardMember.UserID),
	)

	data, err := json.Marshal(member)
	if err != nil {
		a.errorResponse(w, r.URL.Path, http.StatusInternalServerError, "", err)
		return
	}

	// response
	jsonBytesResponse(w, http.StatusOK, data)

	auditRec.Success()
}

func (a *API) handleUpdateMember(w http.ResponseWriter, r *http.Request) {
	// swagger:operation PUT /boards/{boardID}/members/{userID} updateMember
	//
	// Updates a board member
	//
	// ---
	// produces:
	// - application/json
	// parameters:
	// - name: boardID
	//   in: path
	//   description: Board ID
	//   required: true
	//   type: string
	// - name: userID
	//   in: path
	//   description: User ID
	//   required: true
	//   type: string
	// - name: Body
	//   in: body
	//   description: membership to replace the current one with
	//   required: true
	//   schema:
	//     "$ref": "#/definitions/BoardMember"
	// security:
	// - BearerAuth: []
	// responses:
	//   '200':
	//     description: success
	//     schema:
	//       $ref: '#/definitions/BoardMember'
	//   default:
	//     description: internal error
	//     schema:
	//       "$ref": "#/definitions/ErrorResponse"

	boardID := mux.Vars(r)["boardID"]
	paramsUserID := mux.Vars(r)["userID"]
	userID := getUserID(r)

	requestBody, err := ioutil.ReadAll(r.Body)
	if err != nil {
		a.errorResponse(w, r.URL.Path, http.StatusInternalServerError, "", err)
		return
	}

	var reqBoardMember *model.BoardMember
	if err = json.Unmarshal(requestBody, &reqBoardMember); err != nil {
		a.errorResponse(w, r.URL.Path, http.StatusBadRequest, "", err)
		return
	}

	newBoardMember := &model.BoardMember{
		UserID:          paramsUserID,
		BoardID:         boardID,
		SchemeAdmin:     reqBoardMember.SchemeAdmin,
		SchemeEditor:    reqBoardMember.SchemeEditor,
		SchemeCommenter: reqBoardMember.SchemeCommenter,
		SchemeViewer:    reqBoardMember.SchemeViewer,
	}

	if !a.permissions.HasPermissionToBoard(userID, boardID, model.PermissionManageBoardRoles) {
		a.errorResponse(w, r.URL.Path, http.StatusForbidden, "", PermissionError{"access denied to modify board members"})
		return
	}

	auditRec := a.makeAuditRecord(r, "patchMember", audit.Fail)
	defer a.audit.LogRecord(audit.LevelModify, auditRec)
	auditRec.AddMeta("boardID", boardID)
	auditRec.AddMeta("patchedUserID", paramsUserID)

	member, err := a.app.UpdateBoardMember(newBoardMember)
	if errors.Is(err, app.ErrBoardMemberIsLastAdmin) {
		a.errorResponse(w, r.URL.Path, http.StatusBadRequest, "", err)
		return
	}
	if err != nil {
		a.errorResponse(w, r.URL.Path, http.StatusInternalServerError, "", err)
		return
	}

	a.logger.Debug("PatchMember",
		mlog.String("boardID", boardID),
		mlog.String("patchedUserID", paramsUserID),
	)

	data, err := json.Marshal(member)
	if err != nil {
		a.errorResponse(w, r.URL.Path, http.StatusInternalServerError, "", err)
		return
	}

	// response
	jsonBytesResponse(w, http.StatusOK, data)

	auditRec.Success()
}

func (a *API) handleDeleteMember(w http.ResponseWriter, r *http.Request) {
	// swagger:operation DELETE /api/v1/boards/{boardID}/members/{userID} deleteMember
	//
	// Deletes a member from a board
	//
	// ---
	// produces:
	// - application/json
	// parameters:
	// - name: boardID
	//   in: path
	//   description: Board ID
	//   required: true
	//   type: string
	// - name: userID
	//   in: path
	//   description: User ID
	//   required: true
	//   type: string
	// security:
	// - BearerAuth: []
	// responses:
	//   '200':
	//     description: success
	//   default:
	//     description: internal error
	//     schema:
	//       "$ref": "#/definitions/ErrorResponse"

	boardID := mux.Vars(r)["boardID"]
	paramsUserID := mux.Vars(r)["userID"]
	userID := getUserID(r)

	if paramsUserID != userID && !a.permissions.HasPermissionToBoard(userID, boardID, model.PermissionManageBoardRoles) {
		a.errorResponse(w, r.URL.Path, http.StatusForbidden, "", PermissionError{"access denied to modify board members"})
		return
	}

	board, err := a.app.GetBoard(boardID)
	if err != nil {
		a.errorResponse(w, r.URL.Path, http.StatusInternalServerError, "", err)
		return
	}
	if board == nil {
		a.errorResponse(w, r.URL.Path, http.StatusNotFound, "", err)
		return
	}

	auditRec := a.makeAuditRecord(r, "deleteMember", audit.Fail)
	defer a.audit.LogRecord(audit.LevelModify, auditRec)
	auditRec.AddMeta("boardID", boardID)
	auditRec.AddMeta("addedUserID", paramsUserID)

	deleteErr := a.app.DeleteBoardMember(boardID, paramsUserID)
	if errors.Is(deleteErr, app.ErrBoardMemberIsLastAdmin) {
		a.errorResponse(w, r.URL.Path, http.StatusBadRequest, "", deleteErr)
		return
	}
	if deleteErr != nil {
		a.errorResponse(w, r.URL.Path, http.StatusInternalServerError, "", deleteErr)
		return
	}

	a.logger.Debug("DeleteMember",
		mlog.String("boardID", boardID),
		mlog.String("addedUserID", paramsUserID),
	)

	// response
	jsonStringResponse(w, http.StatusOK, "{}")

	auditRec.Success()
}

func (a *API) handleCreateBoardsAndBlocks(w http.ResponseWriter, r *http.Request) {
	// swagger:operation POST /api/v1/boards-and-blocks insertBoardsAndBlocks
	//
	// Creates new boards and blocks
	//
	// ---
	// produces:
	// - application/json
	// parameters:
	// - name: Body
	//   in: body
	//   description: the boards and blocks to create
	//   required: true
	//   schema:
	//     "$ref": "#/definitions/BoardsAndBlocks"
	// security:
	// - BearerAuth: []
	// responses:
	//   '200':
	//     description: success
	//     schema:
	//       $ref: '#/definitions/BoardsAndBlocks'
	//   default:
	//     description: internal error
	//     schema:
	//       "$ref": "#/definitions/ErrorResponse"

	userID := getUserID(r)

	requestBody, err := ioutil.ReadAll(r.Body)
	if err != nil {
		a.errorResponse(w, r.URL.Path, http.StatusInternalServerError, "", err)
		return
	}

	var newBab *model.BoardsAndBlocks
	if err = json.Unmarshal(requestBody, &newBab); err != nil {
		// a.errorResponse(w, r.URL.Path, http.StatusBadRequest, "", err)
		a.errorResponse(w, r.URL.Path, http.StatusBadRequest, "", err)
		return
	}

	for _, block := range newBab.Blocks {
		// Error checking
		if len(block.Type) < 1 {
			message := fmt.Sprintf("missing type for block id %s", block.ID)
			a.errorResponse(w, r.URL.Path, http.StatusBadRequest, message, nil)
			return
		}

		if block.CreateAt < 1 {
			message := fmt.Sprintf("invalid createAt for block id %s", block.ID)
			a.errorResponse(w, r.URL.Path, http.StatusBadRequest, message, nil)
			return
		}

		if block.UpdateAt < 1 {
			message := fmt.Sprintf("invalid UpdateAt for block id %s", block.ID)
			a.errorResponse(w, r.URL.Path, http.StatusBadRequest, message, nil)
			return
		}
	}

	// permission check
	createsPublicBoards := false
	createsPrivateBoards := false
	teamID := ""
	for _, board := range newBab.Boards {
		if board.Type == model.BoardTypeOpen {
			createsPublicBoards = true
		}
		if board.Type == model.BoardTypePrivate {
			createsPrivateBoards = true
		}

		if teamID == "" {
			teamID = board.TeamID
			continue
		}

		if teamID != board.TeamID {
			message := "cannot create boards for multiple teams"
			a.errorResponse(w, r.URL.Path, http.StatusBadRequest, message, nil)
			return
		}

		if board.ID == "" {
			message := "boards need an ID to be referenced from the blocks"
			a.errorResponse(w, r.URL.Path, http.StatusBadRequest, message, nil)
			return
		}
	}

	// IDs of boards and blocks are used to confirm that they're
	// linked and then regenerated by the server
	newBab, err = model.GenerateBoardsAndBlocksIDs(newBab, a.logger)
	if err != nil {
		a.errorResponse(w, r.URL.Path, http.StatusBadRequest, err.Error(), err)
		return
	}

	if createsPublicBoards && !a.permissions.HasPermissionToTeam(userID, teamID, model.PermissionCreatePublicChannel) {
		a.errorResponse(w, r.URL.Path, http.StatusForbidden, "", PermissionError{"access denied to create public boards"})
		return
	}

	if createsPrivateBoards && !a.permissions.HasPermissionToTeam(userID, teamID, model.PermissionCreatePrivateChannel) {
		a.errorResponse(w, r.URL.Path, http.StatusForbidden, "", PermissionError{"access denied to create private boards"})
		return
	}

	auditRec := a.makeAuditRecord(r, "createBoardsAndBlocks", audit.Fail)
	defer a.audit.LogRecord(audit.LevelModify, auditRec)
	auditRec.AddMeta("teamID", teamID)
	auditRec.AddMeta("userID", userID)
	auditRec.AddMeta("boardsCount", len(newBab.Boards))
	auditRec.AddMeta("blocksCount", len(newBab.Blocks))

	// create boards and blocks
	bab, err := a.app.CreateBoardsAndBlocks(newBab, userID, true)
	if err != nil {
		a.errorResponse(w, r.URL.Path, http.StatusInternalServerError, err.Error(), err)
		return
	}

	a.logger.Debug("CreateBoardsAndBlocks",
		mlog.String("teamID", teamID),
		mlog.String("userID", userID),
		mlog.Int("boardCount", len(bab.Boards)),
		mlog.Int("blockCount", len(bab.Blocks)),
	)

	data, err := json.Marshal(bab)
	if err != nil {
		a.errorResponse(w, r.URL.Path, http.StatusInternalServerError, err.Error(), err)
		return
	}

	// response
	jsonBytesResponse(w, http.StatusOK, data)

	auditRec.Success()
}

func (a *API) handlePatchBoardsAndBlocks(w http.ResponseWriter, r *http.Request) {
	// swagger:operation PATCH /api/v1/boards-and-blocks patchBoardsAndBlocks
	//
	// Patches a set of related boards and blocks
	//
	// ---
	// produces:
	// - application/json
	// parameters:
	// - name: Body
	//   in: body
	//   description: the patches for the boards and blocks
	//   required: true
	//   schema:
	//     "$ref": "#/definitions/PatchBoardsAndBlocks"
	// security:
	// - BearerAuth: []
	// responses:
	//   '200':
	//     description: success
	//     schema:
	//       $ref: '#/definitions/BoardsAndBlocks'
	//   default:
	//     description: internal error
	//     schema:
	//       "$ref": "#/definitions/ErrorResponse"

	userID := getUserID(r)

	requestBody, err := ioutil.ReadAll(r.Body)
	if err != nil {
		a.errorResponse(w, r.URL.Path, http.StatusInternalServerError, "", err)
		return
	}

	var pbab *model.PatchBoardsAndBlocks
	if err = json.Unmarshal(requestBody, &pbab); err != nil {
		a.errorResponse(w, r.URL.Path, http.StatusBadRequest, "", err)
		return
	}

	if err := pbab.IsValid(); err != nil {
		a.errorResponse(w, r.URL.Path, http.StatusBadRequest, "", err)
		return
	}

	teamID := ""
	boardIDMap := map[string]bool{}
	for i, boardID := range pbab.BoardIDs {
		boardIDMap[boardID] = true
		patch := pbab.BoardPatches[i]

		if err := patch.IsValid(); err != nil {
			a.errorResponse(w, r.URL.Path, http.StatusBadRequest, "", err)
			return
		}

		if !a.permissions.HasPermissionToBoard(userID, boardID, model.PermissionManageBoardProperties) {
			a.errorResponse(w, r.URL.Path, http.StatusForbidden, "", PermissionError{"access denied to modifying board properties"})
			return
		}

		if patch.Type != nil {
			if !a.permissions.HasPermissionToBoard(userID, boardID, model.PermissionManageBoardType) {
				a.errorResponse(w, r.URL.Path, http.StatusForbidden, "", PermissionError{"access denied to modifying board type"})
				return
			}
		}

		board, err := a.app.GetBoard(boardID)
		if err != nil {
			a.errorResponse(w, r.URL.Path, http.StatusInternalServerError, "", err)
			return
		}
		if board == nil {
			a.errorResponse(w, r.URL.Path, http.StatusBadRequest, "", nil)
			return
		}

		if teamID == "" {
			teamID = board.TeamID
		}
		if teamID != board.TeamID {
			a.errorResponse(w, r.URL.Path, http.StatusBadRequest, "", nil)
			return
		}
	}

	for _, blockID := range pbab.BlockIDs {
		block, err := a.app.GetBlockByID(blockID)
		if err != nil {
			a.errorResponse(w, r.URL.Path, http.StatusInternalServerError, "", err)
			return
		}
		if block == nil {
			a.errorResponse(w, r.URL.Path, http.StatusBadRequest, "", nil)
			return
		}

		if _, ok := boardIDMap[block.BoardID]; !ok {
			a.errorResponse(w, r.URL.Path, http.StatusBadRequest, "", nil)
			return
		}
	}

	auditRec := a.makeAuditRecord(r, "patchBoardsAndBlocks", audit.Fail)
	defer a.audit.LogRecord(audit.LevelModify, auditRec)
	auditRec.AddMeta("boardsCount", len(pbab.BoardIDs))
	auditRec.AddMeta("blocksCount", len(pbab.BlockIDs))

	bab, err := a.app.PatchBoardsAndBlocks(pbab, userID)
	if err != nil {
		a.errorResponse(w, r.URL.Path, http.StatusInternalServerError, "", err)
		return
	}

	a.logger.Debug("PATCH BoardsAndBlocks",
		mlog.Int("boardsCount", len(pbab.BoardIDs)),
		mlog.Int("blocksCount", len(pbab.BlockIDs)),
	)

	data, err := json.Marshal(bab)
	if err != nil {
		a.errorResponse(w, r.URL.Path, http.StatusInternalServerError, "", err)
		return
	}

	// response
	jsonBytesResponse(w, http.StatusOK, data)

	auditRec.Success()
}

func (a *API) handleDeleteBoardsAndBlocks(w http.ResponseWriter, r *http.Request) {
	// swagger:operation DELETE /api/v1/boards-and-blocks deleteBoardsAndBlocks
	//
	// Deletes boards and blocks
	//
	// ---
	// produces:
	// - application/json
	// parameters:
	// - name: Body
	//   in: body
	//   description: the boards and blocks to delete
	//   required: true
	//   schema:
	//     "$ref": "#/definitions/DeleteBoardsAndBlocks"
	// security:
	// - BearerAuth: []
	// responses:
	//   '200':
	//     description: success
	//   default:
	//     description: internal error
	//     schema:
	//       "$ref": "#/definitions/ErrorResponse"

	userID := getUserID(r)

	requestBody, err := ioutil.ReadAll(r.Body)
	if err != nil {
		a.errorResponse(w, r.URL.Path, http.StatusInternalServerError, "", err)
		return
	}

	var dbab *model.DeleteBoardsAndBlocks
	if err = json.Unmarshal(requestBody, &dbab); err != nil {
		a.errorResponse(w, r.URL.Path, http.StatusBadRequest, "", err)
		return
	}

	// user must have permission to delete all the boards, and that
	// would include the permission to manage their blocks
	teamID := ""
	for _, boardID := range dbab.Boards {
		// all boards in the request should belong to the same team
		board, err := a.app.GetBoard(boardID)
		if err != nil {
			a.errorResponse(w, r.URL.Path, http.StatusInternalServerError, "", err)
			return
		}
		if board == nil {
			a.errorResponse(w, r.URL.Path, http.StatusBadRequest, "", err)
			return
		}
		if teamID == "" {
			teamID = board.TeamID
		}
		if teamID != board.TeamID {
			a.errorResponse(w, r.URL.Path, http.StatusBadRequest, "", nil)
			return
		}

		// permission check
		if !a.permissions.HasPermissionToBoard(userID, boardID, model.PermissionDeleteBoard) {
			a.errorResponse(w, r.URL.Path, http.StatusForbidden, "", PermissionError{"access denied to delete board"})
			return
		}
	}

	if err := dbab.IsValid(); err != nil {
		a.errorResponse(w, r.URL.Path, http.StatusBadRequest, "", err)
		return
	}

	auditRec := a.makeAuditRecord(r, "deleteBoardsAndBlocks", audit.Fail)
	defer a.audit.LogRecord(audit.LevelModify, auditRec)
	auditRec.AddMeta("boardsCount", len(dbab.Boards))
	auditRec.AddMeta("blocksCount", len(dbab.Blocks))

	if err := a.app.DeleteBoardsAndBlocks(dbab, userID); err != nil {
		a.errorResponse(w, r.URL.Path, http.StatusInternalServerError, "", err)
		return
	}

	a.logger.Debug("DELETE BoardsAndBlocks",
		mlog.Int("boardsCount", len(dbab.Boards)),
		mlog.Int("blocksCount", len(dbab.Blocks)),
	)

	// response
	jsonStringResponse(w, http.StatusOK, "{}")
	auditRec.Success()
}

// Response helpers

func (a *API) errorResponse(w http.ResponseWriter, api string, code int, message string, sourceError error) {
	a.logger.Error("API ERROR",
		mlog.Int("code", code),
		mlog.Err(sourceError),
		mlog.String("msg", message),
		mlog.String("api", api),
	)

	w.Header().Set("Content-Type", "application/json")
	data, err := json.Marshal(model.ErrorResponse{Error: message, ErrorCode: code})
	if err != nil {
		data = []byte("{}")
	}
	w.WriteHeader(code)
	_, _ = w.Write(data)
}

func (a *API) errorResponseWithCode(w http.ResponseWriter, api string, statusCode int, errorCode int, message string, sourceError error) {
	a.logger.Error("API ERROR",
		mlog.Int("status", statusCode),
		mlog.Int("code", errorCode),
		mlog.Err(sourceError),
		mlog.String("msg", message),
		mlog.String("api", api),
	)
	w.Header().Set("Content-Type", "application/json")
	data, err := json.Marshal(model.ErrorResponse{Error: message, ErrorCode: errorCode})
	if err != nil {
		data = []byte("{}")
	}
	w.WriteHeader(statusCode)
	_, _ = w.Write(data)
}

func (a *API) noContainerErrorResponse(w http.ResponseWriter, api string, sourceError error) {
	a.errorResponseWithCode(w, api, http.StatusBadRequest, ErrorNoTeamCode, ErrorNoTeamMessage, sourceError)
}

func jsonStringResponse(w http.ResponseWriter, code int, message string) { //nolint:unparam
	w.Header().Set("Content-Type", "application/json")
	w.WriteHeader(code)
	fmt.Fprint(w, message)
}

func jsonBytesResponse(w http.ResponseWriter, code int, json []byte) { //nolint:unparam
	w.Header().Set("Content-Type", "application/json")
	w.WriteHeader(code)
	_, _ = w.Write(json)
}<|MERGE_RESOLUTION|>--- conflicted
+++ resolved
@@ -357,7 +357,6 @@
 	auditRec.Success()
 }
 
-<<<<<<< HEAD
 func stampModificationMetadata(r *http.Request, blocks []model.Block, auditRec *audit.Record) {
 	userID := getUserID(r)
 	if userID == model.SingleUser {
@@ -589,8 +588,6 @@
 	auditRec.Success()
 }
 
-=======
->>>>>>> ab3bf631
 func (a *API) handlePostBlocks(w http.ResponseWriter, r *http.Request) {
 	// swagger:operation POST /api/v1/boards/{boardID}/blocks updateBlocks
 	//
@@ -2380,22 +2377,14 @@
 	auditRec.Success()
 }
 
-<<<<<<< HEAD
 func (a *API) handleCreateBoard(w http.ResponseWriter, r *http.Request) {
 	// swagger:operation POST /api/v1/boards createBoard
 	//
 	// Creates a new board
-=======
-func (a *API) handleOnboard(w http.ResponseWriter, r *http.Request) {
-	// swagger:operation POST /api/v1/onboard onboard
-	//
-	// Onboards a user on Boards.
->>>>>>> ab3bf631
-	//
-	// ---
-	// produces:
-	// - application/json
-<<<<<<< HEAD
+	//
+	// ---
+	// produces:
+	// - application/json
 	// parameters:
 	// - name: Body
 	//   in: body
@@ -2403,49 +2392,17 @@
 	//   required: true
 	//   schema:
 	//     "$ref": "#/definitions/Board"
-=======
->>>>>>> ab3bf631
-	// security:
-	// - BearerAuth: []
-	// responses:
-	//   '200':
-	//     description: success
-	//     schema:
-<<<<<<< HEAD
+	// security:
+	// - BearerAuth: []
+	// responses:
+	//   '200':
+	//     description: success
+	//     schema:
 	//       $ref: '#/definitions/Board'
-=======
-	//         "$ref": "#/definitions/OnboardingResponse"
->>>>>>> ab3bf631
-	//   default:
-	//     description: internal error
-	//     schema:
-	//       "$ref": "#/definitions/ErrorResponse"
-<<<<<<< HEAD
-=======
-	ctx := r.Context()
-	session := ctx.Value(sessionContextKey).(*model.Session)
-
-	workspaceID, boardID, err := a.app.PrepareOnboardingTour(session.UserID)
-	if err != nil {
-		a.errorResponse(w, r.URL.Path, http.StatusInternalServerError, "", err)
-		return
-	}
-
-	response := map[string]string{
-		"workspaceID": workspaceID,
-		"boardID":     boardID,
-	}
-	data, err := json.Marshal(response)
-	if err != nil {
-		a.errorResponse(w, r.URL.Path, http.StatusInternalServerError, "", err)
-		return
-	}
-
-	jsonBytesResponse(w, http.StatusOK, data)
-}
-
-// Response helpers
->>>>>>> ab3bf631
+	//   default:
+	//     description: internal error
+	//     schema:
+	//       "$ref": "#/definitions/ErrorResponse"
 
 	userID := getUserID(r)
 
@@ -2507,6 +2464,47 @@
 	jsonBytesResponse(w, http.StatusOK, data)
 
 	auditRec.Success()
+}
+
+func (a *API) handleOnboard(w http.ResponseWriter, r *http.Request) {
+	// swagger:operation POST /api/v1/onboard onboard
+	//
+	// Onboards a user on Boards.
+	//
+	// ---
+	// produces:
+	// - application/json
+	// security:
+	// - BearerAuth: []
+	// responses:
+	//   '200':
+	//     description: success
+	//     schema:
+	//         "$ref": "#/definitions/OnboardingResponse"
+	//   default:
+	//     description: internal error
+	//     schema:
+	//       "$ref": "#/definitions/ErrorResponse"
+	ctx := r.Context()
+	session := ctx.Value(sessionContextKey).(*model.Session)
+
+	workspaceID, boardID, err := a.app.PrepareOnboardingTour(session.UserID)
+	if err != nil {
+		a.errorResponse(w, r.URL.Path, http.StatusInternalServerError, "", err)
+		return
+	}
+
+	response := map[string]string{
+		"workspaceID": workspaceID,
+		"boardID":     boardID,
+	}
+	data, err := json.Marshal(response)
+	if err != nil {
+		a.errorResponse(w, r.URL.Path, http.StatusInternalServerError, "", err)
+		return
+	}
+
+	jsonBytesResponse(w, http.StatusOK, data)
 }
 
 func (a *API) handleGetBoard(w http.ResponseWriter, r *http.Request) {
