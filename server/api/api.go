package api

import (
	"encoding/json"
	"errors"
	"fmt"
	"io"
	"io/ioutil"
	"net/http"
	"path/filepath"
	"runtime/debug"
	"strconv"
	"strings"
	"time"

	"github.com/gorilla/mux"
	"github.com/mattermost/focalboard/server/app"
	"github.com/mattermost/focalboard/server/model"
	"github.com/mattermost/focalboard/server/services/audit"
	"github.com/mattermost/focalboard/server/services/permissions"
	"github.com/mattermost/focalboard/server/utils"

	"github.com/mattermost/mattermost-server/v6/shared/mlog"
)

const (
	HeaderRequestedWith    = "X-Requested-With"
	HeaderRequestedWithXML = "XMLHttpRequest"
	UploadFormFileKey      = "file"
)

const (
	ErrorNoTeamCode    = 1000
	ErrorNoTeamMessage = "No team"
)

type PermissionError struct {
	msg string
}

func (pe PermissionError) Error() string {
	return pe.msg
}

// ----------------------------------------------------------------------------------------------------
// REST APIs

type API struct {
	app             *app.App
	authService     string
	permissions     permissions.PermissionsService
	singleUserToken string
	MattermostAuth  bool
	logger          *mlog.Logger
	audit           *audit.Audit
}

func NewAPI(app *app.App, singleUserToken string, authService string, permissions permissions.PermissionsService, logger *mlog.Logger, audit *audit.Audit) *API {
	return &API{
		app:             app,
		singleUserToken: singleUserToken,
		authService:     authService,
		permissions:     permissions,
		logger:          logger,
		audit:           audit,
	}
}

func (a *API) RegisterRoutes(r *mux.Router) {
	apiv1 := r.PathPrefix("/api/v1").Subrouter()
	apiv1.Use(a.panicHandler)
	apiv1.Use(a.requireCSRFToken)

	// Board APIs
	apiv1.HandleFunc("/teams/{teamID}/boards", a.sessionRequired(a.handleGetBoards)).Methods("GET")
	apiv1.HandleFunc("/teams/{teamID}/boards/search", a.sessionRequired(a.handleSearchBoards)).Methods("GET")
	apiv1.HandleFunc("/boards", a.sessionRequired(a.handleCreateBoard)).Methods("POST")
	apiv1.HandleFunc("/boards/{boardID}", a.attachSession(a.handleGetBoard, false)).Methods("GET")
	apiv1.HandleFunc("/boards/{boardID}", a.sessionRequired(a.handlePatchBoard)).Methods("PATCH")
	apiv1.HandleFunc("/boards/{boardID}", a.sessionRequired(a.handleDeleteBoard)).Methods("DELETE")
	apiv1.HandleFunc("/boards/{boardID}/blocks", a.sessionRequired(a.handleGetBlocks)).Methods("GET")
	apiv1.HandleFunc("/boards/{boardID}/blocks", a.sessionRequired(a.handlePostBlocks)).Methods("POST")
	apiv1.HandleFunc("/boards/{boardID}/blocks", a.sessionRequired(a.handlePatchBlocks)).Methods("PATCH")
	apiv1.HandleFunc("/boards/{boardID}/blocks/{blockID}", a.sessionRequired(a.handleDeleteBlock)).Methods("DELETE")
	apiv1.HandleFunc("/boards/{boardID}/blocks/{blockID}", a.sessionRequired(a.handlePatchBlock)).Methods("PATCH")
	apiv1.HandleFunc("/boards/{boardID}/blocks/{blockID}/subtree", a.attachSession(a.handleGetSubTree, false)).Methods("GET")
	apiv1.HandleFunc("/boards/{boardID}/{rootID}/files", a.sessionRequired(a.handleUploadFile)).Methods("POST")

	// Import&Export APIs
	apiv1.HandleFunc("/boards/{boardID}/blocks/export", a.sessionRequired(a.handleExport)).Methods("GET")
	apiv1.HandleFunc("/boards/{boardID}/blocks/import", a.sessionRequired(a.handleImport)).Methods("POST")

	// Member APIs
	apiv1.HandleFunc("/boards/{boardID}/members", a.sessionRequired(a.handleGetMembersForBoard)).Methods("GET")
	apiv1.HandleFunc("/boards/{boardID}/members", a.sessionRequired(a.handleAddMember)).Methods("POST")
	apiv1.HandleFunc("/boards/{boardID}/members/{userID}", a.sessionRequired(a.handleUpdateMember)).Methods("PUT")
	apiv1.HandleFunc("/boards/{boardID}/members/{userID}", a.sessionRequired(a.handleDeleteMember)).Methods("DELETE")

	// Sharing APIs
	apiv1.HandleFunc("/boards/{boardID}/sharing", a.sessionRequired(a.handlePostSharing)).Methods("POST")
	apiv1.HandleFunc("/boards/{boardID}/sharing", a.sessionRequired(a.handleGetSharing)).Methods("GET")

	// Team APIs
	apiv1.HandleFunc("/teams", a.sessionRequired(a.handleGetTeams)).Methods("GET")
	apiv1.HandleFunc("/teams/{teamID}", a.sessionRequired(a.handleGetTeam)).Methods("GET")
	apiv1.HandleFunc("/teams/{teamID}/regenerate_signup_token", a.sessionRequired(a.handlePostTeamRegenerateSignupToken)).Methods("POST")
	apiv1.HandleFunc("/teams/{teamID}/users", a.sessionRequired(a.handleGetTeamUsers)).Methods("GET")

	// User APIs
	apiv1.HandleFunc("/users/me", a.sessionRequired(a.handleGetMe)).Methods("GET")
	apiv1.HandleFunc("/users/{userID}", a.sessionRequired(a.handleGetUser)).Methods("GET")
	apiv1.HandleFunc("/users/{userID}/changepassword", a.sessionRequired(a.handleChangePassword)).Methods("POST")

	// BoardsAndBlocks APIs
	apiv1.HandleFunc("/boards-and-blocks", a.sessionRequired(a.handleCreateBoardsAndBlocks)).Methods("POST")
	apiv1.HandleFunc("/boards-and-blocks", a.sessionRequired(a.handlePatchBoardsAndBlocks)).Methods("PATCH")
	apiv1.HandleFunc("/boards-and-blocks", a.sessionRequired(a.handleDeleteBoardsAndBlocks)).Methods("DELETE")

	// Auth APIs
	apiv1.HandleFunc("/login", a.handleLogin).Methods("POST")
	apiv1.HandleFunc("/logout", a.sessionRequired(a.handleLogout)).Methods("POST")
	apiv1.HandleFunc("/register", a.handleRegister).Methods("POST")
	apiv1.HandleFunc("/clientConfig", a.getClientConfig).Methods("GET")

	// Category APIs
	apiv1.HandleFunc("/teams/{teamID}/categories", a.sessionRequired(a.handleCreateCategory)).Methods(http.MethodPost)
	apiv1.HandleFunc("/teams/{teamID}/categories/{categoryID}", a.sessionRequired(a.handleUpdateCategory)).Methods(http.MethodPut)
	apiv1.HandleFunc("/teams/{teamID}/categories/{categoryID}", a.sessionRequired(a.handleDeleteCategory)).Methods(http.MethodDelete)

	// Category Block APIs
	apiv1.HandleFunc("/teams/{teamID}/categories", a.sessionRequired(a.handleGetUserCategoryBlocks)).Methods(http.MethodGet)
	apiv1.HandleFunc("/teams/{teamID}/categories/{categoryID}/blocks/{blockID}", a.sessionRequired(a.handleUpdateCategoryBlock)).Methods(http.MethodPost)

	// Get Files API
	files := r.PathPrefix("/files").Subrouter()
	files.HandleFunc("/boards/{boardID}/{rootID}/{filename}", a.attachSession(a.handleServeFile, false)).Methods("GET")

	// Subscriptions
	apiv1.HandleFunc("/subscriptions", a.sessionRequired(a.handleCreateSubscription)).Methods("POST")
	apiv1.HandleFunc("/subscriptions/{blockID}/{subscriberID}", a.sessionRequired(a.handleDeleteSubscription)).Methods("DELETE")
	apiv1.HandleFunc("/subscriptions/{subscriberID}", a.sessionRequired(a.handleGetSubscriptions)).Methods("GET")

	// archives
	apiv1.HandleFunc("/boards/{boardID}/archive/export", a.sessionRequired(a.handleArchiveExport)).Methods("GET")
	apiv1.HandleFunc("/boards/{boardID}/archive/import", a.sessionRequired(a.handleArchiveImport)).Methods("POST")
}

func (a *API) RegisterAdminRoutes(r *mux.Router) {
	r.HandleFunc("/api/v1/admin/users/{username}/password", a.adminRequired(a.handleAdminSetPassword)).Methods("POST")
}

func getUserID(r *http.Request) string {
	ctx := r.Context()
	session, ok := ctx.Value(sessionContextKey).(*model.Session)
	if !ok {
		return ""
	}
	return session.UserID
}

func (a *API) panicHandler(next http.Handler) http.Handler {
	return http.HandlerFunc(func(w http.ResponseWriter, r *http.Request) {
		defer func() {
			if p := recover(); p != nil {
				a.logger.Error("Http handler panic",
					mlog.Any("panic", p),
					mlog.String("stack", string(debug.Stack())),
					mlog.String("uri", r.URL.Path),
				)
				a.errorResponse(w, r.URL.Path, http.StatusInternalServerError, "", nil)
			}
		}()

		next.ServeHTTP(w, r)
	})
}

func (a *API) requireCSRFToken(next http.Handler) http.Handler {
	return http.HandlerFunc(func(w http.ResponseWriter, r *http.Request) {
		if !a.checkCSRFToken(r) {
			a.logger.Error("checkCSRFToken FAILED")
			a.errorResponse(w, r.URL.Path, http.StatusBadRequest, "checkCSRFToken FAILED", nil)
			return
		}

		next.ServeHTTP(w, r)
	})
}

func (a *API) getClientConfig(w http.ResponseWriter, r *http.Request) {
	clientConfig := a.app.GetClientConfig()

	configData, err := json.Marshal(clientConfig)
	if err != nil {
		a.errorResponse(w, r.URL.Path, http.StatusInternalServerError, "", err)
		return
	}
	jsonBytesResponse(w, http.StatusOK, configData)
}

func (a *API) checkCSRFToken(r *http.Request) bool {
	token := r.Header.Get(HeaderRequestedWith)
	return token == HeaderRequestedWithXML
}

func (a *API) hasValidReadTokenForBoard(r *http.Request, boardID string) bool {
	query := r.URL.Query()
	readToken := query.Get("read_token")

	if len(readToken) < 1 {
		return false
	}

	isValid, err := a.app.IsValidReadToken(boardID, readToken)
	if err != nil {
		a.logger.Error("IsValidReadTokenForBoard ERROR", mlog.Err(err))
		return false
	}

	return isValid
}

func (a *API) handleGetBlocks(w http.ResponseWriter, r *http.Request) {
	// swagger:operation GET /api/v1/boards/{boardID}/blocks getBlocks
	//
	// Returns blocks
	//
	// ---
	// produces:
	// - application/json
	// parameters:
	// - name: boardID
	//   in: path
	//   description: Board ID
	//   required: true
	//   type: string
	// - name: parent_id
	//   in: query
	//   description: ID of parent block, omit to specify all blocks
	//   required: false
	//   type: string
	// - name: type
	//   in: query
	//   description: Type of blocks to return, omit to specify all types
	//   required: false
	//   type: string
	// security:
	// - BearerAuth: []
	// responses:
	//   '200':
	//     description: success
	//     schema:
	//       type: array
	//       items:
	//         "$ref": "#/definitions/Block"
	//   default:
	//     description: internal error
	//     schema:
	//       "$ref": "#/definitions/ErrorResponse"

	query := r.URL.Query()
	parentID := query.Get("parent_id")
	blockType := query.Get("type")
	all := query.Get("all")
	blockID := query.Get("block_id")
	boardID := mux.Vars(r)["boardID"]
	userID := getUserID(r)

	if !a.permissions.HasPermissionToBoard(userID, boardID, model.PermissionViewBoard) {
		a.errorResponse(w, r.URL.Path, http.StatusForbidden, "", PermissionError{"access denied to board"})
		return
	}

	auditRec := a.makeAuditRecord(r, "getBlocks", audit.Fail)
	defer a.audit.LogRecord(audit.LevelRead, auditRec)
	auditRec.AddMeta("boardID", boardID)
	auditRec.AddMeta("parentID", parentID)
	auditRec.AddMeta("blockType", blockType)
	auditRec.AddMeta("all", all)
	auditRec.AddMeta("blockID", blockID)

	var blocks []model.Block
	var block *model.Block
	var err error
	switch {
	case all != "":
		blocks, err = a.app.GetBlocksForBoard(boardID)
		if err != nil {
			a.errorResponse(w, r.URL.Path, http.StatusInternalServerError, "", err)
			return
		}
	case blockID != "":
		block, err = a.app.GetBlockWithID(blockID)
		if err != nil {
			a.errorResponse(w, r.URL.Path, http.StatusInternalServerError, "", err)
			return
		}
		if block != nil {
			if block.BoardID != boardID {
				a.errorResponse(w, r.URL.Path, http.StatusNotFound, "", nil)
				return
			}

			blocks = append(blocks, *block)
		}
	default:
		blocks, err = a.app.GetBlocks(boardID, parentID, blockType)
		if err != nil {
			a.errorResponse(w, r.URL.Path, http.StatusInternalServerError, "", err)
			return
		}
	}

	a.logger.Debug("GetBlocks",
		mlog.String("boardID", boardID),
		mlog.String("parentID", parentID),
		mlog.String("blockType", blockType),
		mlog.String("blockID", blockID),
		mlog.Int("block_count", len(blocks)),
	)

	json, err := json.Marshal(blocks)
	if err != nil {
		a.errorResponse(w, r.URL.Path, http.StatusInternalServerError, "", err)
		return
	}

	jsonBytesResponse(w, http.StatusOK, json)

	auditRec.AddMeta("blockCount", len(blocks))
	auditRec.Success()
}

func stampModificationMetadata(r *http.Request, blocks []model.Block, auditRec *audit.Record) {
	userID := getUserID(r)
	if userID == model.SingleUser {
		userID = ""
	}

	now := utils.GetMillis()
	for i := range blocks {
		blocks[i].ModifiedBy = userID
		blocks[i].UpdateAt = now

		if auditRec != nil {
			auditRec.AddMeta("block_"+strconv.FormatInt(int64(i), 10), blocks[i])
		}
	}
}

func (a *API) handleCreateCategory(w http.ResponseWriter, r *http.Request) {
	requestBody, err := ioutil.ReadAll(r.Body)
	if err != nil {
		a.errorResponse(w, r.URL.Path, http.StatusInternalServerError, "", err)
		return
	}

	var category model.Category

	err = json.Unmarshal(requestBody, &category)
	if err != nil {
		a.errorResponse(w, r.URL.Path, http.StatusInternalServerError, "", err)
		return
	}

	auditRec := a.makeAuditRecord(r, "createCategory", audit.Fail)
	defer a.audit.LogRecord(audit.LevelModify, auditRec)

	ctx := r.Context()
	session := ctx.Value(sessionContextKey).(*model.Session)

	// user can only create category for themselves
	if category.UserID != session.UserID {
		a.errorResponse(
			w,
			r.URL.Path,
			http.StatusBadRequest,
			fmt.Sprintf("userID %s and category userID %s mismatch", session.UserID, category.UserID),
			nil,
		)
		return
	}

	vars := mux.Vars(r)
	teamID := vars["teamID"]

	if category.TeamID != teamID {
		a.errorResponse(
			w,
			r.URL.Path,
			http.StatusBadRequest,
			"teamID mismatch",
			nil,
		)
		return
	}

	createdCategory, err := a.app.CreateCategory(&category)
	if err != nil {
		a.errorResponse(w, r.URL.Path, http.StatusInternalServerError, "", err)
		return
	}

	data, err := json.Marshal(createdCategory)
	if err != nil {
		a.errorResponse(w, r.URL.Path, http.StatusInternalServerError, "", err)
		return
	}

	jsonBytesResponse(w, http.StatusOK, data)
	auditRec.AddMeta("categoryID", createdCategory.ID)
	auditRec.Success()
}

func (a *API) handleUpdateCategory(w http.ResponseWriter, r *http.Request) {
	vars := mux.Vars(r)
	categoryID := vars["categoryID"]

	requestBody, err := ioutil.ReadAll(r.Body)
	if err != nil {
		a.errorResponse(w, r.URL.Path, http.StatusInternalServerError, "", err)
		return
	}

	var category model.Category
	err = json.Unmarshal(requestBody, &category)
	if err != nil {
		a.errorResponse(w, r.URL.Path, http.StatusInternalServerError, "", err)
		return
	}

	auditRec := a.makeAuditRecord(r, "updateCategory", audit.Fail)
	defer a.audit.LogRecord(audit.LevelModify, auditRec)

	if categoryID != category.ID {
		a.errorResponse(w, r.URL.Path, http.StatusBadRequest, "categoryID mismatch in patch and body", nil)
		return
	}

	ctx := r.Context()
	session := ctx.Value(sessionContextKey).(*model.Session)

	// user can only update category for themselves
	if category.UserID != session.UserID {
		a.errorResponse(w, r.URL.Path, http.StatusBadRequest, "user ID mismatch in session and category", nil)
		return
	}

	teamID := vars["teamID"]
	if category.TeamID != teamID {
		a.errorResponse(
			w,
			r.URL.Path,
			http.StatusBadRequest,
			"teamID mismatch",
			nil,
		)
		return
	}

	updatedCategory, err := a.app.UpdateCategory(&category)
	if err != nil {
		if errors.Is(err, app.ErrorCategoryDeleted) {
			a.errorResponse(w, r.URL.Path, http.StatusNotFound, "", err)
		} else if errors.Is(err, app.ErrorCategoryPermissionDenied) {
			a.errorResponse(w, r.URL.Path, http.StatusForbidden, "", err)
		} else {
			a.errorResponse(w, r.URL.Path, http.StatusInternalServerError, "", err)
		}
		return
	}

	data, err := json.Marshal(updatedCategory)
	if err != nil {
		a.errorResponse(w, r.URL.Path, http.StatusInternalServerError, "", err)
		return
	}

	jsonBytesResponse(w, http.StatusOK, data)
	auditRec.Success()
}

func (a *API) handleDeleteCategory(w http.ResponseWriter, r *http.Request) {
	ctx := r.Context()
	session := ctx.Value(sessionContextKey).(*model.Session)
	vars := mux.Vars(r)

	userID := session.UserID
	teamID := vars["teamID"]
	categoryID := vars["categoryID"]

	auditRec := a.makeAuditRecord(r, "deleteCategory", audit.Fail)
	defer a.audit.LogRecord(audit.LevelModify, auditRec)

	deletedCategory, err := a.app.DeleteCategory(categoryID, userID, teamID)
	if err != nil {
		if errors.Is(err, app.ErrorCategoryPermissionDenied) {
			a.errorResponse(w, r.URL.Path, http.StatusForbidden, "", err)
		} else {
			a.errorResponse(w, r.URL.Path, http.StatusInternalServerError, "", err)
		}
		return
	}

	data, err := json.Marshal(deletedCategory)
	if err != nil {
		a.errorResponse(w, r.URL.Path, http.StatusInternalServerError, "", err)
		return
	}

	jsonBytesResponse(w, http.StatusOK, data)
	auditRec.Success()
}

func (a *API) handleGetUserCategoryBlocks(w http.ResponseWriter, r *http.Request) {
	ctx := r.Context()
	session := ctx.Value(sessionContextKey).(*model.Session)
	userID := session.UserID

	vars := mux.Vars(r)
	teamID := vars["teamID"]

	auditRec := a.makeAuditRecord(r, "getUserCategoryBlocks", audit.Fail)
	defer a.audit.LogRecord(audit.LevelModify, auditRec)

	categoryBlocks, err := a.app.GetUserCategoryBlocks(userID, teamID)
	if err != nil {
		a.errorResponse(w, r.URL.Path, http.StatusInternalServerError, "", err)
		return
	}

	data, err := json.Marshal(categoryBlocks)
	if err != nil {
		a.errorResponse(w, r.URL.Path, http.StatusInternalServerError, "", err)
		return
	}

	jsonBytesResponse(w, http.StatusOK, data)
	auditRec.Success()
}

func (a *API) handleUpdateCategoryBlock(w http.ResponseWriter, r *http.Request) {
	auditRec := a.makeAuditRecord(r, "updateCategoryBlock", audit.Fail)
	defer a.audit.LogRecord(audit.LevelModify, auditRec)

	vars := mux.Vars(r)
	categoryID := vars["categoryID"]
	blockID := vars["blockID"]
	teamID := vars["teamID"]

	ctx := r.Context()
	session := ctx.Value(sessionContextKey).(*model.Session)
	userID := session.UserID

	err := a.app.AddUpdateUserCategoryBlock(teamID, userID, categoryID, blockID)
	if err != nil {
		a.errorResponse(w, r.URL.Path, http.StatusInternalServerError, "", err)
		return
	}

	jsonBytesResponse(w, http.StatusOK, []byte("ok"))
	auditRec.Success()
}

func (a *API) handlePostBlocks(w http.ResponseWriter, r *http.Request) {
	// swagger:operation POST /api/v1/boards/{boardID}/blocks updateBlocks
	//
	// Insert blocks. The specified IDs will only be used to link
	// blocks with existing ones, the rest will be replaced by server
	// generated IDs
	//
	// ---
	// produces:
	// - application/json
	// parameters:
	// - name: boardID
	//   in: path
	//   description: Board ID
	//   required: true
	//   type: string
	// - name: Body
	//   in: body
	//   description: array of blocks to insert or update
	//   required: true
	//   schema:
	//     type: array
	//     items:
	//       "$ref": "#/definitions/Block"
	// security:
	// - BearerAuth: []
	// responses:
	//   '200':
	//     description: success
	//     schema:
	//       items:
	//         $ref: '#/definitions/Block'
	//       type: array
	//   default:
	//     description: internal error
	//     schema:
	//       "$ref": "#/definitions/ErrorResponse"

	boardID := mux.Vars(r)["boardID"]
	userID := getUserID(r)

	// in phase 1 we use "manage_board_cards", but we would have to
	// check on specific actions for phase 2
	if !a.permissions.HasPermissionToBoard(userID, boardID, model.PermissionManageBoardCards) {
		a.errorResponse(w, r.URL.Path, http.StatusForbidden, "", PermissionError{"access denied to make board changes"})
		return
	}

	requestBody, err := ioutil.ReadAll(r.Body)
	if err != nil {
		a.errorResponse(w, r.URL.Path, http.StatusInternalServerError, "", err)
		return
	}

	var blocks []model.Block

	err = json.Unmarshal(requestBody, &blocks)
	if err != nil {
		a.errorResponse(w, r.URL.Path, http.StatusInternalServerError, "", err)
		return
	}

	for _, block := range blocks {
		// Error checking
		if len(block.Type) < 1 {
			message := fmt.Sprintf("missing type for block id %s", block.ID)
			a.errorResponse(w, r.URL.Path, http.StatusBadRequest, message, nil)
			return
		}

		if block.CreateAt < 1 {
			message := fmt.Sprintf("invalid createAt for block id %s", block.ID)
			a.errorResponse(w, r.URL.Path, http.StatusBadRequest, message, nil)
			return
		}

		if block.UpdateAt < 1 {
			message := fmt.Sprintf("invalid UpdateAt for block id %s", block.ID)
			a.errorResponse(w, r.URL.Path, http.StatusBadRequest, message, nil)
			return
		}

		if block.BoardID != boardID {
			message := fmt.Sprintf("invalid BoardID for block id %s", block.ID)
			a.errorResponse(w, r.URL.Path, http.StatusBadRequest, message, nil)
			return
		}
	}

	blocks = model.GenerateBlockIDs(blocks, a.logger)

	auditRec := a.makeAuditRecord(r, "postBlocks", audit.Fail)
	defer a.audit.LogRecord(audit.LevelModify, auditRec)

	stampModificationMetadata(r, blocks, auditRec)

<<<<<<< HEAD
	newBlocks, err := a.app.InsertBlocks(blocks, userID, true)
=======
	ctx := r.Context()
	session := ctx.Value(sessionContextKey).(*model.Session)

	// this query param exists only when creating
	// template from board
	sourceBoardID := r.URL.Query().Get("sourceBoardID")
	if sourceBoardID != "" {
		if updateFileIDsErr := a.app.CopyCardFiles(sourceBoardID, blocks); updateFileIDsErr != nil {
			a.errorResponse(w, r.URL.Path, http.StatusInternalServerError, "", updateFileIDsErr)
			return
		}
	}

	newBlocks, err := a.app.InsertBlocks(*container, blocks, session.UserID, true)
>>>>>>> eaa4ef17
	if err != nil {
		a.errorResponse(w, r.URL.Path, http.StatusInternalServerError, "", err)
		return
	}

	a.logger.Debug("POST Blocks", mlog.Int("block_count", len(blocks)))

	json, err := json.Marshal(newBlocks)
	if err != nil {
		a.errorResponse(w, r.URL.Path, http.StatusInternalServerError, "", err)
		return
	}

	jsonBytesResponse(w, http.StatusOK, json)

	auditRec.AddMeta("blockCount", len(blocks))
	auditRec.Success()
}

func (a *API) handleGetUser(w http.ResponseWriter, r *http.Request) {
	// swagger:operation GET /api/v1/users/{userID} getUser
	//
	// Returns a user
	//
	// ---
	// produces:
	// - application/json
	// parameters:
	// - name: userID
	//   in: path
	//   description: User ID
	//   required: true
	//   type: string
	// security:
	// - BearerAuth: []
	// responses:
	//   '200':
	//     description: success
	//     schema:
	//       "$ref": "#/definitions/User"
	//   default:
	//     description: internal error
	//     schema:
	//       "$ref": "#/definitions/ErrorResponse"

	vars := mux.Vars(r)
	userID := vars["userID"]

	auditRec := a.makeAuditRecord(r, "postBlocks", audit.Fail)
	defer a.audit.LogRecord(audit.LevelRead, auditRec)
	auditRec.AddMeta("userID", userID)

	user, err := a.app.GetUser(userID)
	if err != nil {
		a.errorResponse(w, r.URL.Path, http.StatusInternalServerError, "", err)
		return
	}

	userData, err := json.Marshal(user)
	if err != nil {
		a.errorResponse(w, r.URL.Path, http.StatusInternalServerError, "", err)
		return
	}

	jsonBytesResponse(w, http.StatusOK, userData)
	auditRec.Success()
}

func (a *API) handleGetMe(w http.ResponseWriter, r *http.Request) {
	// swagger:operation GET /api/v1/users/me getMe
	//
	// Returns the currently logged-in user
	//
	// ---
	// produces:
	// - application/json
	// security:
	// - BearerAuth: []
	// responses:
	//   '200':
	//     description: success
	//     schema:
	//       "$ref": "#/definitions/User"
	//   default:
	//     description: internal error
	//     schema:
	//       "$ref": "#/definitions/ErrorResponse"

	userID := getUserID(r)

	var user *model.User
	var err error

	auditRec := a.makeAuditRecord(r, "getMe", audit.Fail)
	defer a.audit.LogRecord(audit.LevelRead, auditRec)

	if userID == model.SingleUser {
		now := utils.GetMillis()
		user = &model.User{
			ID:       model.SingleUser,
			Username: model.SingleUser,
			Email:    model.SingleUser,
			CreateAt: now,
			UpdateAt: now,
		}
	} else {
		user, err = a.app.GetUser(userID)
		if err != nil {
			a.errorResponse(w, r.URL.Path, http.StatusInternalServerError, "", err)
			return
		}
	}

	userData, err := json.Marshal(user)
	if err != nil {
		a.errorResponse(w, r.URL.Path, http.StatusInternalServerError, "", err)
		return
	}

	jsonBytesResponse(w, http.StatusOK, userData)

	auditRec.AddMeta("userID", user.ID)
	auditRec.Success()
}

func (a *API) handleDeleteBlock(w http.ResponseWriter, r *http.Request) {
	// swagger:operation DELETE /api/v1/boards/{boardID}/blocks/{blockID} deleteBlock
	//
	// Deletes a block
	//
	// ---
	// produces:
	// - application/json
	// parameters:
	// - name: boardID
	//   in: path
	//   description: Board ID
	//   required: true
	//   type: string
	// - name: blockID
	//   in: path
	//   description: ID of block to delete
	//   required: true
	//   type: string
	// security:
	// - BearerAuth: []
	// responses:
	//   '200':
	//     description: success
	//   default:
	//     description: internal error
	//     schema:
	//       "$ref": "#/definitions/ErrorResponse"

	userID := getUserID(r)
	vars := mux.Vars(r)
	boardID := vars["boardID"]
	blockID := vars["blockID"]

	if !a.permissions.HasPermissionToBoard(userID, boardID, model.PermissionManageBoardCards) {
		a.errorResponse(w, r.URL.Path, http.StatusForbidden, "", PermissionError{"access denied to make board changes"})
		return
	}

	block, err := a.app.GetBlockWithID(blockID)
	if err != nil {
		a.errorResponse(w, r.URL.Path, http.StatusInternalServerError, "", err)
		return
	}
	if block == nil || block.BoardID != boardID {
		a.errorResponse(w, r.URL.Path, http.StatusNotFound, "", nil)
		return
	}

	auditRec := a.makeAuditRecord(r, "deleteBlock", audit.Fail)
	defer a.audit.LogRecord(audit.LevelModify, auditRec)
	auditRec.AddMeta("boardID", boardID)
	auditRec.AddMeta("blockID", blockID)

	err = a.app.DeleteBlock(blockID, userID)
	if err != nil {
		a.errorResponse(w, r.URL.Path, http.StatusInternalServerError, "", err)
		return
	}

	a.logger.Debug("DELETE Block", mlog.String("boardID", boardID), mlog.String("blockID", blockID))
	jsonStringResponse(w, http.StatusOK, "{}")

	auditRec.Success()
}

func (a *API) handlePatchBlock(w http.ResponseWriter, r *http.Request) {
	// swagger:operation PATCH /api/v1/boards/{boardID}/blocks/{blockID} patchBlock
	//
	// Partially updates a block
	//
	// ---
	// produces:
	// - application/json
	// parameters:
	// - name: boardID
	//   in: path
	//   description: Board ID
	//   required: true
	//   type: string
	// - name: blockID
	//   in: path
	//   description: ID of block to patch
	//   required: true
	//   type: string
	// - name: Body
	//   in: body
	//   description: block patch to apply
	//   required: true
	//   schema:
	//     "$ref": "#/definitions/BlockPatch"
	// security:
	// - BearerAuth: []
	// responses:
	//   '200':
	//     description: success
	//   default:
	//     description: internal error
	//     schema:
	//       "$ref": "#/definitions/ErrorResponse"

	userID := getUserID(r)
	vars := mux.Vars(r)
	boardID := vars["boardID"]
	blockID := vars["blockID"]

	if !a.permissions.HasPermissionToBoard(userID, boardID, model.PermissionManageBoardCards) {
		a.errorResponse(w, r.URL.Path, http.StatusForbidden, "", PermissionError{"access denied to make board changes"})
		return
	}

	block, err := a.app.GetBlockWithID(blockID)
	if err != nil {
		a.errorResponse(w, r.URL.Path, http.StatusInternalServerError, "", err)
		return
	}
	if block == nil || block.BoardID != boardID {
		a.errorResponse(w, r.URL.Path, http.StatusNotFound, "", nil)
		return
	}

	requestBody, err := ioutil.ReadAll(r.Body)
	if err != nil {
		a.errorResponse(w, r.URL.Path, http.StatusInternalServerError, "", err)
		return
	}

	var patch *model.BlockPatch
	err = json.Unmarshal(requestBody, &patch)
	if err != nil {
		a.errorResponse(w, r.URL.Path, http.StatusInternalServerError, "", err)
		return
	}

	auditRec := a.makeAuditRecord(r, "patchBlock", audit.Fail)
	defer a.audit.LogRecord(audit.LevelModify, auditRec)
	auditRec.AddMeta("boardID", boardID)
	auditRec.AddMeta("blockID", blockID)

	err = a.app.PatchBlock(blockID, patch, userID)
	if err != nil {
		a.errorResponse(w, r.URL.Path, http.StatusInternalServerError, "", err)
		return
	}

	a.logger.Debug("PATCH Block", mlog.String("boardID", boardID), mlog.String("blockID", blockID))
	jsonStringResponse(w, http.StatusOK, "{}")

	auditRec.Success()
}

func (a *API) handlePatchBlocks(w http.ResponseWriter, r *http.Request) {
	// swagger:operation PATCH /api/v1/boards/{boardID}/blocks/ patchBlocks
	//
	// Partially updates batch of blocks
	//
	// ---
	// produces:
	// - application/json
	// parameters:
	// - name: boardID
	//   in: path
	//   description: Workspace ID
	//   required: true
	//   type: string
	// - name: Body
	//   in: body
	//   description: block Ids and block patches to apply
	//   required: true
	//   schema:
	//     "$ref": "#/definitions/BlockPatchBatch"
	// security:
	// - BearerAuth: []
	// responses:
	//   '200':
	//     description: success
	//   default:
	//     description: internal error
	//     schema:
	//       "$ref": "#/definitions/ErrorResponse"

	ctx := r.Context()
	session := ctx.Value(sessionContextKey).(*model.Session)
	userID := session.UserID

	vars := mux.Vars(r)
	teamID := vars["teamID"]

	requestBody, err := ioutil.ReadAll(r.Body)
	if err != nil {
		a.errorResponse(w, r.URL.Path, http.StatusInternalServerError, "", err)
		return
	}

	var patches *model.BlockPatchBatch
	err = json.Unmarshal(requestBody, &patches)
	if err != nil {
		a.errorResponse(w, r.URL.Path, http.StatusInternalServerError, "", err)
		return
	}

	auditRec := a.makeAuditRecord(r, "patchBlocks", audit.Fail)
	defer a.audit.LogRecord(audit.LevelModify, auditRec)
	for i := range patches.BlockIDs {
		auditRec.AddMeta("block_"+strconv.FormatInt(int64(i), 10), patches.BlockIDs[i])
	}

	err = a.app.PatchBlocks(teamID, patches, userID)
	if err != nil {
		a.errorResponse(w, r.URL.Path, http.StatusInternalServerError, "", err)
		return
	}

	a.logger.Debug("PATCH Blocks", mlog.String("patches", strconv.Itoa(len(patches.BlockIDs))))
	jsonStringResponse(w, http.StatusOK, "{}")

	auditRec.Success()
}

func (a *API) handleGetSubTree(w http.ResponseWriter, r *http.Request) {
	// swagger:operation GET /api/v1/boards/{boardID}/blocks/{blockID}/subtree getSubTree
	//
	// Returns the blocks of a subtree
	//
	// ---
	// produces:
	// - application/json
	// parameters:
	// - name: boardID
	//   in: path
	//   description: Board ID
	//   required: true
	//   type: string
	// - name: blockID
	//   in: path
	//   description: The ID of the root block of the subtree
	//   required: true
	//   type: string
	// - name: l
	//   in: query
	//   description: The number of levels to return. 2 or 3. Defaults to 2.
	//   required: false
	//   type: integer
	//   minimum: 2
	//   maximum: 3
	// security:
	// - BearerAuth: []
	// responses:
	//   '200':
	//     description: success
	//     schema:
	//       type: array
	//       items:
	//         "$ref": "#/definitions/Block"
	//   default:
	//     description: internal error
	//     schema:
	//       "$ref": "#/definitions/ErrorResponse"

	userID := getUserID(r)
	vars := mux.Vars(r)
	boardID := vars["boardID"]
	blockID := vars["blockID"]

	if !a.hasValidReadTokenForBoard(r, boardID) && !a.permissions.HasPermissionToBoard(userID, boardID, model.PermissionViewBoard) {
		a.errorResponse(w, r.URL.Path, http.StatusForbidden, "", PermissionError{"access denied to board"})
		return
	}

	query := r.URL.Query()
	levels, err := strconv.ParseInt(query.Get("l"), 10, 32)
	if err != nil {
		levels = 2
	}

	if levels != 2 && levels != 3 {
		a.logger.Error("Invalid levels", mlog.Int64("levels", levels))
		a.errorResponse(w, r.URL.Path, http.StatusBadRequest, "invalid levels", nil)
		return
	}

	auditRec := a.makeAuditRecord(r, "getSubTree", audit.Fail)
	defer a.audit.LogRecord(audit.LevelRead, auditRec)
	auditRec.AddMeta("boardID", boardID)
	auditRec.AddMeta("blockID", blockID)

	blocks, err := a.app.GetSubTree(boardID, blockID, int(levels), model.QuerySubtreeOptions{})
	if err != nil {
		a.errorResponse(w, r.URL.Path, http.StatusInternalServerError, "", err)
		return
	}

	a.logger.Debug("GetSubTree",
		mlog.Int64("levels", levels),
		mlog.String("boardID", boardID),
		mlog.String("blockID", blockID),
		mlog.Int("block_count", len(blocks)),
	)
	json, err := json.Marshal(blocks)
	if err != nil {
		a.errorResponse(w, r.URL.Path, http.StatusInternalServerError, "", err)
		return
	}

	jsonBytesResponse(w, http.StatusOK, json)

	auditRec.AddMeta("blockCount", len(blocks))
	auditRec.Success()
}

func (a *API) handleExport(w http.ResponseWriter, r *http.Request) {
	// swagger:operation GET /api/v1/boards/{boardID}/blocks/export exportBlocks
	//
	// Returns all blocks of a board
	//
	// ---
	// produces:
	// - application/json
	// parameters:
	// - name: boardID
	//   in: path
	//   description: Board ID
	//   required: true
	//   type: string
	// security:
	// - BearerAuth: []
	// responses:
	//   '200':
	//     description: success
	//     schema:
	//       type: array
	//       items:
	//         "$ref": "#/definitions/Block"
	//   default:
	//     description: internal error
	//     schema:
	//       "$ref": "#/definitions/ErrorResponse"

	userID := getUserID(r)
	vars := mux.Vars(r)
	boardID := vars["boardID"]

	if !a.permissions.HasPermissionToBoard(userID, boardID, model.PermissionViewBoard) {
		a.errorResponse(w, r.URL.Path, http.StatusForbidden, "", PermissionError{"access denied to board"})
		return
	}

	query := r.URL.Query()
	rootID := query.Get("root_id")

	auditRec := a.makeAuditRecord(r, "export", audit.Fail)
	defer a.audit.LogRecord(audit.LevelRead, auditRec)
	auditRec.AddMeta("boardID", boardID)
	auditRec.AddMeta("rootID", rootID)

	var blocks []model.Block
	var err error
	if rootID == "" {
		blocks, err = a.app.GetBlocksForBoard(boardID)
	} else {
		blocks, err = a.app.GetBlocksWithRootID(boardID, rootID)
	}
	if err != nil {
		a.errorResponse(w, r.URL.Path, http.StatusInternalServerError, "", err)
		return
	}

	a.logger.Debug("raw blocks", mlog.Int("block_count", len(blocks)))
	auditRec.AddMeta("rawCount", len(blocks))

	blocks = filterOrphanBlocks(blocks)

	a.logger.Debug("EXPORT filtered blocks", mlog.Int("block_count", len(blocks)))
	auditRec.AddMeta("filteredCount", len(blocks))

	json, err := json.Marshal(blocks)
	if err != nil {
		a.errorResponse(w, r.URL.Path, http.StatusInternalServerError, "", err)
		return
	}

	jsonBytesResponse(w, http.StatusOK, json)

	auditRec.Success()
}

func filterOrphanBlocks(blocks []model.Block) (ret []model.Block) {
	queue := make([]model.Block, 0)
	childrenOfBlockWithID := make(map[string]*[]model.Block)

	// Build the trees from nodes
	for _, block := range blocks {
		if len(block.ParentID) == 0 {
			// Queue root blocks to process first
			queue = append(queue, block)
		} else {
			siblings := childrenOfBlockWithID[block.ParentID]
			if siblings != nil {
				*siblings = append(*siblings, block)
			} else {
				siblings := []model.Block{block}
				childrenOfBlockWithID[block.ParentID] = &siblings
			}
		}
	}

	// Map the trees to an array, which skips orphaned nodes
	blocks = make([]model.Block, 0)
	for len(queue) > 0 {
		block := queue[0]
		queue = queue[1:] // dequeue
		blocks = append(blocks, block)
		children := childrenOfBlockWithID[block.ID]
		if children != nil {
			queue = append(queue, *children...)
		}
	}

	return blocks
}

func (a *API) handleImport(w http.ResponseWriter, r *http.Request) {
	// swagger:operation POST /api/v1/boards/{boardID}/blocks/import importBlocks
	//
	// Import blocks on a given board
	//
	// ---
	// produces:
	// - application/json
	// parameters:
	// - name: boardID
	//   in: path
	//   description: Board ID
	//   required: true
	//   type: string
	// - name: Body
	//   in: body
	//   description: array of blocks to import
	//   required: true
	//   schema:
	//     type: array
	//     items:
	//       "$ref": "#/definitions/Block"
	// security:
	// - BearerAuth: []
	// responses:
	//   '200':
	//     description: success
	//   default:
	//     description: internal error
	//     schema:
	//       "$ref": "#/definitions/ErrorResponse"

	userID := getUserID(r)
	vars := mux.Vars(r)
	boardID := vars["boardID"]

	if !a.permissions.HasPermissionToBoard(userID, boardID, model.PermissionManageBoardCards) {
		a.errorResponse(w, r.URL.Path, http.StatusForbidden, "", PermissionError{"access denied to make board changes"})
		return
	}

	requestBody, err := ioutil.ReadAll(r.Body)
	if err != nil {
		a.errorResponse(w, r.URL.Path, http.StatusInternalServerError, "", err)
		return
	}

	var blocks []model.Block

	err = json.Unmarshal(requestBody, &blocks)
	if err != nil {
		a.errorResponse(w, r.URL.Path, http.StatusInternalServerError, "", err)
		return
	}

	auditRec := a.makeAuditRecord(r, "import", audit.Fail)
	defer a.audit.LogRecord(audit.LevelModify, auditRec)
	auditRec.AddMeta("boardID", boardID)

	// all blocks should now be part of the board that they're being
	// imported onto
	for i := range blocks {
		blocks[i].BoardID = boardID
	}

	stampModificationMetadata(r, blocks, auditRec)

	if _, err = a.app.InsertBlocks(model.GenerateBlockIDs(blocks, a.logger), userID, false); err != nil {
		a.errorResponse(w, r.URL.Path, http.StatusInternalServerError, "", err)
		return
	}

	jsonStringResponse(w, http.StatusOK, "{}")

	a.logger.Debug("IMPORT BlockIDs", mlog.Int("block_count", len(blocks)))
	auditRec.AddMeta("blockCount", len(blocks))
	auditRec.Success()
}

// Sharing

func (a *API) handleGetSharing(w http.ResponseWriter, r *http.Request) {
	// swagger:operation GET /api/v1/boards/{boardID}/sharing getSharing
	//
	// Returns sharing information for a board
	//
	// ---
	// produces:
	// - application/json
	// parameters:
	// - name: boardID
	//   in: path
	//   description: Board ID
	//   required: true
	//   type: string
	// security:
	// - BearerAuth: []
	// responses:
	//   '200':
	//     description: success
	//     schema:
	//       "$ref": "#/definitions/Sharing"
	//   default:
	//     description: internal error
	//     schema:
	//       "$ref": "#/definitions/ErrorResponse"

	vars := mux.Vars(r)
	boardID := vars["boardID"]

	userID := getUserID(r)
	if !a.permissions.HasPermissionToBoard(userID, boardID, model.PermissionViewBoard) {
		a.errorResponse(w, r.URL.Path, http.StatusForbidden, "", PermissionError{"access denied to sharing the board"})
		return
	}

	auditRec := a.makeAuditRecord(r, "getSharing", audit.Fail)
	defer a.audit.LogRecord(audit.LevelRead, auditRec)
	auditRec.AddMeta("boardID", boardID)

	sharing, err := a.app.GetSharing(boardID)
	if err != nil {
		a.errorResponse(w, r.URL.Path, http.StatusInternalServerError, "", err)
		return
	}
	if sharing == nil {
		a.errorResponse(w, r.URL.Path, http.StatusNotFound, "", nil)
		return
	}

	sharingData, err := json.Marshal(sharing)
	if err != nil {
		a.errorResponse(w, r.URL.Path, http.StatusInternalServerError, "", err)
		return
	}

	jsonBytesResponse(w, http.StatusOK, sharingData)

	a.logger.Debug("GET sharing",
		mlog.String("boardID", boardID),
		mlog.String("shareID", sharing.ID),
		mlog.Bool("enabled", sharing.Enabled),
	)
	auditRec.AddMeta("shareID", sharing.ID)
	auditRec.AddMeta("enabled", sharing.Enabled)
	auditRec.Success()
}

func (a *API) handlePostSharing(w http.ResponseWriter, r *http.Request) {
	// swagger:operation POST /api/v1/boards/{boardID}/sharing postSharing
	//
	// Sets sharing information for a board
	//
	// ---
	// produces:
	// - application/json
	// parameters:
	// - name: boardID
	//   in: path
	//   description: Board ID
	//   required: true
	//   type: string
	// - name: Body
	//   in: body
	//   description: sharing information for a root block
	//   required: true
	//   schema:
	//     "$ref": "#/definitions/Sharing"
	// security:
	// - BearerAuth: []
	// responses:
	//   '200':
	//     description: success
	//   default:
	//     description: internal error
	//     schema:
	//       "$ref": "#/definitions/ErrorResponse"

	boardID := mux.Vars(r)["boardID"]

	userID := getUserID(r)
	if !a.permissions.HasPermissionToBoard(userID, boardID, model.PermissionShareBoard) {
		a.errorResponse(w, r.URL.Path, http.StatusForbidden, "", PermissionError{"access denied to sharing the board"})
		return
	}

	requestBody, err := ioutil.ReadAll(r.Body)
	if err != nil {
		a.errorResponse(w, r.URL.Path, http.StatusInternalServerError, "", err)
		return
	}

	var sharing model.Sharing
	err = json.Unmarshal(requestBody, &sharing)
	if err != nil {
		a.errorResponse(w, r.URL.Path, http.StatusInternalServerError, "", err)
		return
	}

	// Stamp boardID from the URL
	sharing.ID = boardID

	auditRec := a.makeAuditRecord(r, "postSharing", audit.Fail)
	defer a.audit.LogRecord(audit.LevelModify, auditRec)
	auditRec.AddMeta("shareID", sharing.ID)
	auditRec.AddMeta("enabled", sharing.Enabled)

	// Stamp ModifiedBy
	modifiedBy := userID
	if userID == model.SingleUser {
		modifiedBy = ""
	}
	sharing.ModifiedBy = modifiedBy

	if userID == model.SingleUser {
		userID = ""
	}

	if !a.app.GetClientConfig().EnablePublicSharedBoards {
		a.logger.Info(
			"Attempt to turn on sharing for board via API failed, sharing off in configuration.",
			mlog.String("boardID", sharing.ID),
			mlog.String("userID", userID))
		a.errorResponse(w, r.URL.Path, http.StatusInternalServerError, "Turning on sharing for board failed, see log for details.", nil)
		return
	}

	sharing.ModifiedBy = userID

	err = a.app.UpsertSharing(sharing)
	if err != nil {
		a.errorResponse(w, r.URL.Path, http.StatusInternalServerError, "", err)
		return
	}

	jsonStringResponse(w, http.StatusOK, "{}")

	a.logger.Debug("POST sharing", mlog.String("sharingID", sharing.ID))
	auditRec.Success()
}

// Team

func (a *API) handleGetTeams(w http.ResponseWriter, r *http.Request) {
	// swagger:operation GET /api/v1/teams getTeams
	//
	// Returns information of all the teams
	//
	// ---
	// produces:
	// - application/json
	// security:
	// - BearerAuth: []
	// responses:
	//   '200':
	//     description: success
	//     schema:
	//       type: array
	//       items:
	//         "$ref": "#/definitions/Team"
	//   default:
	//     description: internal error
	//     schema:
	//       "$ref": "#/definitions/ErrorResponse"

	userID := getUserID(r)

	teams, err := a.app.GetTeamsForUser(userID)
	if err != nil {
		a.errorResponse(w, r.URL.Path, http.StatusInternalServerError, "", err)
	}

	auditRec := a.makeAuditRecord(r, "getTeams", audit.Fail)
	defer a.audit.LogRecord(audit.LevelRead, auditRec)
	auditRec.AddMeta("teamCount", len(teams))

	data, err := json.Marshal(teams)
	if err != nil {
		a.errorResponse(w, r.URL.Path, http.StatusInternalServerError, "", err)
		return
	}

	jsonBytesResponse(w, http.StatusOK, data)
	auditRec.Success()
}

func (a *API) handleGetTeam(w http.ResponseWriter, r *http.Request) {
	// swagger:operation GET /api/v1/teams/{teamID} getTeam
	//
	// Returns information of the root team
	//
	// ---
	// produces:
	// - application/json
	// parameters:
	// - name: teamID
	//   in: path
	//   description: Team ID
	//   required: true
	//   type: string
	// security:
	// - BearerAuth: []
	// responses:
	//   '200':
	//     description: success
	//     schema:
	//       "$ref": "#/definitions/Team"
	//   default:
	//     description: internal error
	//     schema:
	//       "$ref": "#/definitions/ErrorResponse"

	vars := mux.Vars(r)
	teamID := vars["teamID"]
	userID := getUserID(r)

	if !a.permissions.HasPermissionToTeam(userID, teamID, model.PermissionViewTeam) {
		a.errorResponse(w, r.URL.Path, http.StatusForbidden, "", PermissionError{"access denied to team"})
		return
	}

	var team *model.Team
	var err error

	if a.MattermostAuth {
		team, err = a.app.GetTeam(teamID)
		if err != nil {
			a.errorResponse(w, r.URL.Path, http.StatusInternalServerError, "", err)
		}
		if team == nil {
			a.errorResponse(w, r.URL.Path, http.StatusUnauthorized, "invalid team", nil)
			return
		}
	} else {
		team, err = a.app.GetRootTeam()
		if err != nil {
			a.errorResponse(w, r.URL.Path, http.StatusInternalServerError, "", err)
			return
		}
	}

	auditRec := a.makeAuditRecord(r, "getTeam", audit.Fail)
	defer a.audit.LogRecord(audit.LevelRead, auditRec)
	auditRec.AddMeta("resultTeamID", team.ID)

	data, err := json.Marshal(team)
	if err != nil {
		a.errorResponse(w, r.URL.Path, http.StatusInternalServerError, "", err)
		return
	}

	jsonBytesResponse(w, http.StatusOK, data)
	auditRec.Success()
}

func (a *API) handlePostTeamRegenerateSignupToken(w http.ResponseWriter, r *http.Request) {
	// swagger:operation POST /api/v1/teams/{teamID}/regenerate_signup_token regenerateSignupToken
	//
	// Regenerates the signup token for the root team
	//
	// ---
	// produces:
	// - application/json
	// parameters:
	// - name: teamID
	//   in: path
	//   description: Team ID
	//   required: true
	//   type: string
	// security:
	// - BearerAuth: []
	// responses:
	//   '200':
	//     description: success
	//   default:
	//     description: internal error
	//     schema:
	//       "$ref": "#/definitions/ErrorResponse"

	team, err := a.app.GetRootTeam()
	if err != nil {
		a.errorResponse(w, r.URL.Path, http.StatusInternalServerError, "", err)
		return
	}

	auditRec := a.makeAuditRecord(r, "regenerateSignupToken", audit.Fail)
	defer a.audit.LogRecord(audit.LevelModify, auditRec)

	team.SignupToken = utils.NewID(utils.IDTypeToken)

	err = a.app.UpsertTeamSignupToken(*team)
	if err != nil {
		a.errorResponse(w, r.URL.Path, http.StatusInternalServerError, "", err)
		return
	}

	jsonStringResponse(w, http.StatusOK, "{}")
	auditRec.Success()
}

// File upload

func (a *API) handleServeFile(w http.ResponseWriter, r *http.Request) {
	// swagger:operation GET /boards/{boardID}/{rootID}/{fileID} getFile
	//
	// Returns the contents of an uploaded file
	//
	// ---
	// produces:
	// - application/json
	// - image/jpg
	// - image/png
	// - image/gif
	// parameters:
	// - name: boardID
	//   in: path
	//   description: Board ID
	//   required: true
	//   type: string
	// - name: rootID
	//   in: path
	//   description: ID of the root block
	//   required: true
	//   type: string
	// - name: fileID
	//   in: path
	//   description: ID of the file
	//   required: true
	//   type: string
	// security:
	// - BearerAuth: []
	// responses:
	//   '200':
	//     description: success
	//   default:
	//     description: internal error
	//     schema:
	//       "$ref": "#/definitions/ErrorResponse"

	vars := mux.Vars(r)
	boardID := vars["boardID"]
	rootID := vars["rootID"]
	filename := vars["filename"]
	userID := getUserID(r)

	if !a.permissions.HasPermissionToBoard(userID, boardID, model.PermissionViewBoard) {
		a.errorResponse(w, r.URL.Path, http.StatusForbidden, "", PermissionError{"access denied to board"})
		return
	}

	board, err := a.app.GetBoard(boardID)
	if err != nil {
		a.errorResponse(w, r.URL.Path, http.StatusInternalServerError, "", err)
		return
	}
	if board == nil {
		a.errorResponse(w, r.URL.Path, http.StatusNotFound, "", nil)
		return
	}

	auditRec := a.makeAuditRecord(r, "getFile", audit.Fail)
	defer a.audit.LogRecord(audit.LevelRead, auditRec)
	auditRec.AddMeta("boardID", boardID)
	auditRec.AddMeta("teamID", board.TeamID)
	auditRec.AddMeta("rootID", rootID)
	auditRec.AddMeta("filename", filename)

	contentType := "image/jpg"

	fileExtension := strings.ToLower(filepath.Ext(filename))
	if fileExtension == "png" {
		contentType = "image/png"
	}

	if fileExtension == "gif" {
		contentType = "image/gif"
	}

	w.Header().Set("Content-Type", contentType)

	fileReader, err := a.app.GetFileReader(board.TeamID, rootID, filename)
	if err != nil {
		a.errorResponse(w, r.URL.Path, http.StatusInternalServerError, "", err)
		return
	}
	defer fileReader.Close()
	http.ServeContent(w, r, filename, time.Now(), fileReader)
	auditRec.Success()
}

// FileUploadResponse is the response to a file upload
// swagger:model
type FileUploadResponse struct {
	// The FileID to retrieve the uploaded file
	// required: true
	FileID string `json:"fileId"`
}

func FileUploadResponseFromJSON(data io.Reader) (*FileUploadResponse, error) {
	var fileUploadResponse FileUploadResponse

	if err := json.NewDecoder(data).Decode(&fileUploadResponse); err != nil {
		return nil, err
	}
	return &fileUploadResponse, nil
}

func (a *API) handleUploadFile(w http.ResponseWriter, r *http.Request) {
	// swagger:operation POST /api/v1/boards/{boardID}/{rootID}/files uploadFile
	//
	// Upload a binary file, attached to a root block
	//
	// ---
	// consumes:
	// - multipart/form-data
	// produces:
	// - application/json
	// parameters:
	// - name: boardID
	//   in: path
	//   description: Board ID
	//   required: true
	//   type: string
	// - name: rootID
	//   in: path
	//   description: ID of the root block
	//   required: true
	//   type: string
	// - name: uploaded file
	//   in: formData
	//   type: file
	//   description: The file to upload
	// security:
	// - BearerAuth: []
	// responses:
	//   '200':
	//     description: success
	//     schema:
	//       "$ref": "#/definitions/FileUploadResponse"
	//   default:
	//     description: internal error
	//     schema:
	//       "$ref": "#/definitions/ErrorResponse"

	vars := mux.Vars(r)
	boardID := vars["boardID"]
	rootID := vars["rootID"]
	userID := getUserID(r)

	if !a.permissions.HasPermissionToBoard(userID, boardID, model.PermissionManageBoardCards) {
		a.errorResponse(w, r.URL.Path, http.StatusForbidden, "", PermissionError{"access denied to make board changes"})
		return
	}

	board, err := a.app.GetBoard(boardID)
	if err != nil {
		a.errorResponse(w, r.URL.Path, http.StatusInternalServerError, "", err)
		return
	}
	if board == nil {
		a.errorResponse(w, r.URL.Path, http.StatusNotFound, "", nil)
		return
	}

	file, handle, err := r.FormFile(UploadFormFileKey)
	if err != nil {
		fmt.Fprintf(w, "%v", err)
		return
	}
	defer file.Close()

	auditRec := a.makeAuditRecord(r, "uploadFile", audit.Fail)
	defer a.audit.LogRecord(audit.LevelModify, auditRec)
	auditRec.AddMeta("boardID", boardID)
	auditRec.AddMeta("teamID", board.TeamID)
	auditRec.AddMeta("rootID", rootID)
	auditRec.AddMeta("filename", handle.Filename)

	fileID, err := a.app.SaveFile(file, board.TeamID, rootID, handle.Filename)
	if err != nil {
		a.errorResponse(w, r.URL.Path, http.StatusInternalServerError, "", err)
		return
	}

	a.logger.Debug("uploadFile",
		mlog.String("filename", handle.Filename),
		mlog.String("fileID", fileID),
	)
	data, err := json.Marshal(FileUploadResponse{FileID: fileID})
	if err != nil {
		a.errorResponse(w, r.URL.Path, http.StatusInternalServerError, "", err)
		return
	}

	jsonBytesResponse(w, http.StatusOK, data)

	auditRec.AddMeta("fileID", fileID)
	auditRec.Success()
}

func (a *API) handleGetTeamUsers(w http.ResponseWriter, r *http.Request) {
	// swagger:operation GET /api/v1/teams/{teamID}/users getTeamUsers
	//
	// Returns team users
	//
	// ---
	// produces:
	// - application/json
	// parameters:
	// - name: teamID
	//   in: path
	//   description: Team ID
	//   required: true
	//   type: string
	// security:
	// - BearerAuth: []
	// responses:
	//   '200':
	//     description: success
	//     schema:
	//       type: array
	//       items:
	//         "$ref": "#/definitions/User"
	//   default:
	//     description: internal error
	//     schema:
	//       "$ref": "#/definitions/ErrorResponse"

	vars := mux.Vars(r)
	teamID := vars["teamID"]
	userID := getUserID(r)

	if !a.permissions.HasPermissionToTeam(userID, teamID, model.PermissionViewTeam) {
		a.errorResponse(w, r.URL.Path, http.StatusForbidden, "Access denied to team", PermissionError{"access denied to team"})
		return
	}

	auditRec := a.makeAuditRecord(r, "getUsers", audit.Fail)
	defer a.audit.LogRecord(audit.LevelRead, auditRec)

	users, err := a.app.GetTeamUsers(teamID)
	if err != nil {
		a.errorResponse(w, r.URL.Path, http.StatusInternalServerError, "", err)
		return
	}

	data, err := json.Marshal(users)
	if err != nil {
		a.errorResponse(w, r.URL.Path, http.StatusInternalServerError, "", err)
		return
	}

	jsonBytesResponse(w, http.StatusOK, data)

	auditRec.AddMeta("userCount", len(users))
	auditRec.Success()
}

func (a *API) handleGetBoards(w http.ResponseWriter, r *http.Request) {
	// swagger:operation GET /api/v1/teams/{teamID}/boards getBoards
	//
	// Returns team boards
	//
	// ---
	// produces:
	// - application/json
	// parameters:
	// - name: teamID
	//   in: path
	//   description: Team ID
	//   required: true
	//   type: string
	// security:
	// - BearerAuth: []
	// responses:
	//   '200':
	//     description: success
	//     schema:
	//       type: array
	//       items:
	//         "$ref": "#/definitions/Board"
	//   default:
	//     description: internal error
	//     schema:
	//       "$ref": "#/definitions/ErrorResponse"

	teamID := mux.Vars(r)["teamID"]
	userID := getUserID(r)

	if !a.permissions.HasPermissionToTeam(userID, teamID, model.PermissionViewTeam) {
		a.errorResponse(w, r.URL.Path, http.StatusForbidden, "", PermissionError{"access denied to team"})
		return
	}

	auditRec := a.makeAuditRecord(r, "getBoards", audit.Fail)
	defer a.audit.LogRecord(audit.LevelRead, auditRec)
	auditRec.AddMeta("teamID", teamID)

	// retrieve boards list
	boards, err := a.app.GetBoardsForUserAndTeam(userID, teamID)
	if err != nil {
		a.errorResponse(w, r.URL.Path, http.StatusInternalServerError, "", err)
		return
	}

	a.logger.Debug("GetBoards",
		mlog.String("teamID", teamID),
		mlog.Int("boardsCount", len(boards)),
	)

	data, err := json.Marshal(boards)
	if err != nil {
		a.errorResponse(w, r.URL.Path, http.StatusInternalServerError, "", err)
		return
	}

	// response
	jsonBytesResponse(w, http.StatusOK, data)

	auditRec.AddMeta("boardsCount", len(boards))
	auditRec.Success()
}

// subscriptions

func (a *API) handleCreateSubscription(w http.ResponseWriter, r *http.Request) {
	// swagger:operation POST /api/v1/subscriptions createSubscription
	//
	// Creates a subscription to a block for a user. The user will receive change notifications for the block.
	//
	// ---
	// produces:
	// - application/json
	// parameters:
	// - name: Body
	//   in: body
	//   description: subscription definition
	//   required: true
	//   schema:
	//     "$ref": "#/definitions/Subscription"
	// security:
	// - BearerAuth: []
	// responses:
	//   '200':
	//     description: success
	//     schema:
	//         "$ref": "#/definitions/User"
	//   default:
	//     description: internal error
	//     schema:
	//       "$ref": "#/definitions/ErrorResponse"

	requestBody, err := ioutil.ReadAll(r.Body)
	if err != nil {
		a.errorResponse(w, r.URL.Path, http.StatusInternalServerError, "", err)
		return
	}

	var sub model.Subscription

	err = json.Unmarshal(requestBody, &sub)
	if err != nil {
		a.errorResponse(w, r.URL.Path, http.StatusInternalServerError, "", err)
		return
	}

	if err = sub.IsValid(); err != nil {
		a.errorResponse(w, r.URL.Path, http.StatusBadRequest, "", err)
	}

	ctx := r.Context()
	session := ctx.Value(sessionContextKey).(*model.Session)

	auditRec := a.makeAuditRecord(r, "createSubscription", audit.Fail)
	defer a.audit.LogRecord(audit.LevelModify, auditRec)
	auditRec.AddMeta("subscriber_id", sub.SubscriberID)
	auditRec.AddMeta("block_id", sub.BlockID)

	// User can only create subscriptions for themselves (for now)
	if session.UserID != sub.SubscriberID {
		a.errorResponse(w, r.URL.Path, http.StatusBadRequest, "userID and subscriberID mismatch", nil)
		return
	}

	// check for valid block
	block, err := a.app.GetBlockWithID(sub.BlockID)
	if err != nil || block == nil {
		a.errorResponse(w, r.URL.Path, http.StatusBadRequest, "invalid blockID", err)
		return
	}

	subNew, err := a.app.CreateSubscription(&sub)
	if err != nil {
		a.errorResponse(w, r.URL.Path, http.StatusInternalServerError, "", err)
		return
	}

	a.logger.Debug("CREATE subscription",
		mlog.String("subscriber_id", subNew.SubscriberID),
		mlog.String("block_id", subNew.BlockID),
	)

	json, err := json.Marshal(subNew)
	if err != nil {
		a.errorResponse(w, r.URL.Path, http.StatusInternalServerError, "", err)
		return
	}

	jsonBytesResponse(w, http.StatusOK, json)
	auditRec.Success()
}

func (a *API) handleDeleteSubscription(w http.ResponseWriter, r *http.Request) {
	// swagger:operation DELETE /api/v1/subscriptions/{blockID}/{subscriberID} deleteSubscription
	//
	// Deletes a subscription a user has for a a block. The user will no longer receive change notifications for the block.
	//
	// ---
	// produces:
	// - application/json
	// parameters:
	// - name: blockID
	//   in: path
	//   description: Block ID
	//   required: true
	//   type: string
	// - name: subscriberID
	//   in: path
	//   description: Subscriber ID
	//   required: true
	//   type: string
	// security:
	// - BearerAuth: []
	// responses:
	//   '200':
	//     description: success
	//   default:
	//     description: internal error
	//     schema:
	//       "$ref": "#/definitions/ErrorResponse"

	ctx := r.Context()
	session := ctx.Value(sessionContextKey).(*model.Session)

	vars := mux.Vars(r)
	blockID := vars["blockID"]
	subscriberID := vars["subscriberID"]

	auditRec := a.makeAuditRecord(r, "deleteSubscription", audit.Fail)
	defer a.audit.LogRecord(audit.LevelModify, auditRec)
	auditRec.AddMeta("block_id", blockID)
	auditRec.AddMeta("subscriber_id", subscriberID)

	// User can only delete subscriptions for themselves
	if session.UserID != subscriberID {
		a.errorResponse(w, r.URL.Path, http.StatusBadRequest, "userID and subscriberID mismatch", nil)
		return
	}

	_, err := a.app.DeleteSubscription(blockID, subscriberID)
	if err != nil {
		a.errorResponse(w, r.URL.Path, http.StatusInternalServerError, "", err)
		return
	}

	a.logger.Debug("DELETE subscription",
		mlog.String("blockID", blockID),
		mlog.String("subscriberID", subscriberID),
	)
	jsonStringResponse(w, http.StatusOK, "{}")

	auditRec.Success()
}

func (a *API) handleGetSubscriptions(w http.ResponseWriter, r *http.Request) {
	// swagger:operation GET /api/v1/subscriptions/{subscriberID} getSubscriptions
	//
	// Gets subscriptions for a user.
	//
	// ---
	// produces:
	// - application/json
	// parameters:
	// - name: subscriberID
	//   in: path
	//   description: Subscriber ID
	//   required: true
	//   type: string
	// security:
	// - BearerAuth: []
	// responses:
	//   '200':
	//     description: success
	//     schema:
	//       type: array
	//       items:
	//         "$ref": "#/definitions/User"
	//   default:
	//     description: internal error
	//     schema:
	//       "$ref": "#/definitions/ErrorResponse"
	ctx := r.Context()
	session := ctx.Value(sessionContextKey).(*model.Session)

	vars := mux.Vars(r)
	subscriberID := vars["subscriberID"]

	auditRec := a.makeAuditRecord(r, "getSubscriptions", audit.Fail)
	defer a.audit.LogRecord(audit.LevelRead, auditRec)
	auditRec.AddMeta("subscriber_id", subscriberID)

	// User can only get subscriptions for themselves (for now)
	if session.UserID != subscriberID {
		a.errorResponse(w, r.URL.Path, http.StatusBadRequest, "userID and subscriberID mismatch", nil)
		return
	}

	subs, err := a.app.GetSubscriptions(subscriberID)
	if err != nil {
		a.errorResponse(w, r.URL.Path, http.StatusInternalServerError, "", err)
		return
	}

	a.logger.Debug("GET subscriptions",
		mlog.String("subscriberID", subscriberID),
		mlog.Int("count", len(subs)),
	)

	json, err := json.Marshal(subs)
	if err != nil {
		a.errorResponse(w, r.URL.Path, http.StatusInternalServerError, "", err)
		return
	}
	jsonBytesResponse(w, http.StatusOK, json)

	auditRec.AddMeta("subscription_count", len(subs))
	auditRec.Success()
}

func (a *API) handleCreateBoard(w http.ResponseWriter, r *http.Request) {
	// swagger:operation POST /api/v1/boards createBoard
	//
	// Creates a new board
	//
	// ---
	// produces:
	// - application/json
	// parameters:
	// - name: Body
	//   in: body
	//   description: the board to create
	//   required: true
	//   schema:
	//     "$ref": "#/definitions/Board"
	// security:
	// - BearerAuth: []
	// responses:
	//   '200':
	//     description: success
	//     schema:
	//       $ref: '#/definitions/Board'
	//   default:
	//     description: internal error
	//     schema:
	//       "$ref": "#/definitions/ErrorResponse"

	userID := getUserID(r)

	requestBody, err := ioutil.ReadAll(r.Body)
	if err != nil {
		a.errorResponse(w, r.URL.Path, http.StatusInternalServerError, "", err)
		return
	}

	var newBoard *model.Board
	if err = json.Unmarshal(requestBody, &newBoard); err != nil {
		a.errorResponse(w, r.URL.Path, http.StatusBadRequest, "", err)
		return
	}

	if newBoard.Type == model.BoardTypeOpen {
		if !a.permissions.HasPermissionToTeam(userID, newBoard.TeamID, model.PermissionCreatePublicChannel) {
			a.errorResponse(w, r.URL.Path, http.StatusForbidden, "", PermissionError{"access denied to create public boards"})
			return
		}
	} else {
		if !a.permissions.HasPermissionToTeam(userID, newBoard.TeamID, model.PermissionCreatePrivateChannel) {
			a.errorResponse(w, r.URL.Path, http.StatusForbidden, "", PermissionError{"access denied to create private boards"})
			return
		}
	}

	if err := newBoard.IsValid(); err != nil {
		a.errorResponse(w, r.URL.Path, http.StatusBadRequest, err.Error(), err)
		return
	}

	auditRec := a.makeAuditRecord(r, "createBoard", audit.Fail)
	defer a.audit.LogRecord(audit.LevelModify, auditRec)
	auditRec.AddMeta("teamID", newBoard.TeamID)
	auditRec.AddMeta("boardType", newBoard.Type)

	// create board
	board, err := a.app.CreateBoard(newBoard, userID, true)
	if err != nil {
		a.errorResponse(w, r.URL.Path, http.StatusInternalServerError, "", err)
		return
	}

	a.logger.Debug("CreateBoard",
		mlog.String("teamID", board.TeamID),
		mlog.String("boardID", board.ID),
		mlog.String("boardType", string(board.Type)),
		mlog.String("userID", userID),
	)

	data, err := json.Marshal(board)
	if err != nil {
		a.errorResponse(w, r.URL.Path, http.StatusInternalServerError, "", err)
		return
	}

	// response
	jsonBytesResponse(w, http.StatusOK, data)

	auditRec.Success()
}

func (a *API) handleGetBoard(w http.ResponseWriter, r *http.Request) {
	// swagger:operation GET /api/v1/boards/{boardID} getBoard
	//
	// Returns a board
	//
	// ---
	// produces:
	// - application/json
	// parameters:
	// - name: boardID
	//   in: path
	//   description: Board ID
	//   required: true
	//   type: string
	// security:
	// - BearerAuth: []
	// responses:
	//   '200':
	//     description: success
	//     schema:
	//       "$ref": "#/definitions/Board"
	//   default:
	//     description: internal error
	//     schema:
	//       "$ref": "#/definitions/ErrorResponse"

	boardID := mux.Vars(r)["boardID"]
	userID := getUserID(r)

	hasValidReadToken := a.hasValidReadTokenForBoard(r, boardID)
	if userID == "" && !hasValidReadToken {
		a.errorResponse(w, r.URL.Path, http.StatusUnauthorized, "", PermissionError{"access denied to board"})
		return
	}

	board, err := a.app.GetBoard(boardID)
	if err != nil {
		a.errorResponse(w, r.URL.Path, http.StatusInternalServerError, "", err)
		return
	}
	if board == nil {
		a.errorResponse(w, r.URL.Path, http.StatusNotFound, "", nil)
		return
	}

	if !hasValidReadToken {
		if board.Type == model.BoardTypePrivate {
			if !a.permissions.HasPermissionToBoard(userID, boardID, model.PermissionViewBoard) {
				a.errorResponse(w, r.URL.Path, http.StatusForbidden, "", PermissionError{"access denied to board"})
				return
			}
		} else {
			if !a.permissions.HasPermissionToTeam(userID, board.TeamID, model.PermissionViewTeam) {
				a.errorResponse(w, r.URL.Path, http.StatusForbidden, "", PermissionError{"access denied to board"})
				return
			}
		}
	}

	auditRec := a.makeAuditRecord(r, "getBoard", audit.Fail)
	defer a.audit.LogRecord(audit.LevelRead, auditRec)
	auditRec.AddMeta("boardID", boardID)

	a.logger.Debug("GetBoard",
		mlog.String("boardID", boardID),
	)

	data, err := json.Marshal(board)
	if err != nil {
		a.errorResponse(w, r.URL.Path, http.StatusInternalServerError, "", err)
		return
	}

	// response
	jsonBytesResponse(w, http.StatusOK, data)

	auditRec.Success()
}

func (a *API) handlePatchBoard(w http.ResponseWriter, r *http.Request) {
	// swagger:operation PATCH /api/v1/boards/{boardID} patchBoard
	//
	// Partially updates a board
	//
	// ---
	// produces:
	// - application/json
	// parameters:
	// - name: boardID
	//   in: path
	//   description: Board ID
	//   required: true
	//   type: string
	// - name: Body
	//   in: body
	//   description: board patch to apply
	//   required: true
	//   schema:
	//     "$ref": "#/definitions/BoardPatch"
	// security:
	// - BearerAuth: []
	// responses:
	//   '200':
	//     description: success
	//     schema:
	//       $ref: '#/definitions/Board'
	//   default:
	//     description: internal error
	//     schema:
	//       "$ref": "#/definitions/ErrorResponse"

	boardID := mux.Vars(r)["boardID"]
	board, err := a.app.GetBoard(boardID)
	if err != nil {
		a.errorResponse(w, r.URL.Path, http.StatusInternalServerError, "", err)
		return
	}
	if board == nil {
		a.errorResponse(w, r.URL.Path, http.StatusNotFound, "", nil)
		return
	}

	userID := getUserID(r)

	requestBody, err := ioutil.ReadAll(r.Body)
	if err != nil {
		a.errorResponse(w, r.URL.Path, http.StatusInternalServerError, "", err)
		return
	}

	var patch *model.BoardPatch
	if err = json.Unmarshal(requestBody, &patch); err != nil {
		a.errorResponse(w, r.URL.Path, http.StatusBadRequest, "", err)
		return
	}

	if err := patch.IsValid(); err != nil {
		a.errorResponse(w, r.URL.Path, http.StatusBadRequest, err.Error(), err)
		return
	}

	if !a.permissions.HasPermissionToBoard(userID, boardID, model.PermissionManageBoardProperties) {
		a.errorResponse(w, r.URL.Path, http.StatusForbidden, "", PermissionError{"access denied to modifying board properties"})
		return
	}

	if patch.Type != nil {
		if !a.permissions.HasPermissionToBoard(userID, boardID, model.PermissionManageBoardType) {
			a.errorResponse(w, r.URL.Path, http.StatusForbidden, "", PermissionError{"access denied to modifying board type"})
			return
		}
	}

	auditRec := a.makeAuditRecord(r, "patchBoard", audit.Fail)
	defer a.audit.LogRecord(audit.LevelModify, auditRec)
	auditRec.AddMeta("boardID", boardID)
	auditRec.AddMeta("userID", userID)

	// patch board
	updatedBoard, err := a.app.PatchBoard(patch, boardID, userID)
	if err != nil {
		a.errorResponse(w, r.URL.Path, http.StatusInternalServerError, "", err)
		return
	}

	a.logger.Debug("PatchBoard",
		mlog.String("boardID", boardID),
		mlog.String("userID", userID),
	)

	data, err := json.Marshal(updatedBoard)
	if err != nil {
		a.errorResponse(w, r.URL.Path, http.StatusInternalServerError, "", err)
		return
	}

	// response
	jsonBytesResponse(w, http.StatusOK, data)

	auditRec.Success()
}

func (a *API) handleDeleteBoard(w http.ResponseWriter, r *http.Request) {
	// swagger:operation DELETE /api/v1/boards/{boardID} deleteBoard
	//
	// Removes a board
	//
	// ---
	// produces:
	// - application/json
	// parameters:
	// - name: boardID
	//   in: path
	//   description: Board ID
	//   required: true
	//   type: string
	// security:
	// - BearerAuth: []
	// responses:
	//   '200':
	//     description: success
	//   default:
	//     description: internal error
	//     schema:
	//       "$ref": "#/definitions/ErrorResponse"

	boardID := mux.Vars(r)["boardID"]
	userID := getUserID(r)

	if !a.permissions.HasPermissionToBoard(userID, boardID, model.PermissionDeleteBoard) {
		a.errorResponse(w, r.URL.Path, http.StatusForbidden, "", PermissionError{"access denied to delete board"})
		return
	}

	auditRec := a.makeAuditRecord(r, "deleteBoard", audit.Fail)
	defer a.audit.LogRecord(audit.LevelModify, auditRec)
	auditRec.AddMeta("boardID", boardID)

	if err := a.app.DeleteBoard(boardID, userID); err != nil {
		a.errorResponse(w, r.URL.Path, http.StatusInternalServerError, "", err)
		return
	}

	a.logger.Debug("DELETE Board", mlog.String("boardID", boardID))
	jsonStringResponse(w, http.StatusOK, "{}")

	auditRec.Success()
}

func (a *API) handleSearchBoards(w http.ResponseWriter, r *http.Request) {
	// swagger:operation GET /api/v1/teams/{teamID}/boards/search searchBoards
	//
	// Returns the boards that match with a search term
	//
	// ---
	// produces:
	// - application/json
	// parameters:
	// - name: boardID
	//   in: path
	//   description: Board ID
	//   required: true
	//   type: string
	// - name: teamID
	//   in: path
	//   description: Team ID
	//   required: true
	//   type: string
	// - name: q
	//   in: query
	//   description: The search term. Must have at least one character
	//   required: true
	//   type: string
	// security:
	// - BearerAuth: []
	// responses:
	//   '200':
	//     description: success
	//     schema:
	//       type: array
	//       items:
	//         "$ref": "#/definitions/Board"
	//   default:
	//     description: internal error
	//     schema:
	//       "$ref": "#/definitions/ErrorResponse"

	teamID := mux.Vars(r)["teamID"]
	term := r.URL.Query().Get("q")
	userID := getUserID(r)

	if !a.permissions.HasPermissionToTeam(userID, teamID, model.PermissionViewTeam) {
		a.errorResponse(w, r.URL.Path, http.StatusForbidden, "", PermissionError{"access denied to team"})
		return
	}

	if len(term) == 0 {
		jsonStringResponse(w, http.StatusOK, "[]")
		return
	}

	auditRec := a.makeAuditRecord(r, "searchBoards", audit.Fail)
	defer a.audit.LogRecord(audit.LevelRead, auditRec)
	auditRec.AddMeta("teamID", teamID)

	// retrieve boards list
	boards, err := a.app.SearchBoardsForUserAndTeam(term, userID, teamID)
	if err != nil {
		a.errorResponse(w, r.URL.Path, http.StatusInternalServerError, "", err)
		return
	}

	a.logger.Debug("SearchBoards",
		mlog.String("teamID", teamID),
		mlog.Int("boardsCount", len(boards)),
	)

	data, err := json.Marshal(boards)
	if err != nil {
		a.errorResponse(w, r.URL.Path, http.StatusInternalServerError, "", err)
		return
	}

	// response
	jsonBytesResponse(w, http.StatusOK, data)

	auditRec.AddMeta("boardsCount", len(boards))
	auditRec.Success()
}

func (a *API) handleGetMembersForBoard(w http.ResponseWriter, r *http.Request) {
	// swagger:operation GET /api/v1/boards/{boardID}/members getMembersForBoard
	//
	// Returns the members of the board
	//
	// ---
	// produces:
	// - application/json
	// parameters:
	// - name: boardID
	//   in: path
	//   description: Board ID
	//   required: true
	//   type: string
	// security:
	// - BearerAuth: []
	// responses:
	//   '200':
	//     description: success
	//     schema:
	//       type: array
	//       items:
	//         "$ref": "#/definitions/BoardMember"
	//   default:
	//     description: internal error
	//     schema:
	//       "$ref": "#/definitions/ErrorResponse"

	boardID := mux.Vars(r)["boardID"]
	userID := getUserID(r)

	if !a.permissions.HasPermissionToBoard(userID, boardID, model.PermissionViewBoard) {
		a.errorResponse(w, r.URL.Path, http.StatusForbidden, "", PermissionError{"access denied to board members"})
		return
	}

	auditRec := a.makeAuditRecord(r, "getMembersForBoard", audit.Fail)
	defer a.audit.LogRecord(audit.LevelModify, auditRec)
	auditRec.AddMeta("boardID", boardID)

	members, err := a.app.GetMembersForBoard(boardID)
	if err != nil {
		a.errorResponse(w, r.URL.Path, http.StatusInternalServerError, "", err)
		return
	}

	a.logger.Debug("GetMembersForBoard",
		mlog.String("boardID", boardID),
		mlog.Int("membersCount", len(members)),
	)

	data, err := json.Marshal(members)
	if err != nil {
		a.errorResponse(w, r.URL.Path, http.StatusInternalServerError, "", err)
		return
	}

	// response
	jsonBytesResponse(w, http.StatusOK, data)

	auditRec.Success()
}

func (a *API) handleAddMember(w http.ResponseWriter, r *http.Request) {
	// swagger:operation POST /boards/{boardID}/members addMember
	//
	// Adds a new member to a board
	//
	// ---
	// produces:
	// - application/json
	// parameters:
	// - name: boardID
	//   in: path
	//   description: Board ID
	//   required: true
	//   type: string
	// - name: Body
	//   in: body
	//   description: membership to replace the current one with
	//   required: true
	//   schema:
	//     "$ref": "#/definitions/BoardMember"
	// security:
	// - BearerAuth: []
	// responses:
	//   '200':
	//     description: success
	//     schema:
	//       $ref: '#/definitions/BoardMember'
	//   default:
	//     description: internal error
	//     schema:
	//       "$ref": "#/definitions/ErrorResponse"

	boardID := mux.Vars(r)["boardID"]
	board, err := a.app.GetBoard(boardID)
	if err != nil {
		a.errorResponse(w, r.URL.Path, http.StatusInternalServerError, "", err)
		return
	}
	if board == nil {
		a.errorResponse(w, r.URL.Path, http.StatusNotFound, "", nil)
		return
	}

	userID := getUserID(r)

	requestBody, err := ioutil.ReadAll(r.Body)
	if err != nil {
		a.errorResponse(w, r.URL.Path, http.StatusInternalServerError, "", err)
		return
	}

	var reqBoardMember *model.BoardMember
	if err = json.Unmarshal(requestBody, &reqBoardMember); err != nil {
		a.errorResponse(w, r.URL.Path, http.StatusBadRequest, "", err)
		return
	}

	if reqBoardMember.UserID == "" {
		a.errorResponse(w, r.URL.Path, http.StatusBadRequest, "", err)
		return
	}

	// currently all memberships are created as editors by default
	newBoardMember := &model.BoardMember{
		UserID:       reqBoardMember.UserID,
		BoardID:      boardID,
		SchemeEditor: true,
	}

	if board.Type == model.BoardTypePrivate && !a.permissions.HasPermissionToBoard(userID, boardID, model.PermissionManageBoardRoles) {
		a.errorResponse(w, r.URL.Path, http.StatusForbidden, "", PermissionError{"access denied to modify board members"})
		return
	}

	auditRec := a.makeAuditRecord(r, "addMember", audit.Fail)
	defer a.audit.LogRecord(audit.LevelModify, auditRec)
	auditRec.AddMeta("boardID", boardID)
	auditRec.AddMeta("addedUserID", reqBoardMember.UserID)

	member, err := a.app.AddMemberToBoard(newBoardMember)
	if err != nil {
		a.errorResponse(w, r.URL.Path, http.StatusInternalServerError, "", err)
		return
	}

	a.logger.Debug("AddMember",
		mlog.String("boardID", board.ID),
		mlog.String("addedUserID", reqBoardMember.UserID),
	)

	data, err := json.Marshal(member)
	if err != nil {
		a.errorResponse(w, r.URL.Path, http.StatusInternalServerError, "", err)
		return
	}

	// response
	jsonBytesResponse(w, http.StatusOK, data)

	auditRec.Success()
}

func (a *API) handleUpdateMember(w http.ResponseWriter, r *http.Request) {
	// swagger:operation PUT /boards/{boardID}/members/{userID} updateMember
	//
	// Updates a board member
	//
	// ---
	// produces:
	// - application/json
	// parameters:
	// - name: boardID
	//   in: path
	//   description: Board ID
	//   required: true
	//   type: string
	// - name: userID
	//   in: path
	//   description: User ID
	//   required: true
	//   type: string
	// - name: Body
	//   in: body
	//   description: membership to replace the current one with
	//   required: true
	//   schema:
	//     "$ref": "#/definitions/BoardMember"
	// security:
	// - BearerAuth: []
	// responses:
	//   '200':
	//     description: success
	//     schema:
	//       $ref: '#/definitions/BoardMember'
	//   default:
	//     description: internal error
	//     schema:
	//       "$ref": "#/definitions/ErrorResponse"

	boardID := mux.Vars(r)["boardID"]
	paramsUserID := mux.Vars(r)["userID"]
	userID := getUserID(r)

	requestBody, err := ioutil.ReadAll(r.Body)
	if err != nil {
		a.errorResponse(w, r.URL.Path, http.StatusInternalServerError, "", err)
		return
	}

	var reqBoardMember *model.BoardMember
	if err = json.Unmarshal(requestBody, &reqBoardMember); err != nil {
		a.errorResponse(w, r.URL.Path, http.StatusBadRequest, "", err)
		return
	}

	newBoardMember := &model.BoardMember{
		UserID:          paramsUserID,
		BoardID:         boardID,
		SchemeAdmin:     reqBoardMember.SchemeAdmin,
		SchemeEditor:    reqBoardMember.SchemeEditor,
		SchemeCommenter: reqBoardMember.SchemeCommenter,
		SchemeViewer:    reqBoardMember.SchemeViewer,
	}

	if !a.permissions.HasPermissionToBoard(userID, boardID, model.PermissionManageBoardRoles) {
		a.errorResponse(w, r.URL.Path, http.StatusForbidden, "", PermissionError{"access denied to modify board members"})
		return
	}

	auditRec := a.makeAuditRecord(r, "patchMember", audit.Fail)
	defer a.audit.LogRecord(audit.LevelModify, auditRec)
	auditRec.AddMeta("boardID", boardID)
	auditRec.AddMeta("patchedUserID", paramsUserID)

	member, err := a.app.UpdateBoardMember(newBoardMember)
	if errors.Is(err, app.BoardMemberIsLastAdminErr) {
		a.errorResponse(w, r.URL.Path, http.StatusBadRequest, "", err)
		return
	}
	if err != nil {
		a.errorResponse(w, r.URL.Path, http.StatusInternalServerError, "", err)
		return
	}

	a.logger.Debug("PatchMember",
		mlog.String("boardID", boardID),
		mlog.String("patchedUserID", paramsUserID),
	)

	data, err := json.Marshal(member)
	if err != nil {
		a.errorResponse(w, r.URL.Path, http.StatusInternalServerError, "", err)
		return
	}

	// response
	jsonBytesResponse(w, http.StatusOK, data)

	auditRec.Success()
}

func (a *API) handleDeleteMember(w http.ResponseWriter, r *http.Request) {
	// swagger:operation DELETE /api/v1/boards/{boardID}/members/{userID} deleteMember
	//
	// Deletes a member from a board
	//
	// ---
	// produces:
	// - application/json
	// parameters:
	// - name: boardID
	//   in: path
	//   description: Board ID
	//   required: true
	//   type: string
	// - name: userID
	//   in: path
	//   description: User ID
	//   required: true
	//   type: string
	// security:
	// - BearerAuth: []
	// responses:
	//   '200':
	//     description: success
	//   default:
	//     description: internal error
	//     schema:
	//       "$ref": "#/definitions/ErrorResponse"

	boardID := mux.Vars(r)["boardID"]
	paramsUserID := mux.Vars(r)["userID"]
	userID := getUserID(r)

	if paramsUserID != userID && !a.permissions.HasPermissionToBoard(userID, boardID, model.PermissionManageBoardRoles) {
		a.errorResponse(w, r.URL.Path, http.StatusForbidden, "", PermissionError{"access denied to modify board members"})
		return
	}

	board, err := a.app.GetBoard(boardID)
	if err != nil {
		a.errorResponse(w, r.URL.Path, http.StatusInternalServerError, "", err)
		return
	}
	if board == nil {
		a.errorResponse(w, r.URL.Path, http.StatusNotFound, "", err)
		return
	}

	auditRec := a.makeAuditRecord(r, "deleteMember", audit.Fail)
	defer a.audit.LogRecord(audit.LevelModify, auditRec)
	auditRec.AddMeta("boardID", boardID)
	auditRec.AddMeta("addedUserID", paramsUserID)

	deleteErr := a.app.DeleteBoardMember(boardID, paramsUserID)
	if errors.Is(deleteErr, app.BoardMemberIsLastAdminErr) {
		a.errorResponse(w, r.URL.Path, http.StatusBadRequest, "", deleteErr)
		return
	}
	if deleteErr != nil {
		a.errorResponse(w, r.URL.Path, http.StatusInternalServerError, "", deleteErr)
		return
	}

	a.logger.Debug("DeleteMember",
		mlog.String("boardID", boardID),
		mlog.String("addedUserID", paramsUserID),
	)

	// response
	jsonStringResponse(w, http.StatusOK, "{}")

	auditRec.Success()
}

func (a *API) handleCreateBoardsAndBlocks(w http.ResponseWriter, r *http.Request) {
	// swagger:operation POST /api/v1/boards-and-blocks insertBoardsAndBlocks
	//
	// Creates new boards and blocks
	//
	// ---
	// produces:
	// - application/json
	// parameters:
	// - name: Body
	//   in: body
	//   description: the boards and blocks to create
	//   required: true
	//   schema:
	//     "$ref": "#/definitions/BoardsAndBlocks"
	// security:
	// - BearerAuth: []
	// responses:
	//   '200':
	//     description: success
	//     schema:
	//       $ref: '#/definitions/BoardsAndBlocks'
	//   default:
	//     description: internal error
	//     schema:
	//       "$ref": "#/definitions/ErrorResponse"

	userID := getUserID(r)

	requestBody, err := ioutil.ReadAll(r.Body)
	if err != nil {
		a.errorResponse(w, r.URL.Path, http.StatusInternalServerError, "", err)
		return
	}

	var newBab *model.BoardsAndBlocks
	if err = json.Unmarshal(requestBody, &newBab); err != nil {
		// a.errorResponse(w, r.URL.Path, http.StatusBadRequest, "", err)
		a.errorResponse(w, r.URL.Path, http.StatusBadRequest, "", err)
		return
	}

	for _, block := range newBab.Blocks {
		// Error checking
		if len(block.Type) < 1 {
			message := fmt.Sprintf("missing type for block id %s", block.ID)
			a.errorResponse(w, r.URL.Path, http.StatusBadRequest, message, nil)
			return
		}

		if block.CreateAt < 1 {
			message := fmt.Sprintf("invalid createAt for block id %s", block.ID)
			a.errorResponse(w, r.URL.Path, http.StatusBadRequest, message, nil)
			return
		}

		if block.UpdateAt < 1 {
			message := fmt.Sprintf("invalid UpdateAt for block id %s", block.ID)
			a.errorResponse(w, r.URL.Path, http.StatusBadRequest, message, nil)
			return
		}
	}

	// permission check
	createsPublicBoards := false
	createsPrivateBoards := false
	teamID := ""
	for _, board := range newBab.Boards {
		if board.Type == model.BoardTypeOpen {
			createsPublicBoards = true
		}
		if board.Type == model.BoardTypePrivate {
			createsPrivateBoards = true
		}

		if teamID == "" {
			teamID = board.TeamID
			continue
		}

		if teamID != board.TeamID {
			message := "cannot create boards for multiple teams"
			a.errorResponse(w, r.URL.Path, http.StatusBadRequest, message, nil)
			return
		}

		if board.ID == "" {
			message := "boards need an ID to be referenced from the blocks"
			a.errorResponse(w, r.URL.Path, http.StatusBadRequest, message, nil)
			return
		}
	}

	// IDs of boards and blocks are used to confirm that they're
	// linked and then regenerated by the server
	newBab, err = model.GenerateBoardsAndBlocksIDs(newBab, a.logger)
	if err != nil {
		a.errorResponse(w, r.URL.Path, http.StatusBadRequest, err.Error(), err)
		return
	}

	if createsPublicBoards && !a.permissions.HasPermissionToTeam(userID, teamID, model.PermissionCreatePublicChannel) {
		a.errorResponse(w, r.URL.Path, http.StatusForbidden, "", PermissionError{"access denied to create public boards"})
		return
	}

	if createsPrivateBoards && !a.permissions.HasPermissionToTeam(userID, teamID, model.PermissionCreatePrivateChannel) {
		a.errorResponse(w, r.URL.Path, http.StatusForbidden, "", PermissionError{"access denied to create private boards"})
		return
	}

	auditRec := a.makeAuditRecord(r, "createBoardsAndBlocks", audit.Fail)
	defer a.audit.LogRecord(audit.LevelModify, auditRec)
	auditRec.AddMeta("teamID", teamID)
	auditRec.AddMeta("userID", userID)
	auditRec.AddMeta("boardsCount", len(newBab.Boards))
	auditRec.AddMeta("blocksCount", len(newBab.Blocks))

	// create boards and blocks
	bab, err := a.app.CreateBoardsAndBlocks(newBab, userID, true)
	if err != nil {
		a.errorResponse(w, r.URL.Path, http.StatusInternalServerError, "", err)
		return
	}

	a.logger.Debug("CreateBoardsAndBlocks",
		mlog.String("teamID", teamID),
		mlog.String("userID", userID),
		mlog.Int("boardCount", len(bab.Boards)),
		mlog.Int("blockCount", len(bab.Blocks)),
	)

	data, err := json.Marshal(bab)
	if err != nil {
		a.errorResponse(w, r.URL.Path, http.StatusInternalServerError, "", err)
		return
	}

	// response
	jsonBytesResponse(w, http.StatusOK, data)

	auditRec.Success()
}

func (a *API) handlePatchBoardsAndBlocks(w http.ResponseWriter, r *http.Request) {
	// swagger:operation PATCH /api/v1/boards-and-blocks patchBoardsAndBlocks
	//
	// Patches a set of related boards and blocks
	//
	// ---
	// produces:
	// - application/json
	// parameters:
	// - name: Body
	//   in: body
	//   description: the patches for the boards and blocks
	//   required: true
	//   schema:
	//     "$ref": "#/definitions/PatchBoardsAndBlocks"
	// security:
	// - BearerAuth: []
	// responses:
	//   '200':
	//     description: success
	//     schema:
	//       $ref: '#/definitions/BoardsAndBlocks'
	//   default:
	//     description: internal error
	//     schema:
	//       "$ref": "#/definitions/ErrorResponse"

	userID := getUserID(r)

	requestBody, err := ioutil.ReadAll(r.Body)
	if err != nil {
		a.errorResponse(w, r.URL.Path, http.StatusInternalServerError, "", err)
		return
	}

	var pbab *model.PatchBoardsAndBlocks
	if err = json.Unmarshal(requestBody, &pbab); err != nil {
		a.errorResponse(w, r.URL.Path, http.StatusBadRequest, "", err)
		return
	}

	if err := pbab.IsValid(); err != nil {
		a.errorResponse(w, r.URL.Path, http.StatusBadRequest, "", err)
		return
	}

	teamID := ""
	boardIDMap := map[string]bool{}
	for i, boardID := range pbab.BoardIDs {
		boardIDMap[boardID] = true
		patch := pbab.BoardPatches[i]

		if err := patch.IsValid(); err != nil {
			a.errorResponse(w, r.URL.Path, http.StatusBadRequest, "", err)
			return
		}

		if !a.permissions.HasPermissionToBoard(userID, boardID, model.PermissionManageBoardProperties) {
			a.errorResponse(w, r.URL.Path, http.StatusForbidden, "", PermissionError{"access denied to modifying board properties"})
			return
		}

		if patch.Type != nil {
			if !a.permissions.HasPermissionToBoard(userID, boardID, model.PermissionManageBoardType) {
				a.errorResponse(w, r.URL.Path, http.StatusForbidden, "", PermissionError{"access denied to modifying board type"})
				return
			}
		}

		board, err := a.app.GetBoard(boardID)
		if err != nil {
			a.errorResponse(w, r.URL.Path, http.StatusInternalServerError, "", err)
			return
		}
		if board == nil {
			a.errorResponse(w, r.URL.Path, http.StatusBadRequest, "", nil)
			return
		}

		if teamID == "" {
			teamID = board.TeamID
		}
		if teamID != board.TeamID {
			a.errorResponse(w, r.URL.Path, http.StatusBadRequest, "", nil)
			return
		}
	}

	for _, blockID := range pbab.BlockIDs {
		block, err := a.app.GetBlockWithID(blockID)
		if err != nil {
			a.errorResponse(w, r.URL.Path, http.StatusInternalServerError, "", err)
			return
		}
		if block == nil {
			a.errorResponse(w, r.URL.Path, http.StatusBadRequest, "", nil)
			return
		}

		if _, ok := boardIDMap[block.BoardID]; !ok {
			a.errorResponse(w, r.URL.Path, http.StatusBadRequest, "", nil)
			return
		}
	}

	auditRec := a.makeAuditRecord(r, "patchBoardsAndBlocks", audit.Fail)
	defer a.audit.LogRecord(audit.LevelModify, auditRec)
	auditRec.AddMeta("boardsCount", len(pbab.BoardIDs))
	auditRec.AddMeta("blocksCount", len(pbab.BlockIDs))

	bab, err := a.app.PatchBoardsAndBlocks(pbab, userID)
	if err != nil {
		a.errorResponse(w, r.URL.Path, http.StatusInternalServerError, "", err)
		return
	}

	a.logger.Debug("PATCH BoardsAndBlocks",
		mlog.Int("boardsCount", len(pbab.BoardIDs)),
		mlog.Int("blocksCount", len(pbab.BlockIDs)),
	)

	data, err := json.Marshal(bab)
	if err != nil {
		a.errorResponse(w, r.URL.Path, http.StatusInternalServerError, "", err)
		return
	}

	// response
	jsonBytesResponse(w, http.StatusOK, data)

	auditRec.Success()
}

func (a *API) handleDeleteBoardsAndBlocks(w http.ResponseWriter, r *http.Request) {
	// swagger:operation DELETE /api/v1/boards-and-blocks deleteBoardsAndBlocks
	//
	// Deletes boards and blocks
	//
	// ---
	// produces:
	// - application/json
	// parameters:
	// - name: Body
	//   in: body
	//   description: the boards and blocks to delete
	//   required: true
	//   schema:
	//     "$ref": "#/definitions/DeleteBoardsAndBlocks"
	// security:
	// - BearerAuth: []
	// responses:
	//   '200':
	//     description: success
	//   default:
	//     description: internal error
	//     schema:
	//       "$ref": "#/definitions/ErrorResponse"

	userID := getUserID(r)

	requestBody, err := ioutil.ReadAll(r.Body)
	if err != nil {
		a.errorResponse(w, r.URL.Path, http.StatusInternalServerError, "", err)
		return
	}

	var dbab *model.DeleteBoardsAndBlocks
	if err = json.Unmarshal(requestBody, &dbab); err != nil {
		a.errorResponse(w, r.URL.Path, http.StatusBadRequest, "", err)
		return
	}

	// user must have permission to delete all the boards, and that
	// would include the permission to manage their blocks
	teamID := ""
	for _, boardID := range dbab.Boards {
		// all boards in the request should belong to the same team
		board, err := a.app.GetBoard(boardID)
		if err != nil {
			a.errorResponse(w, r.URL.Path, http.StatusInternalServerError, "", err)
			return
		}
		if board == nil {
			a.errorResponse(w, r.URL.Path, http.StatusBadRequest, "", err)
			return
		}
		if teamID == "" {
			teamID = board.TeamID
		}
		if teamID != board.TeamID {
			a.errorResponse(w, r.URL.Path, http.StatusBadRequest, "", nil)
			return
		}

		// permission check
		if !a.permissions.HasPermissionToBoard(userID, boardID, model.PermissionDeleteBoard) {
			a.errorResponse(w, r.URL.Path, http.StatusForbidden, "", PermissionError{"access denied to delete board"})
			return
		}
	}

	if err := dbab.IsValid(); err != nil {
		a.errorResponse(w, r.URL.Path, http.StatusBadRequest, "", err)
		return
	}

	auditRec := a.makeAuditRecord(r, "deleteBoardsAndBlocks", audit.Fail)
	defer a.audit.LogRecord(audit.LevelModify, auditRec)
	auditRec.AddMeta("boardsCount", len(dbab.Boards))
	auditRec.AddMeta("blocksCount", len(dbab.Blocks))

	if err := a.app.DeleteBoardsAndBlocks(dbab, userID); err != nil {
		a.errorResponse(w, r.URL.Path, http.StatusInternalServerError, "", err)
		return
	}

	a.logger.Debug("DELETE BoardsAndBlocks",
		mlog.Int("boardsCount", len(dbab.Boards)),
		mlog.Int("blocksCount", len(dbab.Blocks)),
	)

	// response
	jsonStringResponse(w, http.StatusOK, "{}")
	auditRec.Success()
}

// Response helpers

func (a *API) errorResponse(w http.ResponseWriter, api string, code int, message string, sourceError error) {
	a.logger.Error("API ERROR",
		mlog.Int("code", code),
		mlog.Err(sourceError),
		mlog.String("msg", message),
		mlog.String("api", api),
	)

	w.Header().Set("Content-Type", "application/json")
	data, err := json.Marshal(model.ErrorResponse{Error: message, ErrorCode: code})
	if err != nil {
		data = []byte("{}")
	}
	w.WriteHeader(code)
	_, _ = w.Write(data)
}

func (a *API) errorResponseWithCode(w http.ResponseWriter, api string, statusCode int, errorCode int, message string, sourceError error) {
	a.logger.Error("API ERROR",
		mlog.Int("status", statusCode),
		mlog.Int("code", errorCode),
		mlog.Err(sourceError),
		mlog.String("msg", message),
		mlog.String("api", api),
	)
	w.Header().Set("Content-Type", "application/json")
	data, err := json.Marshal(model.ErrorResponse{Error: message, ErrorCode: errorCode})
	if err != nil {
		data = []byte("{}")
	}
	w.WriteHeader(statusCode)
	_, _ = w.Write(data)
}

func (a *API) noContainerErrorResponse(w http.ResponseWriter, api string, sourceError error) {
	a.errorResponseWithCode(w, api, http.StatusBadRequest, ErrorNoTeamCode, ErrorNoTeamMessage, sourceError)
}

func jsonStringResponse(w http.ResponseWriter, code int, message string) { //nolint:unparam
	w.Header().Set("Content-Type", "application/json")
	w.WriteHeader(code)
	fmt.Fprint(w, message)
}

func jsonBytesResponse(w http.ResponseWriter, code int, json []byte) { //nolint:unparam
	w.Header().Set("Content-Type", "application/json")
	w.WriteHeader(code)
	_, _ = w.Write(json)
}<|MERGE_RESOLUTION|>--- conflicted
+++ resolved
@@ -658,9 +658,6 @@
 
 	stampModificationMetadata(r, blocks, auditRec)
 
-<<<<<<< HEAD
-	newBlocks, err := a.app.InsertBlocks(blocks, userID, true)
-=======
 	ctx := r.Context()
 	session := ctx.Value(sessionContextKey).(*model.Session)
 
@@ -674,8 +671,7 @@
 		}
 	}
 
-	newBlocks, err := a.app.InsertBlocks(*container, blocks, session.UserID, true)
->>>>>>> eaa4ef17
+	newBlocks, err := a.app.InsertBlocks(blocks, session.UserID, true)
 	if err != nil {
 		a.errorResponse(w, r.URL.Path, http.StatusInternalServerError, "", err)
 		return
