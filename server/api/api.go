--- conflicted
+++ resolved
@@ -295,11 +295,7 @@
 			return
 		}
 	case blockID != "":
-<<<<<<< HEAD
-		block, err = a.app.GetBlockWithID(blockID)
-=======
-		block, err = a.app.GetBlockByID(*container, blockID)
->>>>>>> 870c56e6
+		block, err = a.app.GetBlockByID(lockID)
 		if err != nil {
 			a.errorResponse(w, r.URL.Path, http.StatusInternalServerError, "", err)
 			return
@@ -1931,12 +1927,132 @@
 		return
 	}
 
-<<<<<<< HEAD
 	a.logger.Debug("GetBoards",
 		mlog.String("teamID", teamID),
 		mlog.Int("boardsCount", len(boards)),
 	)
-=======
+
+	data, err := json.Marshal(boards)
+	if err != nil {
+		a.errorResponse(w, r.URL.Path, http.StatusInternalServerError, "", err)
+		return
+	}
+
+	// response
+	jsonBytesResponse(w, http.StatusOK, data)
+
+	auditRec.AddMeta("boardsCount", len(boards))
+	auditRec.Success()
+}
+
+func (a *API) handleGetTemplates(w http.ResponseWriter, r *http.Request) {
+	// swagger:operation GET /api/v1/teams/{teamID}/templates getTemplates
+	//
+	// Returns team templates
+	//
+	// ---
+	// produces:
+	// - application/json
+	// parameters:
+	// - name: teamID
+	//   in: path
+	//   description: Team ID
+	//   required: true
+	//   type: string
+	// security:
+	// - BearerAuth: []
+	// responses:
+	//   '200':
+	//     description: success
+	//     schema:
+	//       type: array
+	//       items:
+	//         "$ref": "#/definitions/Board"
+	//   default:
+	//     description: internal error
+	//     schema:
+	//       "$ref": "#/definitions/ErrorResponse"
+
+	teamID := mux.Vars(r)["teamID"]
+	userID := getUserID(r)
+
+	if !a.permissions.HasPermissionToTeam(userID, teamID, model.PermissionViewTeam) {
+		a.errorResponse(w, r.URL.Path, http.StatusForbidden, "", PermissionError{"access denied to team"})
+		return
+	}
+
+	auditRec := a.makeAuditRecord(r, "getTemplates", audit.Fail)
+	defer a.audit.LogRecord(audit.LevelRead, auditRec)
+	auditRec.AddMeta("teamID", teamID)
+
+	// retrieve boards list
+	boards, err := a.app.GetTemplateBoards(teamID)
+	if err != nil {
+		a.errorResponse(w, r.URL.Path, http.StatusInternalServerError, "", err)
+		return
+	}
+
+	a.logger.Debug("GetTemplates",
+		mlog.String("teamID", teamID),
+		mlog.Int("boardsCount", len(boards)),
+	)
+
+	data, err := json.Marshal(boards)
+	if err != nil {
+		a.errorResponse(w, r.URL.Path, http.StatusInternalServerError, "", err)
+		return
+	}
+
+	// response
+	jsonBytesResponse(w, http.StatusOK, data)
+
+	auditRec.AddMeta("templatesCount", len(boards))
+	auditRec.Success()
+}
+
+// subscriptions
+
+func (a *API) handleCreateSubscription(w http.ResponseWriter, r *http.Request) {
+	// swagger:operation POST /api/v1/subscriptions createSubscription
+	//
+	// Creates a subscription to a block for a user. The user will receive change notifications for the block.
+	//
+	// ---
+	// produces:
+	// - application/json
+	// parameters:
+	// - name: Body
+	//   in: body
+	//   description: subscription definition
+	//   required: true
+	//   schema:
+	//     "$ref": "#/definitions/Subscription"
+	// security:
+	// - BearerAuth: []
+	// responses:
+	//   '200':
+	//     description: success
+	//     schema:
+	//         "$ref": "#/definitions/User"
+	//   default:
+	//     description: internal error
+	//     schema:
+	//       "$ref": "#/definitions/ErrorResponse"
+
+	requestBody, err := ioutil.ReadAll(r.Body)
+	if err != nil {
+		a.errorResponse(w, r.URL.Path, http.StatusInternalServerError, "", err)
+		return
+	}
+
+	var sub model.Subscription
+
+	err = json.Unmarshal(requestBody, &sub)
+	if err != nil {
+		a.errorResponse(w, r.URL.Path, http.StatusInternalServerError, "", err)
+		return
+	}
+
 	if err = sub.IsValid(); err != nil {
 		a.errorResponse(w, r.URL.Path, http.StatusBadRequest, "", err)
 	}
@@ -1956,154 +2072,7 @@
 	}
 
 	// check for valid block
-	block, err := a.app.GetBlockByID(*container, sub.BlockID)
-	if err != nil || block == nil {
-		a.errorResponse(w, r.URL.Path, http.StatusBadRequest, "invalid blockID", err)
-		return
-	}
->>>>>>> 870c56e6
-
-	data, err := json.Marshal(boards)
-	if err != nil {
-		a.errorResponse(w, r.URL.Path, http.StatusInternalServerError, "", err)
-		return
-	}
-
-	// response
-	jsonBytesResponse(w, http.StatusOK, data)
-
-	auditRec.AddMeta("boardsCount", len(boards))
-	auditRec.Success()
-}
-
-func (a *API) handleGetTemplates(w http.ResponseWriter, r *http.Request) {
-	// swagger:operation GET /api/v1/teams/{teamID}/templates getTemplates
-	//
-	// Returns team templates
-	//
-	// ---
-	// produces:
-	// - application/json
-	// parameters:
-	// - name: teamID
-	//   in: path
-	//   description: Team ID
-	//   required: true
-	//   type: string
-	// security:
-	// - BearerAuth: []
-	// responses:
-	//   '200':
-	//     description: success
-	//     schema:
-	//       type: array
-	//       items:
-	//         "$ref": "#/definitions/Board"
-	//   default:
-	//     description: internal error
-	//     schema:
-	//       "$ref": "#/definitions/ErrorResponse"
-
-	teamID := mux.Vars(r)["teamID"]
-	userID := getUserID(r)
-
-	if !a.permissions.HasPermissionToTeam(userID, teamID, model.PermissionViewTeam) {
-		a.errorResponse(w, r.URL.Path, http.StatusForbidden, "", PermissionError{"access denied to team"})
-		return
-	}
-
-	auditRec := a.makeAuditRecord(r, "getTemplates", audit.Fail)
-	defer a.audit.LogRecord(audit.LevelRead, auditRec)
-	auditRec.AddMeta("teamID", teamID)
-
-	// retrieve boards list
-	boards, err := a.app.GetTemplateBoards(teamID)
-	if err != nil {
-		a.errorResponse(w, r.URL.Path, http.StatusInternalServerError, "", err)
-		return
-	}
-
-	a.logger.Debug("GetTemplates",
-		mlog.String("teamID", teamID),
-		mlog.Int("boardsCount", len(boards)),
-	)
-
-	data, err := json.Marshal(boards)
-	if err != nil {
-		a.errorResponse(w, r.URL.Path, http.StatusInternalServerError, "", err)
-		return
-	}
-
-	// response
-	jsonBytesResponse(w, http.StatusOK, data)
-
-	auditRec.AddMeta("templatesCount", len(boards))
-	auditRec.Success()
-}
-
-// subscriptions
-
-func (a *API) handleCreateSubscription(w http.ResponseWriter, r *http.Request) {
-	// swagger:operation POST /api/v1/subscriptions createSubscription
-	//
-	// Creates a subscription to a block for a user. The user will receive change notifications for the block.
-	//
-	// ---
-	// produces:
-	// - application/json
-	// parameters:
-	// - name: Body
-	//   in: body
-	//   description: subscription definition
-	//   required: true
-	//   schema:
-	//     "$ref": "#/definitions/Subscription"
-	// security:
-	// - BearerAuth: []
-	// responses:
-	//   '200':
-	//     description: success
-	//     schema:
-	//         "$ref": "#/definitions/User"
-	//   default:
-	//     description: internal error
-	//     schema:
-	//       "$ref": "#/definitions/ErrorResponse"
-
-	requestBody, err := ioutil.ReadAll(r.Body)
-	if err != nil {
-		a.errorResponse(w, r.URL.Path, http.StatusInternalServerError, "", err)
-		return
-	}
-
-	var sub model.Subscription
-
-	err = json.Unmarshal(requestBody, &sub)
-	if err != nil {
-		a.errorResponse(w, r.URL.Path, http.StatusInternalServerError, "", err)
-		return
-	}
-
-	if err = sub.IsValid(); err != nil {
-		a.errorResponse(w, r.URL.Path, http.StatusBadRequest, "", err)
-	}
-
-	ctx := r.Context()
-	session := ctx.Value(sessionContextKey).(*model.Session)
-
-	auditRec := a.makeAuditRecord(r, "createSubscription", audit.Fail)
-	defer a.audit.LogRecord(audit.LevelModify, auditRec)
-	auditRec.AddMeta("subscriber_id", sub.SubscriberID)
-	auditRec.AddMeta("block_id", sub.BlockID)
-
-	// User can only create subscriptions for themselves (for now)
-	if session.UserID != sub.SubscriberID {
-		a.errorResponse(w, r.URL.Path, http.StatusBadRequest, "userID and subscriberID mismatch", nil)
-		return
-	}
-
-	// check for valid block
-	block, err := a.app.GetBlockWithID(sub.BlockID)
+	block, err := a.app.GetBlockByID(sub.BlockID)
 	if err != nil || block == nil {
 		a.errorResponse(w, r.URL.Path, http.StatusBadRequest, "invalid blockID", err)
 		return
