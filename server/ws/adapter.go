//go:generate mockgen --build_flags=--mod=mod -destination=mocks/mockstore.go -package mocks . Store
package ws

import (
	"github.com/mattermost/focalboard/server/model"
)

const (
<<<<<<< HEAD
	websocketActionAuth              = "AUTH"
	websocketActionSubscribeTeam     = "SUBSCRIBE_TEAM"
	websocketActionUnsubscribeTeam   = "UNSUBSCRIBE_TEAM"
	websocketActionSubscribeBlocks   = "SUBSCRIBE_BLOCKS"
	websocketActionUnsubscribeBlocks = "UNSUBSCRIBE_BLOCKS"
	websocketActionUpdateBoard       = "UPDATE_BOARD"
	websocketActionUpdateMember      = "UPDATE_MEMBER"
	websocketActionDeleteMember      = "DELETE_MEMBER"
	websocketActionUpdateBlock       = "UPDATE_BLOCK"
	websocketActionUpdateConfig      = "UPDATE_CLIENT_CONFIG"
=======
	websocketActionAuth                 = "AUTH"
	websocketActionSubscribeWorkspace   = "SUBSCRIBE_WORKSPACE"
	websocketActionUnsubscribeWorkspace = "UNSUBSCRIBE_WORKSPACE"
	websocketActionSubscribeBlocks      = "SUBSCRIBE_BLOCKS"
	websocketActionUnsubscribeBlocks    = "UNSUBSCRIBE_BLOCKS"
	websocketActionUpdateBlock          = "UPDATE_BLOCK"
	websocketActionUpdateConfig         = "UPDATE_CLIENT_CONFIG"
	websocketActionUpdateCategory       = "UPDATE_CATEGORY"
	websocketActionUpdateCategoryBlock  = "UPDATE_BLOCK_CATEGORY"
>>>>>>> 55ceeaf2
)

type Store interface {
	GetBlock(blockID string) (*model.Block, error)
	GetMembersForBoard(boardID string) ([]*model.BoardMember, error)
}

type Adapter interface {
	BroadcastBlockChange(teamID string, block model.Block)
	BroadcastBlockDelete(teamID, blockID, boardID string)
	BroadcastBoardChange(teamID string, board *model.Board)
	BroadcastBoardDelete(teamID, boardID string)
	BroadcastMemberChange(teamID, boardID string, member *model.BoardMember)
	BroadcastMemberDelete(teamID, boardID, userID string)
	BroadcastConfigChange(clientConfig model.ClientConfig)
}<|MERGE_RESOLUTION|>--- conflicted
+++ resolved
@@ -6,28 +6,18 @@
 )
 
 const (
-<<<<<<< HEAD
-	websocketActionAuth              = "AUTH"
-	websocketActionSubscribeTeam     = "SUBSCRIBE_TEAM"
-	websocketActionUnsubscribeTeam   = "UNSUBSCRIBE_TEAM"
-	websocketActionSubscribeBlocks   = "SUBSCRIBE_BLOCKS"
-	websocketActionUnsubscribeBlocks = "UNSUBSCRIBE_BLOCKS"
-	websocketActionUpdateBoard       = "UPDATE_BOARD"
-	websocketActionUpdateMember      = "UPDATE_MEMBER"
-	websocketActionDeleteMember      = "DELETE_MEMBER"
-	websocketActionUpdateBlock       = "UPDATE_BLOCK"
-	websocketActionUpdateConfig      = "UPDATE_CLIENT_CONFIG"
-=======
-	websocketActionAuth                 = "AUTH"
-	websocketActionSubscribeWorkspace   = "SUBSCRIBE_WORKSPACE"
-	websocketActionUnsubscribeWorkspace = "UNSUBSCRIBE_WORKSPACE"
-	websocketActionSubscribeBlocks      = "SUBSCRIBE_BLOCKS"
-	websocketActionUnsubscribeBlocks    = "UNSUBSCRIBE_BLOCKS"
-	websocketActionUpdateBlock          = "UPDATE_BLOCK"
-	websocketActionUpdateConfig         = "UPDATE_CLIENT_CONFIG"
-	websocketActionUpdateCategory       = "UPDATE_CATEGORY"
-	websocketActionUpdateCategoryBlock  = "UPDATE_BLOCK_CATEGORY"
->>>>>>> 55ceeaf2
+	websocketActionAuth                = "AUTH"
+	websocketActionSubscribeTeam       = "SUBSCRIBE_TEAM"
+	websocketActionUnsubscribeTeam     = "UNSUBSCRIBE_TEAM"
+	websocketActionSubscribeBlocks     = "SUBSCRIBE_BLOCKS"
+	websocketActionUnsubscribeBlocks   = "UNSUBSCRIBE_BLOCKS"
+	websocketActionUpdateBoard         = "UPDATE_BOARD"
+	websocketActionUpdateMember        = "UPDATE_MEMBER"
+	websocketActionDeleteMember        = "DELETE_MEMBER"
+	websocketActionUpdateBlock         = "UPDATE_BLOCK"
+	websocketActionUpdateConfig        = "UPDATE_CLIENT_CONFIG"
+	websocketActionUpdateCategory      = "UPDATE_CATEGORY"
+	websocketActionUpdateCategoryBlock = "UPDATE_BLOCK_CATEGORY"
 )
 
 type Store interface {
