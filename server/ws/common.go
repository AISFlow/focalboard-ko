package ws

import (
	"github.com/mattermost/focalboard/server/model"
)

<<<<<<< HEAD
// UpdateBlockMsg is sent on block updates.
type UpdateBlockMsg struct {
	Action string      `json:"action"`
	TeamID string      `json:"teamId"`
	Block  model.Block `json:"block"`
=======
// UpdateMsg is sent on block updates.
type UpdateMsg struct {
	Action          string                            `json:"action"`
	Block           *model.Block                      `json:"block,omitempty"`
	Category        *model.Category                   `json:"category,omitempty"`
	BlockCategories *model.BlockCategoryWebsocketData `json:"blockCategories,omitempty"`
>>>>>>> 55ceeaf2
}

// UpdateBoardMsg is sent on block updates.
type UpdateBoardMsg struct {
	Action string       `json:"action"`
	TeamID string       `json:"teamId"`
	Board  *model.Board `json:"board"`
}

// UpdateMemberMsg is sent on membership updates.
type UpdateMemberMsg struct {
	Action string             `json:"action"`
	TeamID string             `json:"teamId"`
	Member *model.BoardMember `json:"member"`
}

// WebsocketCommand is an incoming command from the client.
type WebsocketCommand struct {
	Action    string   `json:"action"`
	TeamID    string   `json:"teamId"`
	Token     string   `json:"token"`
	ReadToken string   `json:"readToken"`
	BlockIDs  []string `json:"blockIds"`
}<|MERGE_RESOLUTION|>--- conflicted
+++ resolved
@@ -4,20 +4,19 @@
 	"github.com/mattermost/focalboard/server/model"
 )
 
-<<<<<<< HEAD
+// UpdateCategoryMessage is sent on block updates.
+type UpdateCategoryMessage struct {
+	Action          string                            `json:"action"`
+	TeamID          string                            `json:"teamId"`
+	Category        *model.Category                   `json:"category,omitempty"`
+	BlockCategories *model.BlockCategoryWebsocketData `json:"blockCategories,omitempty"`
+}
+
 // UpdateBlockMsg is sent on block updates.
 type UpdateBlockMsg struct {
 	Action string      `json:"action"`
 	TeamID string      `json:"teamId"`
 	Block  model.Block `json:"block"`
-=======
-// UpdateMsg is sent on block updates.
-type UpdateMsg struct {
-	Action          string                            `json:"action"`
-	Block           *model.Block                      `json:"block,omitempty"`
-	Category        *model.Category                   `json:"category,omitempty"`
-	BlockCategories *model.BlockCategoryWebsocketData `json:"blockCategories,omitempty"`
->>>>>>> 55ceeaf2
 }
 
 // UpdateBoardMsg is sent on block updates.
