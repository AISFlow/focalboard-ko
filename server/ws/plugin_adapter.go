--- conflicted
+++ resolved
@@ -389,27 +389,20 @@
 	pa.sendMessageToAll(utils.StructToMap(pluginConfig))
 }
 
-<<<<<<< HEAD
+var letters = []rune("abcdefghijklmnopqrstuvwxyzABCDEFGHIJKLMNOPQRSTUVWXYZ")
+
+func randSeq(n int) string {
+	b := make([]rune, n)
+	for i := range b {
+		b[i] = letters[rand.Intn(len(letters))]
+	}
+	return string(b)
+}
+
 // sendTeamMessageSkipCluster sends a message to all the users
 // with a websocket client subscribed to a given team.
 func (pa *PluginAdapter) sendTeamMessageSkipCluster(teamID string, payload map[string]interface{}) {
 	userIDs := pa.getUserIDsForTeam(teamID)
-=======
-var letters = []rune("abcdefghijklmnopqrstuvwxyzABCDEFGHIJKLMNOPQRSTUVWXYZ")
-
-func randSeq(n int) string {
-	b := make([]rune, n)
-	for i := range b {
-		b[i] = letters[rand.Intn(len(letters))]
-	}
-	return string(b)
-}
-
-// sendWorkspaceMessageSkipCluster sends a message to all the users
-// with a websocket client connected to.
-func (pa *PluginAdapter) sendWorkspaceMessageSkipCluster(workspaceID string, payload map[string]interface{}) {
-	userIDs := pa.getUserIDsForWorkspace(workspaceID)
->>>>>>> 55ceeaf2
 	for _, userID := range userIDs {
 		pa.api.PublishWebSocketEvent(websocketActionUpdateBlock, payload, &mmModel.WebsocketBroadcast{UserId: userID})
 
@@ -533,27 +526,17 @@
 	pa.sendBoardMessageSkipCluster(teamID, boardID, payload, ensureUserIDs...)
 }
 
-<<<<<<< HEAD
 func (pa *PluginAdapter) BroadcastBlockChange(teamID string, block model.Block) {
 	pa.api.LogInfo("BroadcastingBlockChange",
 		"teamID", teamID,
 		"boardID", block.BoardID,
-=======
-func (pa *PluginAdapter) BroadcastBlockChange(workspaceID string, block model.Block) {
-	pa.api.LogDebug("BroadcastingBlockChange",
-		"workspaceID", workspaceID,
->>>>>>> 55ceeaf2
 		"blockID", block.ID,
 	)
 
 	message := UpdateBlockMsg{
 		Action: websocketActionUpdateBlock,
-<<<<<<< HEAD
 		TeamID: teamID,
 		Block:  block,
-=======
-		Block:  &block,
->>>>>>> 55ceeaf2
 	}
 
 	pa.sendBoardMessage(teamID, block.BoardID, utils.StructToMap(message))
