//go:generate mockgen --build_flags=--mod=mod -destination=mocks/mockpluginapi.go -package mocks github.com/mattermost/mattermost-server/v6/plugin API
package ws

import (
	"fmt"
	"math/rand"
	"strings"
	"sync"
	"sync/atomic"
	"time"

	"github.com/mattermost/focalboard/server/auth"
	"github.com/mattermost/focalboard/server/model"
	"github.com/mattermost/focalboard/server/utils"

	mmModel "github.com/mattermost/mattermost-server/v6/model"
	"github.com/mattermost/mattermost-server/v6/plugin"
	"github.com/mattermost/mattermost-server/v6/shared/mlog"
)

const websocketMessagePrefix = "custom_focalboard_"

var errMissingTeamInCommand = fmt.Errorf("command doesn't contain teamId")

type PluginAdapterInterface interface {
	Adapter
	OnWebSocketConnect(webConnID, userID string)
	OnWebSocketDisconnect(webConnID, userID string)
	WebSocketMessageHasBeenPosted(webConnID, userID string, req *mmModel.WebSocketRequest)
	BroadcastConfigChange(clientConfig model.ClientConfig)
	BroadcastBlockChange(teamID string, block model.Block)
	BroadcastBlockDelete(teamID, blockID, parentID string)
	BroadcastSubscriptionChange(teamID string, subscription *model.Subscription)
	HandleClusterEvent(ev mmModel.PluginClusterEvent)
}

type PluginAdapter struct {
	api            plugin.API
	auth           auth.AuthInterface
	staleThreshold time.Duration
<<<<<<< HEAD
	store          Store
=======
	logger         *mlog.Logger
>>>>>>> 95cf9fed

	listenersMU       sync.RWMutex
	listeners         map[string]*PluginAdapterClient
	listenersByUserID map[string][]*PluginAdapterClient

	subscriptionsMU  sync.RWMutex
	listenersByTeam  map[string][]*PluginAdapterClient
	listenersByBlock map[string][]*PluginAdapterClient
}

<<<<<<< HEAD
func NewPluginAdapter(api plugin.API, auth auth.AuthInterface, store Store) *PluginAdapter {
	return &PluginAdapter{
		api:               api,
		auth:              auth,
		store:             store,
		staleThreshold:    5 * time.Minute,
		listeners:         make(map[string]*PluginAdapterClient),
		listenersByUserID: make(map[string][]*PluginAdapterClient),
		listenersByTeam:   make(map[string][]*PluginAdapterClient),
		listenersByBlock:  make(map[string][]*PluginAdapterClient),
		listenersMU:       sync.RWMutex{},
		subscriptionsMU:   sync.RWMutex{},
=======
func NewPluginAdapter(api plugin.API, auth auth.AuthInterface, logger *mlog.Logger) *PluginAdapter {
	return &PluginAdapter{
		api:                  api,
		auth:                 auth,
		staleThreshold:       5 * time.Minute,
		logger:               logger,
		listeners:            make(map[string]*PluginAdapterClient),
		listenersByUserID:    make(map[string][]*PluginAdapterClient),
		listenersByWorkspace: make(map[string][]*PluginAdapterClient),
		listenersByBlock:     make(map[string][]*PluginAdapterClient),
		listenersMU:          sync.RWMutex{},
		subscriptionsMU:      sync.RWMutex{},
>>>>>>> 95cf9fed
	}
}

func (pa *PluginAdapter) GetListenerByWebConnID(webConnID string) (pac *PluginAdapterClient, ok bool) {
	pa.listenersMU.RLock()
	defer pa.listenersMU.RUnlock()

	pac, ok = pa.listeners[webConnID]
	return
}

func (pa *PluginAdapter) GetListenersByUserID(userID string) []*PluginAdapterClient {
	pa.listenersMU.RLock()
	defer pa.listenersMU.RUnlock()

	return pa.listenersByUserID[userID]
}

func (pa *PluginAdapter) GetListenersByTeam(teamID string) []*PluginAdapterClient {
	pa.subscriptionsMU.RLock()
	defer pa.subscriptionsMU.RUnlock()

	return pa.listenersByTeam[teamID]
}

func (pa *PluginAdapter) GetListenersByBlock(blockID string) []*PluginAdapterClient {
	pa.subscriptionsMU.RLock()
	defer pa.subscriptionsMU.RUnlock()

	return pa.listenersByBlock[blockID]
}

func (pa *PluginAdapter) addListener(pac *PluginAdapterClient) {
	pa.listenersMU.Lock()
	defer pa.listenersMU.Unlock()

	pa.listeners[pac.webConnID] = pac
	pa.listenersByUserID[pac.userID] = append(pa.listenersByUserID[pac.userID], pac)
}

func (pa *PluginAdapter) removeListener(pac *PluginAdapterClient) {
	pa.listenersMU.Lock()
	defer pa.listenersMU.Unlock()

	// team subscriptions
	for _, team := range pac.teams {
		pa.removeListenerFromTeam(pac, team)
	}

	// block subscriptions
	for _, block := range pac.blocks {
		pa.removeListenerFromBlock(pac, block)
	}

	// user ID list
	newUserListeners := []*PluginAdapterClient{}
	for _, listener := range pa.listenersByUserID[pac.userID] {
		if listener.webConnID != pac.webConnID {
			newUserListeners = append(newUserListeners, listener)
		}
	}
	pa.listenersByUserID[pac.userID] = newUserListeners

	delete(pa.listeners, pac.webConnID)
}

func (pa *PluginAdapter) removeExpiredForUserID(userID string) {
	for _, pac := range pa.GetListenersByUserID(userID) {
		if !pac.isActive() && pac.hasExpired(pa.staleThreshold) {
			pa.removeListener(pac)
		}
	}
}

func (pa *PluginAdapter) removeListenerFromTeam(pac *PluginAdapterClient, teamID string) {
	newTeamListeners := []*PluginAdapterClient{}
	for _, listener := range pa.GetListenersByTeam(teamID) {
		if listener.webConnID != pac.webConnID {
			newTeamListeners = append(newTeamListeners, listener)
		}
	}
	pa.subscriptionsMU.Lock()
	pa.listenersByTeam[teamID] = newTeamListeners
	pa.subscriptionsMU.Unlock()

	pac.unsubscribeFromTeam(teamID)
}

func (pa *PluginAdapter) removeListenerFromBlock(pac *PluginAdapterClient, blockID string) {
	newBlockListeners := []*PluginAdapterClient{}
	for _, listener := range pa.GetListenersByBlock(blockID) {
		if listener.webConnID != pac.webConnID {
			newBlockListeners = append(newBlockListeners, listener)
		}
	}
	pa.subscriptionsMU.Lock()
	pa.listenersByBlock[blockID] = newBlockListeners
	pa.subscriptionsMU.Unlock()

	pac.unsubscribeFromBlock(blockID)
}

func (pa *PluginAdapter) subscribeListenerToTeam(pac *PluginAdapterClient, teamID string) {
	if pac.isSubscribedToTeam(teamID) {
		return
	}

	pa.subscriptionsMU.Lock()
	pa.listenersByTeam[teamID] = append(pa.listenersByTeam[teamID], pac)
	pa.subscriptionsMU.Unlock()

	pac.subscribeToTeam(teamID)
}

func (pa *PluginAdapter) unsubscribeListenerFromTeam(pac *PluginAdapterClient, teamID string) {
	if !pac.isSubscribedToTeam(teamID) {
		return
	}

	pa.removeListenerFromTeam(pac, teamID)
}

func (pa *PluginAdapter) getUserIDsForTeam(teamID string) []string {
	userMap := map[string]bool{}
	for _, pac := range pa.GetListenersByTeam(teamID) {
		if pac.isActive() {
			userMap[pac.userID] = true
		}
	}

	userIDs := []string{}
	for userID := range userMap {
		userIDs = append(userIDs, userID)
	}
	return userIDs
}

func (pa *PluginAdapter) getUserIDsForTeamAndBoard(teamID, boardID string, ensureUserIDs ...string) []string {
	userMap := map[string]bool{}
	for _, pac := range pa.GetListenersByTeam(teamID) {
		if pac.isActive() {
			userMap[pac.userID] = true
		}
	}

	members, err := pa.store.GetMembersForBoard(boardID)
	if err != nil {
		pa.api.LogError("error getting members for board",
			"method", "getUserIDsForTeamAndBoard",
			"teamID", teamID,
			"boardID", boardID,
		)
		return nil
	}

	// the list of users would be the intersection between the ones
	// that are connected to the team and the board members that need
	// to see the updates
	userIDs := []string{}
	for _, member := range members {
		for userID := range userMap {
			if userID == member.UserID {
				userIDs = append(userIDs, userID)
			}
		}
	}

	// if we don't have to make sure that some IDs are included, we
	// can return at this point
	if len(ensureUserIDs) == 0 {
		return userIDs
	}

	completeUserMap := map[string]bool{}
	for _, id := range userIDs {
		completeUserMap[id] = true
	}
	for _, id := range ensureUserIDs {
		completeUserMap[id] = true
	}

	completeUserIDs := []string{}
	for id := range completeUserMap {
		completeUserIDs = append(completeUserIDs, id)
	}

	return completeUserIDs
}

//nolint:unused
func (pa *PluginAdapter) unsubscribeListenerFromBlocks(pac *PluginAdapterClient, blockIDs []string) {
	for _, blockID := range blockIDs {
		if pac.isSubscribedToBlock(blockID) {
			pa.removeListenerFromBlock(pac, blockID)
		}
	}
}

func (pa *PluginAdapter) OnWebSocketConnect(webConnID, userID string) {
	if existingPAC, ok := pa.GetListenerByWebConnID(webConnID); ok {
		pa.logger.Debug("inactive connection found for webconn, reusing",
			mlog.String("webConnID", webConnID),
			mlog.String("userID", userID),
		)
		atomic.StoreInt64(&existingPAC.inactiveAt, 0)
		return
	}

	newPAC := &PluginAdapterClient{
		inactiveAt: 0,
		webConnID:  webConnID,
		userID:     userID,
		teams:      []string{},
		blocks:     []string{},
	}

	pa.addListener(newPAC)
	pa.removeExpiredForUserID(userID)
}

func (pa *PluginAdapter) OnWebSocketDisconnect(webConnID, userID string) {
	pac, ok := pa.GetListenerByWebConnID(webConnID)
	if !ok {
		pa.logger.Debug("received a disconnect for an unregistered webconn",
			mlog.String("webConnID", webConnID),
			mlog.String("userID", userID),
		)
		return
	}

	atomic.StoreInt64(&pac.inactiveAt, mmModel.GetMillis())
}

func commandFromRequest(req *mmModel.WebSocketRequest) (*WebsocketCommand, error) {
	c := &WebsocketCommand{Action: strings.TrimPrefix(req.Action, websocketMessagePrefix)}

	if teamID, ok := req.Data["teamId"]; ok {
		c.TeamID = teamID.(string)
	} else {
		return nil, errMissingTeamInCommand
	}

	if readToken, ok := req.Data["readToken"]; ok {
		c.ReadToken = readToken.(string)
	}

	if blockIDs, ok := req.Data["blockIds"]; ok {
		c.BlockIDs = blockIDs.([]string)
	}

	return c, nil
}

func (pa *PluginAdapter) WebSocketMessageHasBeenPosted(webConnID, userID string, req *mmModel.WebSocketRequest) {
	pac, ok := pa.GetListenerByWebConnID(webConnID)
	if !ok {
		pa.logger.Debug("received a message for an unregistered webconn",
			mlog.String("webConnID", webConnID),
			mlog.String("userID", userID),
			mlog.String("action", req.Action),
		)
		return
	}

	// only process messages using the plugin actions
	if !strings.HasPrefix(req.Action, websocketMessagePrefix) {
		return
	}

	command, err := commandFromRequest(req)
	if err != nil {
		pa.logger.Error("error getting command from request",
			mlog.String("action", req.Action),
			mlog.String("webConnID", webConnID),
			mlog.String("userID", userID),
			mlog.Err(err),
		)
		return
	}

	switch command.Action {
	// The block-related commands are not implemented in the adapter
	// as there is no such thing as unauthenticated websocket
	// connections in plugin mode. Only a debug line is logged
	case websocketActionSubscribeBlocks, websocketActionUnsubscribeBlocks:
<<<<<<< HEAD
		pa.api.LogDebug(`Command not implemented in plugin mode`,
			"command", command.Action,
			"webConnID", webConnID,
			"userID", userID,
			"teamID", command.TeamID,
		)

	case websocketActionSubscribeTeam:
		pa.api.LogDebug(`Command: SUBSCRIBE_TEAM`,
			"webConnID", webConnID,
			"userID", userID,
			"teamID", command.TeamID,
=======
		pa.logger.Debug(`Command not implemented in plugin mode`,
			mlog.String("command", command.Action),
			mlog.String("webConnID", webConnID),
			mlog.String("userID", userID),
			mlog.String("workspaceID", command.WorkspaceID),
		)

	case websocketActionSubscribeWorkspace:
		pa.logger.Debug(`Command: SUBSCRIBE_WORKSPACE`,
			mlog.String("webConnID", webConnID),
			mlog.String("userID", userID),
			mlog.String("workspaceID", command.WorkspaceID),
>>>>>>> 95cf9fed
		)

		if !pa.auth.DoesUserHaveTeamAccess(userID, command.TeamID) {
			return
		}

<<<<<<< HEAD
		pa.subscribeListenerToTeam(pac, command.TeamID)
	case websocketActionUnsubscribeTeam:
		pa.api.LogDebug(`Command: UNSUBSCRIBE_TEAM`,
			"webConnID", webConnID,
			"userID", userID,
			"teamID", command.TeamID,
=======
		pa.subscribeListenerToWorkspace(pac, command.WorkspaceID)
	case websocketActionUnsubscribeWorkspace:
		pa.logger.Debug(`Command: UNSUBSCRIBE_WORKSPACE`,
			mlog.String("webConnID", webConnID),
			mlog.String("userID", userID),
			mlog.String("workspaceID", command.WorkspaceID),
>>>>>>> 95cf9fed
		)

		pa.unsubscribeListenerFromTeam(pac, command.TeamID)
	}
}

func (pa *PluginAdapter) sendMessageToAllSkipCluster(payload map[string]interface{}) {
	// Empty &mmModel.WebsocketBroadcast will send to all users
	pa.api.PublishWebSocketEvent(websocketActionUpdateConfig, payload, &mmModel.WebsocketBroadcast{})
}

func (pa *PluginAdapter) sendMessageToAll(payload map[string]interface{}) {
	go func() {
		clusterMessage := &ClusterMessage{Payload: payload}
		pa.sendMessageToCluster("websocket_message", clusterMessage)
	}()

	pa.sendMessageToAllSkipCluster(payload)
}

func (pa *PluginAdapter) BroadcastConfigChange(pluginConfig model.ClientConfig) {
	pa.sendMessageToAll(utils.StructToMap(pluginConfig))
}

var letters = []rune("abcdefghijklmnopqrstuvwxyzABCDEFGHIJKLMNOPQRSTUVWXYZ")

func randSeq(n int) string {
	b := make([]rune, n)
	for i := range b {
		b[i] = letters[rand.Intn(len(letters))]
	}
	return string(b)
}

// sendTeamMessageSkipCluster sends a message to all the users
// with a websocket client subscribed to a given team.
func (pa *PluginAdapter) sendTeamMessageSkipCluster(event, teamID string, payload map[string]interface{}) {
	userIDs := pa.getUserIDsForTeam(teamID)
	for _, userID := range userIDs {
		pa.api.PublishWebSocketEvent(event, payload, &mmModel.WebsocketBroadcast{UserId: userID})
	}
}

// sendTeamMessage sends and propagates a message that is aimed
// for all the users that are subscribed to a given team.
func (pa *PluginAdapter) sendTeamMessage(event, teamID string, payload map[string]interface{}) {
	go func() {
		clusterMessage := &ClusterMessage{
			TeamID:  teamID,
			Payload: payload,
		}

		pa.sendMessageToCluster("websocket_message", clusterMessage)
	}()

	pa.sendTeamMessageSkipCluster(event, teamID, payload)
}

// sendBoardMessageSkipCluster sends a message to all the users
// subscribed to a given team that belong to one of its boards.
func (pa *PluginAdapter) sendBoardMessageSkipCluster(teamID, boardID string, payload map[string]interface{}, ensureUserIDs ...string) {
	userIDs := pa.getUserIDsForTeamAndBoard(teamID, boardID, ensureUserIDs...)
	for _, userID := range userIDs {
		pa.api.PublishWebSocketEvent(websocketActionUpdateBoard, payload, &mmModel.WebsocketBroadcast{UserId: userID})
	}
}

// sendBoardMessage sends and propagates a message that is aimed for
// all the users that are subscribed to the board's team and are
// members of it too.
func (pa *PluginAdapter) sendBoardMessage(teamID, boardID string, payload map[string]interface{}, ensureUserIDs ...string) {
	go func() {
		clusterMessage := &ClusterMessage{
			TeamID:      teamID,
			BoardID:     boardID,
			Payload:     payload,
			EnsureUsers: ensureUserIDs,
		}

		pa.sendMessageToCluster("websocket_message", clusterMessage)
	}()

	pa.sendBoardMessageSkipCluster(teamID, boardID, payload, ensureUserIDs...)
}

<<<<<<< HEAD
func (pa *PluginAdapter) BroadcastBlockChange(teamID string, block model.Block) {
	pa.api.LogDebug("BroadcastingBlockChange",
		"teamID", teamID,
		"boardID", block.BoardID,
		"blockID", block.ID,
=======
func (pa *PluginAdapter) BroadcastBlockChange(workspaceID string, block model.Block) {
	pa.logger.Debug("BroadcastingBlockChange",
		mlog.String("workspaceID", workspaceID),
		mlog.String("blockID", block.ID),
>>>>>>> 95cf9fed
	)

	message := UpdateBlockMsg{
		Action: websocketActionUpdateBlock,
		TeamID: teamID,
		Block:  block,
	}

	pa.sendBoardMessage(teamID, block.BoardID, utils.StructToMap(message))
}

func (pa *PluginAdapter) BroadcastCategoryChange(category model.Category) {
	pa.api.LogDebug(
		"BroadcastCategoryChange",
		"userID", category.TeamID,
		"teamID", category.TeamID,
		"categoryID", category.ID,
	)

	message := UpdateCategoryMessage{
		Action:   websocketActionUpdateCategory,
		TeamID:   category.TeamID,
		Category: &category,
	}

	pa.sendTeamMessage(websocketActionUpdateCategory, category.TeamID, utils.StructToMap(message))
}

func (pa *PluginAdapter) BroadcastCategoryBlockChange(teamID, userID string, blockCategory model.BlockCategoryWebsocketData) {
	pa.api.LogDebug(
		"BroadcastCategoryBlockChange",
		"userID", userID,
		"teamID", teamID,
		"categoryID", blockCategory.CategoryID,
		"blockID", blockCategory.BlockID,
	)

	message := UpdateCategoryMessage{
		Action:          websocketActionUpdateCategoryBlock,
		TeamID:          teamID,
		BlockCategories: &blockCategory,
	}

	pa.sendTeamMessage(websocketActionUpdateCategoryBlock, teamID, utils.StructToMap(message))
}

func (pa *PluginAdapter) BroadcastBlockDelete(teamID, blockID, boardID string) {
	now := utils.GetMillis()
	block := model.Block{}
	block.ID = blockID
	block.BoardID = boardID
	block.UpdateAt = now
	block.DeleteAt = now

	pa.BroadcastBlockChange(teamID, block)
}

func (pa *PluginAdapter) BroadcastBoardChange(teamID string, board *model.Board) {
	pa.api.LogInfo("BroadcastingBoardChange",
		"teamID", teamID,
		"boardID", board.ID,
	)

	message := UpdateBoardMsg{
		Action: websocketActionUpdateBoard,
		TeamID: teamID,
		Board:  board,
	}

	pa.sendBoardMessage(teamID, board.ID, utils.StructToMap(message))
}

func (pa *PluginAdapter) BroadcastBoardDelete(teamID, boardID string) {
	now := utils.GetMillis()
	board := &model.Board{}
	board.ID = boardID
	board.TeamID = teamID
	board.UpdateAt = now
	board.DeleteAt = now

	pa.BroadcastBoardChange(teamID, board)
}

func (pa *PluginAdapter) BroadcastMemberChange(teamID, boardID string, member *model.BoardMember) {
	pa.api.LogInfo("BroadcastingMemberChange",
		"teamID", teamID,
		"boardID", boardID,
		"userID", member.UserID,
	)

	message := UpdateMemberMsg{
		Action: websocketActionUpdateMember,
		TeamID: teamID,
		Member: member,
	}

	pa.sendBoardMessage(teamID, boardID, utils.StructToMap(message))
}

func (pa *PluginAdapter) BroadcastMemberDelete(teamID, boardID, userID string) {
	pa.api.LogInfo("BroadcastingMemberDelete",
		"teamID", teamID,
		"boardID", boardID,
		"userID", userID,
	)

	message := UpdateMemberMsg{
		Action: websocketActionDeleteMember,
		TeamID: teamID,
		Member: &model.BoardMember{UserID: userID, BoardID: boardID},
	}

	// when fetching the members of the board that should receive the
	// member deletion message, the deleted member will not be one of
	// them, so we need to ensure they receive the message
	pa.sendBoardMessage(teamID, boardID, utils.StructToMap(message), userID)
}

<<<<<<< HEAD
func (pa *PluginAdapter) BroadcastSubscriptionChange(teamID string, subscription *model.Subscription) {
	pa.api.LogInfo("BroadcastingSubscriptionChange",
		"TeamID", teamID,
		"blockID", subscription.BlockID,
		"subscriberID", subscription.SubscriberID,
=======
func (pa *PluginAdapter) BroadcastSubscriptionChange(workspaceID string, subscription *model.Subscription) {
	pa.logger.Debug("BroadcastingSubscriptionChange",
		mlog.String("workspaceID", workspaceID),
		mlog.String("blockID", subscription.BlockID),
		mlog.String("subscriberID", subscription.SubscriberID),
>>>>>>> 95cf9fed
	)

	message := UpdateSubscription{
		Action:       websocketActionUpdateSubscription,
		Subscription: subscription,
	}

	pa.sendTeamMessage(websocketActionUpdateSubscription, teamID, utils.StructToMap(message))
}<|MERGE_RESOLUTION|>--- conflicted
+++ resolved
@@ -38,11 +38,8 @@
 	api            plugin.API
 	auth           auth.AuthInterface
 	staleThreshold time.Duration
-<<<<<<< HEAD
 	store          Store
-=======
 	logger         *mlog.Logger
->>>>>>> 95cf9fed
 
 	listenersMU       sync.RWMutex
 	listeners         map[string]*PluginAdapterClient
@@ -53,33 +50,19 @@
 	listenersByBlock map[string][]*PluginAdapterClient
 }
 
-<<<<<<< HEAD
-func NewPluginAdapter(api plugin.API, auth auth.AuthInterface, store Store) *PluginAdapter {
+func NewPluginAdapter(api plugin.API, auth auth.AuthInterface, store Store, logger *mlog.Logger) *PluginAdapter {
 	return &PluginAdapter{
 		api:               api,
 		auth:              auth,
 		store:             store,
 		staleThreshold:    5 * time.Minute,
+		logger:            logger,
 		listeners:         make(map[string]*PluginAdapterClient),
 		listenersByUserID: make(map[string][]*PluginAdapterClient),
 		listenersByTeam:   make(map[string][]*PluginAdapterClient),
 		listenersByBlock:  make(map[string][]*PluginAdapterClient),
 		listenersMU:       sync.RWMutex{},
 		subscriptionsMU:   sync.RWMutex{},
-=======
-func NewPluginAdapter(api plugin.API, auth auth.AuthInterface, logger *mlog.Logger) *PluginAdapter {
-	return &PluginAdapter{
-		api:                  api,
-		auth:                 auth,
-		staleThreshold:       5 * time.Minute,
-		logger:               logger,
-		listeners:            make(map[string]*PluginAdapterClient),
-		listenersByUserID:    make(map[string][]*PluginAdapterClient),
-		listenersByWorkspace: make(map[string][]*PluginAdapterClient),
-		listenersByBlock:     make(map[string][]*PluginAdapterClient),
-		listenersMU:          sync.RWMutex{},
-		subscriptionsMU:      sync.RWMutex{},
->>>>>>> 95cf9fed
 	}
 }
 
@@ -227,10 +210,10 @@
 
 	members, err := pa.store.GetMembersForBoard(boardID)
 	if err != nil {
-		pa.api.LogError("error getting members for board",
-			"method", "getUserIDsForTeamAndBoard",
-			"teamID", teamID,
-			"boardID", boardID,
+		pa.logger.Error("error getting members for board",
+			mlog.String("method", "getUserIDsForTeamAndBoard"),
+			mlog.String("teamID", teamID),
+			mlog.String("boardID", boardID),
 		)
 		return nil
 	}
@@ -365,54 +348,31 @@
 	// as there is no such thing as unauthenticated websocket
 	// connections in plugin mode. Only a debug line is logged
 	case websocketActionSubscribeBlocks, websocketActionUnsubscribeBlocks:
-<<<<<<< HEAD
-		pa.api.LogDebug(`Command not implemented in plugin mode`,
-			"command", command.Action,
-			"webConnID", webConnID,
-			"userID", userID,
-			"teamID", command.TeamID,
-		)
-
-	case websocketActionSubscribeTeam:
-		pa.api.LogDebug(`Command: SUBSCRIBE_TEAM`,
-			"webConnID", webConnID,
-			"userID", userID,
-			"teamID", command.TeamID,
-=======
 		pa.logger.Debug(`Command not implemented in plugin mode`,
 			mlog.String("command", command.Action),
 			mlog.String("webConnID", webConnID),
 			mlog.String("userID", userID),
-			mlog.String("workspaceID", command.WorkspaceID),
-		)
-
-	case websocketActionSubscribeWorkspace:
-		pa.logger.Debug(`Command: SUBSCRIBE_WORKSPACE`,
-			mlog.String("webConnID", webConnID),
-			mlog.String("userID", userID),
-			mlog.String("workspaceID", command.WorkspaceID),
->>>>>>> 95cf9fed
+			mlog.String("teamID", command.TeamID),
+		)
+
+	case websocketActionSubscribeTeam:
+		pa.logger.Debug(`Command not implemented in plugin mode`,
+			mlog.String("command", command.Action),
+			mlog.String("webConnID", webConnID),
+			mlog.String("userID", userID),
+			mlog.String("teamID", command.TeamID),
 		)
 
 		if !pa.auth.DoesUserHaveTeamAccess(userID, command.TeamID) {
 			return
 		}
 
-<<<<<<< HEAD
 		pa.subscribeListenerToTeam(pac, command.TeamID)
 	case websocketActionUnsubscribeTeam:
-		pa.api.LogDebug(`Command: UNSUBSCRIBE_TEAM`,
-			"webConnID", webConnID,
-			"userID", userID,
-			"teamID", command.TeamID,
-=======
-		pa.subscribeListenerToWorkspace(pac, command.WorkspaceID)
-	case websocketActionUnsubscribeWorkspace:
 		pa.logger.Debug(`Command: UNSUBSCRIBE_WORKSPACE`,
 			mlog.String("webConnID", webConnID),
 			mlog.String("userID", userID),
-			mlog.String("workspaceID", command.WorkspaceID),
->>>>>>> 95cf9fed
+			mlog.String("teamID", command.TeamID),
 		)
 
 		pa.unsubscribeListenerFromTeam(pac, command.TeamID)
@@ -498,18 +458,11 @@
 	pa.sendBoardMessageSkipCluster(teamID, boardID, payload, ensureUserIDs...)
 }
 
-<<<<<<< HEAD
 func (pa *PluginAdapter) BroadcastBlockChange(teamID string, block model.Block) {
-	pa.api.LogDebug("BroadcastingBlockChange",
-		"teamID", teamID,
-		"boardID", block.BoardID,
-		"blockID", block.ID,
-=======
-func (pa *PluginAdapter) BroadcastBlockChange(workspaceID string, block model.Block) {
 	pa.logger.Debug("BroadcastingBlockChange",
-		mlog.String("workspaceID", workspaceID),
+		mlog.String("teamID", teamID),
+		mlog.String("boardID", block.BoardID),
 		mlog.String("blockID", block.ID),
->>>>>>> 95cf9fed
 	)
 
 	message := UpdateBlockMsg{
@@ -522,11 +475,10 @@
 }
 
 func (pa *PluginAdapter) BroadcastCategoryChange(category model.Category) {
-	pa.api.LogDebug(
-		"BroadcastCategoryChange",
-		"userID", category.TeamID,
-		"teamID", category.TeamID,
-		"categoryID", category.ID,
+	pa.logger.Debug("BroadcastCategoryChange",
+		mlog.String("userID", category.TeamID),
+		mlog.String("teamID", category.TeamID),
+		mlog.String("categoryID", category.ID),
 	)
 
 	message := UpdateCategoryMessage{
@@ -539,12 +491,12 @@
 }
 
 func (pa *PluginAdapter) BroadcastCategoryBlockChange(teamID, userID string, blockCategory model.BlockCategoryWebsocketData) {
-	pa.api.LogDebug(
+	pa.logger.Debug(
 		"BroadcastCategoryBlockChange",
-		"userID", userID,
-		"teamID", teamID,
-		"categoryID", blockCategory.CategoryID,
-		"blockID", blockCategory.BlockID,
+		mlog.String("userID", userID),
+		mlog.String("teamID", teamID),
+		mlog.String("categoryID", blockCategory.CategoryID),
+		mlog.String("blockID", blockCategory.BlockID),
 	)
 
 	message := UpdateCategoryMessage{
@@ -568,9 +520,9 @@
 }
 
 func (pa *PluginAdapter) BroadcastBoardChange(teamID string, board *model.Board) {
-	pa.api.LogInfo("BroadcastingBoardChange",
-		"teamID", teamID,
-		"boardID", board.ID,
+	pa.logger.Info("BroadcastingBoardChange",
+		mlog.String("teamID", teamID),
+		mlog.String("boardID", board.ID),
 	)
 
 	message := UpdateBoardMsg{
@@ -594,10 +546,10 @@
 }
 
 func (pa *PluginAdapter) BroadcastMemberChange(teamID, boardID string, member *model.BoardMember) {
-	pa.api.LogInfo("BroadcastingMemberChange",
-		"teamID", teamID,
-		"boardID", boardID,
-		"userID", member.UserID,
+	pa.logger.Info("BroadcastingMemberChange",
+		mlog.String("teamID", teamID),
+		mlog.String("boardID", boardID),
+		mlog.String("userID", member.UserID),
 	)
 
 	message := UpdateMemberMsg{
@@ -610,10 +562,10 @@
 }
 
 func (pa *PluginAdapter) BroadcastMemberDelete(teamID, boardID, userID string) {
-	pa.api.LogInfo("BroadcastingMemberDelete",
-		"teamID", teamID,
-		"boardID", boardID,
-		"userID", userID,
+	pa.logger.Info("BroadcastingMemberDelete",
+		mlog.String("teamID", teamID),
+		mlog.String("boardID", boardID),
+		mlog.String("userID", userID),
 	)
 
 	message := UpdateMemberMsg{
@@ -628,19 +580,11 @@
 	pa.sendBoardMessage(teamID, boardID, utils.StructToMap(message), userID)
 }
 
-<<<<<<< HEAD
 func (pa *PluginAdapter) BroadcastSubscriptionChange(teamID string, subscription *model.Subscription) {
-	pa.api.LogInfo("BroadcastingSubscriptionChange",
-		"TeamID", teamID,
-		"blockID", subscription.BlockID,
-		"subscriberID", subscription.SubscriberID,
-=======
-func (pa *PluginAdapter) BroadcastSubscriptionChange(workspaceID string, subscription *model.Subscription) {
 	pa.logger.Debug("BroadcastingSubscriptionChange",
-		mlog.String("workspaceID", workspaceID),
+		mlog.String("TeamID", teamID),
 		mlog.String("blockID", subscription.BlockID),
 		mlog.String("subscriberID", subscription.SubscriberID),
->>>>>>> 95cf9fed
 	)
 
 	message := UpdateSubscription{
