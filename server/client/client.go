--- conflicted
+++ resolved
@@ -242,6 +242,16 @@
 	return true, BuildResponse(r)
 }
 
+func (c *Client) UndeleteBlock(boardID, blockID string) (bool, *Response) {
+	r, err := c.DoAPIPost(c.GetBlockRoute(boardID, blockID)+"/undelete", "")
+	if err != nil {
+		return false, BuildErrorResponse(r, err)
+	}
+	defer closeBody(r)
+
+	return true, BuildResponse(r)
+}
+
 func (c *Client) InsertBlocks(boardID string, blocks []model.Block) ([]model.Block, *Response) {
 	r, err := c.DoAPIPost(c.GetBlocksRoute(boardID), toJSON(blocks))
 	if err != nil {
@@ -262,23 +272,8 @@
 	return true, BuildResponse(r)
 }
 
-<<<<<<< HEAD
 func (c *Client) GetSubtree(boardID, blockID string) ([]model.Block, *Response) {
 	r, err := c.DoAPIGet(c.GetSubtreeRoute(boardID, blockID), "")
-=======
-func (c *Client) UndeleteBlock(blockID string) (bool, *Response) {
-	r, err := c.DoAPIPost(c.GetBlockRoute(blockID)+"/undelete", "")
-	if err != nil {
-		return false, BuildErrorResponse(r, err)
-	}
-	defer closeBody(r)
-
-	return true, BuildResponse(r)
-}
-
-func (c *Client) GetSubtree(blockID string) ([]model.Block, *Response) {
-	r, err := c.DoAPIGet(c.GetSubtreeRoute(blockID), "")
->>>>>>> 1d5583ac
 	if err != nil {
 		return nil, BuildErrorResponse(r, err)
 	}
