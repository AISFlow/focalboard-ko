const webpack = require("webpack")
const path = require("path")
const CopyPlugin = require("copy-webpack-plugin")
var HtmlWebpackPlugin = require('html-webpack-plugin')

const outpath = path.resolve(__dirname, "pack")

function makeCommonConfig() {
	const commonConfig = {
		target: "web",
		mode: "development",
		entry: "./src/index.js",
		node: {
			__dirname: false,
			__filename: false
		},
		module: {
			rules: [
				{
					test: /\.tsx?$/,
					use: "ts-loader",
					exclude: [/node_modules/],
				},
				{
					test: /\.html$/,
					loader: "file-loader",
				},
				{
					test: /\.(tsx?|js|jsx|html)$/,
					use: [
					],
					exclude: [/node_modules/],
				}
			]
		},
		resolve: {
			modules: [
				'node_modules',
				path.resolve(__dirname),
			],
			extensions: ['.js', '.jsx', '.ts', '.tsx'],
		},
		plugins: [
			new CopyPlugin({
				patterns: [
					{ from: path.resolve(__dirname, "src/static"), to: "static" },
					{ from: path.resolve(__dirname, "node_modules/easymde/dist/easymde.min.css"), to: "static" },
				],
			}),
			new HtmlWebpackPlugin({
				inject: true,
				title: "OCTO",
<<<<<<< HEAD
				chunks: ["main"],
				template: "html-templates/index.ejs",
				filename: 'index.html'
			}),
		],
		entry: {
			main: "./src/client/main.tsx",
=======
				chunks: ["boardPage"],
				template: "html-templates/page.ejs",
				filename: 'board.html'
			}),
		],
		entry: {
			boardPage: "./src/client/boardPage.tsx"
>>>>>>> 6dc73a83
		},
		output: {
			filename: "[name].js",
			path: outpath
		}
	}

	return commonConfig
}

module.exports = makeCommonConfig<|MERGE_RESOLUTION|>--- conflicted
+++ resolved
@@ -50,23 +50,13 @@
 			new HtmlWebpackPlugin({
 				inject: true,
 				title: "OCTO",
-<<<<<<< HEAD
 				chunks: ["main"],
-				template: "html-templates/index.ejs",
+				template: "html-template/page.ejs",
 				filename: 'index.html'
 			}),
 		],
 		entry: {
 			main: "./src/client/main.tsx",
-=======
-				chunks: ["boardPage"],
-				template: "html-templates/page.ejs",
-				filename: 'board.html'
-			}),
-		],
-		entry: {
-			boardPage: "./src/client/boardPage.tsx"
->>>>>>> 6dc73a83
 		},
 		output: {
 			filename: "[name].js",
