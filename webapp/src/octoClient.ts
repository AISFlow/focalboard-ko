// Copyright (c) 2015-present Mattermost, Inc. All Rights Reserved.
// See LICENSE.txt for license information.
import {Block, BlockPatch} from './blocks/block'
import {Board, BoardsAndBlocks, BoardsAndBlocksPatch, BoardPatch, BoardMember} from './blocks/board'
import {ISharing} from './blocks/sharing'
import {OctoUtils} from './octoUtils'
import {IUser, UserConfigPatch} from './user'
import {Utils} from './utils'
import {ClientConfig} from './config/clientConfig'
import {UserSettings} from './userSettings'
import {Category, CategoryBoards} from './store/sidebar'
import {Team} from './store/teams'
import {Subscription} from './wsclient'
import {PrepareOnboardingResponse} from './onboardingTour'
import {Constants} from "./constants"

//
// OctoClient is the client interface to the server APIs
//
class OctoClient {
    readonly serverUrl: string | undefined
    private logged = false

    // this need to be a function rather than a const because
    // one of the global variable (`window.baseURL`) is set at runtime
    // after the first instance of OctoClient is created.
    // Avoiding the race condition becomes more complex than making
    // the base URL dynamic though a function
    private getBaseURL(): string {
        const baseURL = (this.serverUrl || Utils.getBaseURL(true)).replace(/\/$/, '')

        // Logging this for debugging.
        // Logging just once to avoid log noise.
        if (!this.logged) {
            Utils.log(`OctoClient baseURL: ${baseURL}`)
            this.logged = true
        }

        return baseURL
    }

    get token(): string {
        return localStorage.getItem('focalboardSessionId') || ''
    }
    set token(value: string) {
        localStorage.setItem('focalboardSessionId', value)
    }

    constructor(serverUrl?: string, public teamId = Constants.globalTeamId) {
        this.serverUrl = serverUrl
    }

    private async getJson<T>(response: Response, defaultValue: T): Promise<T> {
        // The server may return null or malformed json
        try {
            const value = await response.json()
            return value || defaultValue
        } catch {
            return defaultValue
        }
    }

    async login(username: string, password: string): Promise<boolean> {
        const path = '/api/v2/login'
        const body = JSON.stringify({username, password, type: 'normal'})
        const response = await fetch(this.getBaseURL() + path, {
            method: 'POST',
            headers: this.headers(),
            body,
        })
        if (response.status !== 200) {
            return false
        }

        const responseJson = (await this.getJson(response, {})) as {token?: string}
        if (responseJson.token) {
            localStorage.setItem('focalboardSessionId', responseJson.token)
            return true
        }
        return false
    }

    async logout(): Promise<boolean> {
        const path = '/api/v2/logout'
        const response = await fetch(this.getBaseURL() + path, {
            method: 'POST',
            headers: this.headers(),
        })
        localStorage.removeItem('focalboardSessionId')

        if (response.status !== 200) {
            return false
        }
        return true
    }

    async getClientConfig(): Promise<ClientConfig | null> {
        const path = '/api/v2/clientConfig'
        const response = await fetch(this.getBaseURL() + path, {
            method: 'GET',
            headers: this.headers(),
        })
        if (response.status !== 200) {
            return null
        }

        const json = (await this.getJson(response, {})) as ClientConfig
        return json
    }

    async register(email: string, username: string, password: string, token?: string): Promise<{code: number, json: {error?: string}}> {
        const path = '/api/v2/register'
        const body = JSON.stringify({email, username, password, token})
        const response = await fetch(this.getBaseURL() + path, {
            method: 'POST',
            headers: this.headers(),
            body,
        })
        const json = (await this.getJson(response, {})) as {error?: string}
        return {code: response.status, json}
    }

    async changePassword(userId: string, oldPassword: string, newPassword: string): Promise<{code: number, json: {error?: string}}> {
        const path = `/api/v2/users/${encodeURIComponent(userId)}/changepassword`
        const body = JSON.stringify({oldPassword, newPassword})
        const response = await fetch(this.getBaseURL() + path, {
            method: 'POST',
            headers: this.headers(),
            body,
        })
        const json = (await this.getJson(response, {})) as {error?: string}
        return {code: response.status, json}
    }

    private headers() {
        return {
            Accept: 'application/json',
            'Content-Type': 'application/json',
            Authorization: this.token ? 'Bearer ' + this.token : '',
            'X-Requested-With': 'XMLHttpRequest',
        }
    }

    // ToDo: document
    private teamPath(teamId?: string): string {
        let teamIdToUse = teamId
        if (!teamId) {
            teamIdToUse = this.teamId === Constants.globalTeamId ? UserSettings.lastTeamId || this.teamId : this.teamId
        }

        return `/api/v2/teams/${teamIdToUse}`
    }

    private teamsPath(): string {
        return '/api/v2/teams'
    }

    async getMe(): Promise<IUser | undefined> {
        const path = '/api/v2/users/me'
        const response = await fetch(this.getBaseURL() + path, {headers: this.headers()})
        if (response.status !== 200) {
            return undefined
        }
        const user = (await this.getJson(response, {})) as IUser
        return user
    }

    async getMyBoardMemberships(): Promise<BoardMember[]> {
        const path = '/api/v2/users/me/memberships'
        const response = await fetch(this.getBaseURL() + path, {headers: this.headers()})
        if (response.status !== 200) {
            return []
        }
        const members = (await this.getJson(response, [])) as BoardMember[]
        return members
    }

    async getUser(userId: string): Promise<IUser | undefined> {
        const path = `/api/v2/users/${encodeURIComponent(userId)}`
        const response = await fetch(this.getBaseURL() + path, {headers: this.headers()})
        if (response.status !== 200) {
            return undefined
        }
        const user = (await this.getJson(response, {})) as IUser
        return user
    }

    async patchUserConfig(userID: string, patch: UserConfigPatch): Promise<Record<string, string> | undefined> {
        const path = `/api/v2/users/${encodeURIComponent(userID)}/config`
        const body = JSON.stringify(patch)
        const response = await fetch(this.getBaseURL() + path, {
            headers: this.headers(),
            method: 'PUT',
            body,
        })

        if (response.status !== 200) {
            return undefined
        }

        return (await this.getJson(response, {})) as Record<string, string>
    }

    async exportBoardArchive(boardID: string): Promise<Response> {
        const path = `/api/v2/boards/${boardID}/archive/export`
        return fetch(this.getBaseURL() + path, {headers: this.headers()})
    }

    async exportFullArchive(teamID: string): Promise<Response> {
        const path = `/api/v2/teams/${teamID}/archive/export`
        return fetch(this.getBaseURL() + path, {headers: this.headers()})
    }

    async importFullArchive(file: File): Promise<Response> {
        const formData = new FormData()
        formData.append('file', file)

        const headers = this.headers() as Record<string, string>

        // TIPTIP: Leave out Content-Type here, it will be automatically set by the browser
        delete headers['Content-Type']

        return fetch(this.getBaseURL() + this.teamPath() + '/archive/import', {
            method: 'POST',
            headers,
            body: formData,
        })
    }

    async getBlocksWithParent(parentId: string, type?: string): Promise<Block[]> {
        let path: string
        if (type) {
            path = this.teamPath() + `/blocks?parent_id=${encodeURIComponent(parentId)}&type=${encodeURIComponent(type)}`
        } else {
            path = this.teamPath() + `/blocks?parent_id=${encodeURIComponent(parentId)}`
        }
        return this.getBlocksWithPath(path)
    }

    async getBlocksWithType(type: string): Promise<Block[]> {
        const path = this.teamPath() + `/blocks?type=${encodeURIComponent(type)}`
        return this.getBlocksWithPath(path)
    }

    async getBlocksWithBlockID(blockID: string, boardID: string, optionalReadToken?: string): Promise<Block[]> {
        let path = `/api/v2/boards/${boardID}/blocks?block_id=${blockID}`
        const readToken = optionalReadToken || Utils.getReadToken()
        if (readToken) {
            path += `&read_token=${readToken}`
        }
        return this.getBlocksWithPath(path)
    }

    async getAllBlocks(boardID: string): Promise<Block[]> {
        let path = `/api/v2/boards/${boardID}/blocks?all=true`
        const readToken = Utils.getReadToken()
        if (readToken) {
            path += `&read_token=${readToken}`
        }
        return this.getBlocksWithPath(path)
    }

    private async getBlocksWithPath(path: string): Promise<Block[]> {
        const response = await fetch(this.getBaseURL() + path, {headers: this.headers()})
        if (response.status !== 200) {
            return []
        }
        const blocks = (await this.getJson(response, [])) as Block[]
        return this.fixBlocks(blocks)
    }

    private async getBoardsWithPath(path: string): Promise<Board[]> {
        const response = await fetch(this.getBaseURL() + path, {headers: this.headers()})
        if (response.status !== 200) {
            return []
        }
        const boards = (await this.getJson(response, [])) as Board[]
        return boards
    }

    private async getBoardMembersWithPath(path: string): Promise<BoardMember[]> {
        const response = await fetch(this.getBaseURL() + path, {headers: this.headers()})
        if (response.status !== 200) {
            return []
        }
        const boardMembers = (await this.getJson(response, [])) as BoardMember[]
        return boardMembers
    }

    fixBlocks(blocks: Block[]): Block[] {
        if (!blocks) {
            return []
        }

        // Hydrate is important, as it ensures that each block is complete to the current model
        const fixedBlocks = OctoUtils.hydrateBlocks(blocks)

        return fixedBlocks
    }

    async patchBlock(boardId: string, blockId: string, blockPatch: BlockPatch): Promise<Response> {
        Utils.log(`patchBlock: ${blockId} block`)
        const body = JSON.stringify(blockPatch)
        return fetch(`${this.getBaseURL()}/api/v2/boards/${boardId}/blocks/${blockId}`, {
            method: 'PATCH',
            headers: this.headers(),
            body,
        })
    }

    async patchBlocks(blocks: Block[], blockPatches: BlockPatch[]): Promise<Response> {
        Utils.log(`patchBlocks: ${blocks.length} blocks`)
        const blockIds = blocks.map((block) => block.id)
        const body = JSON.stringify({block_ids: blockIds, block_patches: blockPatches})

        const path = this.getBaseURL() + this.teamPath() + '/blocks'
        const response = fetch(path, {
            method: 'PATCH',
            headers: this.headers(),
            body,
        })
        return response
    }

    async deleteBlock(boardId: string, blockId: string): Promise<Response> {
        Utils.log(`deleteBlock: ${blockId} on board ${boardId}`)
        return fetch(`${this.getBaseURL()}/api/v2/boards/${boardId}/blocks/${encodeURIComponent(blockId)}`, {
            method: 'DELETE',
            headers: this.headers(),
        })
    }

    async undeleteBlock(boardId: string, blockId: string): Promise<Response> {
        Utils.log(`undeleteBlock: ${blockId}`)
        return fetch(`${this.getBaseURL()}/api/v2/boards/${encodeURIComponent(boardId)}/blocks/${encodeURIComponent(blockId)}/undelete`, {
            method: 'POST',
            headers: this.headers(),
        })
    }

    async undeleteBoard(boardId: string): Promise<Response> {
        Utils.log(`undeleteBoard: ${boardId}`)
        return fetch(`${this.getBaseURL()}/api/v2/boards/${boardId}/undelete`, {
            method: 'POST',
            headers: this.headers(),
        })
    }

    async followBlock(blockId: string, blockType: string, userId: string): Promise<Response> {
        const body: Subscription = {
            blockType,
            blockId,
            subscriberType: 'user',
            subscriberId: userId,
        }

        return fetch(this.getBaseURL() + '/api/v2/subscriptions', {
            method: 'POST',
            headers: this.headers(),
            body: JSON.stringify(body),
        })
    }

    async unfollowBlock(blockId: string, blockType: string, userId: string): Promise<Response> {
        return fetch(this.getBaseURL() + `/api/v2/subscriptions/${blockId}/${userId}`, {
            method: 'DELETE',
            headers: this.headers(),
        })
    }

    async insertBlock(boardId: string, block: Block): Promise<Response> {
        return this.insertBlocks(boardId, [block])
    }

    async insertBlocks(boardId: string, blocks: Block[], sourceBoardID?: string): Promise<Response> {
        Utils.log(`insertBlocks: ${blocks.length} blocks(s) on board ${boardId}`)
        blocks.forEach((block) => {
            Utils.log(`\t ${block.type}, ${block.id}, ${block.title?.substr(0, 50) || ''}`)
        })
        const body = JSON.stringify(blocks)
        return fetch(`${this.getBaseURL()}/api/v2/boards/${boardId}/blocks` + (sourceBoardID ? `?sourceBoardID=${encodeURIComponent(sourceBoardID)}` : ''), {
            method: 'POST',
            headers: this.headers(),
            body,
        })
    }

    async createBoardsAndBlocks(bab: BoardsAndBlocks): Promise<Response> {
        Utils.log(`createBoardsAndBlocks: ${bab.boards.length} board(s) ${bab.blocks.length} block(s)`)
        bab.boards.forEach((board: Board) => {
            Utils.log(`\t Board ${board.id}, ${board.type}, ${board.title?.substr(0, 50) || ''}`)
        })
        bab.blocks.forEach((block: Block) => {
            Utils.log(`\t Block ${block.id}, ${block.type}, ${block.title?.substr(0, 50) || ''}`)
        })

        const body = JSON.stringify(bab)
        return fetch(this.getBaseURL() + '/api/v2/boards-and-blocks', {
            method: 'POST',
            headers: this.headers(),
            body,
        })
    }

    async deleteBoardsAndBlocks(boardIds: string[], blockIds: string[]): Promise<Response> {
        Utils.log(`deleteBoardsAndBlocks: ${boardIds.length} board(s) ${blockIds.length} block(s)`)
        Utils.log(`\t Boards ${boardIds.join(', ')}`)
        Utils.log(`\t Blocks ${blockIds.join(', ')}`)

        const body = JSON.stringify({boards: boardIds, blocks: blockIds})
        return fetch(this.getBaseURL() + '/api/v2/boards-and-blocks', {
            method: 'DELETE',
            headers: this.headers(),
            body,
        })
    }

    // BoardMember
    async createBoardMember(member: Partial<BoardMember>): Promise<BoardMember|undefined> {
        Utils.log(`createBoardMember: user ${member.userId} and board ${member.boardId}`)

        const body = JSON.stringify(member)
        const response = await fetch(this.getBaseURL() + `/api/v2/boards/${member.boardId}/members`, {
            method: 'POST',
            headers: this.headers(),
            body,
        })

        if (response.status !== 200) {
            return undefined
        }

        return this.getJson<BoardMember>(response, {} as BoardMember)
    }

    async joinBoard(boardId: string): Promise<BoardMember|undefined> {
        Utils.log(`joinBoard: board ${boardId}`)

        const response = await fetch(this.getBaseURL() + `/api/v2/boards/${boardId}/join`, {
            method: 'POST',
            headers: this.headers()
        })

        if (response.status !== 200) {
            return undefined
        }

        return this.getJson<BoardMember>(response, {} as BoardMember)
    }

    async updateBoardMember(member: BoardMember): Promise<Response> {
        Utils.log(`udpateBoardMember: user ${member.userId} and board ${member.boardId}`)

        const body = JSON.stringify(member)
        return fetch(this.getBaseURL() + `/api/v2/boards/${member.boardId}/members/${member.userId}`, {
            method: 'PUT',
            headers: this.headers(),
            body,
        })
    }

    async deleteBoardMember(member: BoardMember): Promise<Response> {
        Utils.log(`deleteBoardMember: user ${member.userId} and board ${member.boardId}`)

        return fetch(this.getBaseURL() + `/api/v2/boards/${member.boardId}/members/${member.userId}`, {
            method: 'DELETE',
            headers: this.headers(),
        })
    }

    async patchBoardsAndBlocks(babp: BoardsAndBlocksPatch): Promise<Response> {
        Utils.log(`patchBoardsAndBlocks: ${babp.boardIDs.length} board(s) ${babp.blockIDs.length} block(s)`)
        Utils.log(`\t Board ${babp.boardIDs.join(', ')}`)
        Utils.log(`\t Blocks ${babp.blockIDs.join(', ')}`)

        const body = JSON.stringify(babp)
        return fetch(this.getBaseURL() + '/api/v2/boards-and-blocks', {
            method: 'PATCH',
            headers: this.headers(),
            body,
        })
    }

    // Sharing
    async getSharing(boardID: string): Promise<ISharing | undefined> {
        const path = `/api/v2/boards/${boardID}/sharing`
        const response = await fetch(this.getBaseURL() + path, {headers: this.headers()})
        if (response.status !== 200) {
            return undefined
        }
        return this.getJson(response, undefined)
    }

    async setSharing(boardID: string, sharing: ISharing): Promise<boolean> {
        const path = `/api/v2/boards/${boardID}/sharing`
        const body = JSON.stringify(sharing)
        const response = await fetch(
            this.getBaseURL() + path,
            {
                method: 'POST',
                headers: this.headers(),
                body,
            },
        )
        if (response.status !== 200) {
            return false
        }

        return true
    }

    async regenerateTeamSignupToken(): Promise<void> {
        const path = this.teamPath() + '/regenerate_signup_token'
        await fetch(this.getBaseURL() + path, {
            method: 'POST',
            headers: this.headers(),
        })
    }

    // Files

    // Returns fileId of uploaded file, or undefined on failure
    async uploadFile(rootID: string, file: File): Promise<string | undefined> {
        // IMPORTANT: We need to post the image as a form. The browser will convert this to a application/x-www-form-urlencoded POST
        const formData = new FormData()
        formData.append('file', file)

        try {
            const headers = this.headers() as Record<string, string>

            // TIPTIP: Leave out Content-Type here, it will be automatically set by the browser
            delete headers['Content-Type']

            const response = await fetch(this.getBaseURL() + this.teamPath() + '/' + rootID + '/files', {
                method: 'POST',
                headers,
                body: formData,
            })
            if (response.status !== 200) {
                return undefined
            }

            try {
                const text = await response.text()
                Utils.log(`uploadFile response: ${text}`)
                const json = JSON.parse(text)

                return json.fileId
            } catch (e) {
                Utils.logError(`uploadFile json ERROR: ${e}`)
            }
        } catch (e) {
            Utils.logError(`uploadFile ERROR: ${e}`)
        }

        return undefined
    }

    async getFileAsDataUrl(boardId: string, fileId: string): Promise<string> {
        let path = '/api/v2/files/teams/' + this.teamId + '/' + boardId + '/' + fileId
        const readToken = Utils.getReadToken()
        if (readToken) {
            path += `?read_token=${readToken}`
        }
        const response = await fetch(this.getBaseURL() + path, {headers: this.headers()})
        if (response.status !== 200) {
            return ''
        }
        const blob = await response.blob()
        return URL.createObjectURL(blob)
    }

    async getTeam(): Promise<Team | null> {
        const path = this.teamPath()
        const response = await fetch(this.getBaseURL() + path, {headers: this.headers()})
        if (response.status !== 200) {
            return null
        }

        return this.getJson(response, null)
    }

    async getTeams(): Promise<Array<Team>> {
        const path = this.teamsPath()
        const response = await fetch(this.getBaseURL() + path, {headers: this.headers()})
        if (response.status !== 200) {
            return []
        }

        return this.getJson<Array<Team>>(response, [])
    }

    async getTeamUsers(): Promise<IUser[]> {
        const path = this.teamPath() + '/users'
        const response = await fetch(this.getBaseURL() + path, {headers: this.headers()})
        if (response.status !== 200) {
            return []
        }
        return (await this.getJson(response, [])) as IUser[]
    }

    async searchTeamUsers(searchQuery: string): Promise<IUser[]> {
        const path = this.teamPath() + `/users?search=${searchQuery}`
        const response = await fetch(this.getBaseURL() + path, {headers: this.headers()})
        if (response.status !== 200) {
            return []
        }
        return (await this.getJson(response, [])) as IUser[]
    }

    async getTeamTemplates(teamId?: string): Promise<Board[]> {
        const path = this.teamPath(teamId) + '/templates'
        return this.getBoardsWithPath(path)
    }

    // Boards
    // ToDo: .
    // - goal? make the interface show boards & blocks for boards
    // - teams (maybe current team)? boards, members, user roles in the store, whatever that is
    // - selectors for boards, current team, board members
    // - ops to add/delete a board, add/delete board members, change roles? .
    // - WS definition and implementation

    async getBoards(): Promise<Board[]> {
        const path = this.teamPath() + '/boards'
        return this.getBoardsWithPath(path)
    }

    async getBoard(boardID: string): Promise<Board | undefined> {
        let path = `/api/v2/boards/${boardID}`
        const readToken = Utils.getReadToken()
        if (readToken) {
            path += `?read_token=${readToken}`
        }
        const response = await fetch(this.getBaseURL() + path, {
            method: 'GET',
            headers: this.headers(),
        })

        if (response.status !== 200) {
            return undefined
        }

        return this.getJson<Board>(response, {} as Board)
    }

    async duplicateBoard(boardID: string, asTemplate: boolean, toTeam?: string): Promise<BoardsAndBlocks | undefined> {
        let query = '?asTemplate=false'
        if (asTemplate) {
            query = '?asTemplate=true'
        }
        if (toTeam) {
            query += `&toTeam=${encodeURIComponent(toTeam)}`
        }

        const path = `/api/v2/boards/${boardID}/duplicate${query}`
        const response = await fetch(this.getBaseURL() + path, {
            method: 'POST',
            headers: this.headers(),
        })

        if (response.status !== 200) {
            return undefined
        }

        return this.getJson<BoardsAndBlocks>(response, {} as BoardsAndBlocks)
    }

    async duplicateBlock(boardID: string, blockID: string, asTemplate: boolean): Promise<Block[] | undefined> {
        let query = '?asTemplate=false'
        if (asTemplate) {
            query = '?asTemplate=true'
        }
        const path = `/api/v2/boards/${boardID}/blocks/${blockID}/duplicate${query}`
        const response = await fetch(this.getBaseURL() + path, {
            method: 'POST',
            headers: this.headers(),
        })

        if (response.status !== 200) {
            return undefined
        }

        return this.getJson<Block[]>(response, [] as Block[])
    }

    async getBlocksForBoard(teamId: string, boardId: string): Promise<Board[]> {
        const path = this.teamPath(teamId) + `/boards/${boardId}`
        return this.getBoardsWithPath(path)
    }

    async getBoardMembers(teamId: string, boardId: string): Promise<BoardMember[]> {
        const path = `/api/v2/boards/${boardId}/members`
        return this.getBoardMembersWithPath(path)
    }

    async createBoard(board: Board): Promise<Response> {
        Utils.log(`createBoard: ${board.title} [${board.type}]`)
        return fetch(this.getBaseURL() + this.teamPath(board.teamId) + '/boards', {
            method: 'POST',
            headers: this.headers(),
            body: JSON.stringify(board),
        })
    }

    async patchBoard(boardId: string, boardPatch: BoardPatch): Promise<Response> {
        Utils.log(`patchBoard: ${boardId} board`)
        const body = JSON.stringify(boardPatch)
        return fetch(`${this.getBaseURL()}/api/v2/boards/${boardId}`, {
            method: 'PATCH',
            headers: this.headers(),
            body,
        })
    }

    async deleteBoard(boardId: string): Promise<Response> {
        Utils.log(`deleteBoard: ${boardId}`)
        return fetch(`${this.getBaseURL()}/api/v2/boards/${boardId}`, {
            method: 'DELETE',
            headers: this.headers(),
        })
    }

<<<<<<< HEAD
    async getSidebarCategories(teamID: string): Promise<Array<CategoryBoards>> {
        const path = `/api/v1/teams/${teamID}/categories`
=======
    async getSidebarCategories(teamID: string): Promise<Array<CategoryBlocks>> {
        const path = `/api/v2/teams/${teamID}/categories`
>>>>>>> 4c61ae96
        const response = await fetch(this.getBaseURL() + path, {headers: this.headers()})
        if (response.status !== 200) {
            return []
        }

        return (await this.getJson(response, [])) as Array<CategoryBoards>
    }

    async createSidebarCategory(category: Category): Promise<Response> {
        const path = `/api/v2/teams/${category.teamID}/categories`
        const body = JSON.stringify(category)
        return fetch(this.getBaseURL() + path, {
            method: 'POST',
            headers: this.headers(),
            body,
        })
    }

    async deleteSidebarCategory(teamID: string, categoryID: string): Promise<Response> {
        const url = `/api/v2/teams/${teamID}/categories/${categoryID}`
        return fetch(this.getBaseURL() + url, {
            method: 'DELETE',
            headers: this.headers(),
        })
    }

    async updateSidebarCategory(category: Category): Promise<Response> {
        const path = `/api/v2/teams/${category.teamID}/categories/${category.id}`
        const body = JSON.stringify(category)
        return fetch(this.getBaseURL() + path, {
            method: 'PUT',
            headers: this.headers(),
            body,
        })
    }

<<<<<<< HEAD
    async moveBoardToCategory(teamID: string, boardID: string, toCategoryID: string, fromCategoryID: string): Promise<Response> {
        const url = `/api/v1/teams/${teamID}/categories/${toCategoryID || '0'}/boards/${boardID}`
=======
    async moveBlockToCategory(teamID: string, blockID: string, toCategoryID: string, fromCategoryID: string): Promise<Response> {
        const url = `/api/v2/teams/${teamID}/categories/${toCategoryID || '0'}/blocks/${blockID}`
>>>>>>> 4c61ae96
        const payload = {
            fromCategoryID,
        }
        const body = JSON.stringify(payload)

        return fetch(this.getBaseURL() + url, {
            method: 'POST',
            headers: this.headers(),
            body,
        })
    }

    async search(teamID: string, query: string): Promise<Array<Board>> {
        const url = `${this.teamPath()}/boards/search?q=${encodeURIComponent(query)}`
        const response = await fetch(this.getBaseURL() + url, {
            method: 'GET',
            headers: this.headers(),
        })

        if (response.status !== 200) {
            return []
        }

        return (await this.getJson(response, [])) as Array<Board>
    }

    async getUserBlockSubscriptions(userId: string): Promise<Array<Subscription>> {
        const path = `/api/v2/subscriptions/${userId}`
        const response = await fetch(this.getBaseURL() + path, {headers: this.headers()})
        if (response.status !== 200) {
            return []
        }

        return (await this.getJson(response, [])) as Subscription[]
    }

    // onboarding
    async prepareOnboarding(teamId: string): Promise<PrepareOnboardingResponse | undefined> {
        const path = `/api/v2/teams/${teamId}/onboard`
        const response = await fetch(this.getBaseURL() + path, {
            headers: this.headers(),
            method: 'POST',
        })
        if (response.status !== 200) {
            return undefined
        }

        return (await this.getJson(response, {})) as PrepareOnboardingResponse
    }
}

const octoClient = new OctoClient()

export {OctoClient}
export default octoClient<|MERGE_RESOLUTION|>--- conflicted
+++ resolved
@@ -721,13 +721,8 @@
         })
     }
 
-<<<<<<< HEAD
     async getSidebarCategories(teamID: string): Promise<Array<CategoryBoards>> {
-        const path = `/api/v1/teams/${teamID}/categories`
-=======
-    async getSidebarCategories(teamID: string): Promise<Array<CategoryBlocks>> {
         const path = `/api/v2/teams/${teamID}/categories`
->>>>>>> 4c61ae96
         const response = await fetch(this.getBaseURL() + path, {headers: this.headers()})
         if (response.status !== 200) {
             return []
@@ -764,13 +759,8 @@
         })
     }
 
-<<<<<<< HEAD
     async moveBoardToCategory(teamID: string, boardID: string, toCategoryID: string, fromCategoryID: string): Promise<Response> {
-        const url = `/api/v1/teams/${teamID}/categories/${toCategoryID || '0'}/boards/${boardID}`
-=======
-    async moveBlockToCategory(teamID: string, blockID: string, toCategoryID: string, fromCategoryID: string): Promise<Response> {
-        const url = `/api/v2/teams/${teamID}/categories/${toCategoryID || '0'}/blocks/${blockID}`
->>>>>>> 4c61ae96
+        const url = `/api/v2/teams/${teamID}/categories/${toCategoryID || '0'}/boards/${boardID}`
         const payload = {
             fromCategoryID,
         }
