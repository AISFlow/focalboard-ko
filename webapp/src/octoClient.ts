// Copyright (c) 2015-present Mattermost, Inc. All Rights Reserved.
// See LICENSE.txt for license information.
import {Block, BlockPatch} from './blocks/block'
import {Board, BoardMember} from './blocks/board'
import {ISharing} from './blocks/sharing'
import {OctoUtils} from './octoUtils'
import {IUser, UserWorkspace} from './user'
import {Utils} from './utils'
import {ClientConfig} from './config/clientConfig'
import {UserSettings} from './userSettings'
import {Category, CategoryBlocks} from './store/sidebar'

//
// OctoClient is the client interface to the server APIs
//
class OctoClient {
    readonly serverUrl: string | undefined
    private logged = false

    // this need to be a function rather than a const because
    // one of the global variable (`window.baseURL`) is set at runtime
    // after the first instance of OctoClient is created.
    // Avoiding the race condition becomes more complex than making
    // the base URL dynamic though a function
    private getBaseURL(): string {
        const baseURL = (this.serverUrl || Utils.getBaseURL(true)).replace(/\/$/, '')

        // Logging this for debugging.
        // Logging just once to avoid log noise.
        if (!this.logged) {
            Utils.log(`OctoClient baseURL: ${baseURL}`)
            this.logged = true
        }

        return baseURL
    }

    get token(): string {
        return localStorage.getItem('focalboardSessionId') || ''
    }
    set token(value: string) {
        localStorage.setItem('focalboardSessionId', value)
    }

    constructor(serverUrl?: string, public teamId = '0') {
        this.serverUrl = serverUrl
    }

    private async getJson(response: Response, defaultValue: unknown): Promise<unknown> {
        // The server may return null or malformed json
        try {
            const value = await response.json()
            return value || defaultValue
        } catch {
            return defaultValue
        }
    }

    async login(username: string, password: string): Promise<boolean> {
        const path = '/api/v1/login'
        const body = JSON.stringify({username, password, type: 'normal'})
        const response = await fetch(this.getBaseURL() + path, {
            method: 'POST',
            headers: this.headers(),
            body,
        })
        if (response.status !== 200) {
            return false
        }

        const responseJson = (await this.getJson(response, {})) as {token?: string}
        if (responseJson.token) {
            localStorage.setItem('focalboardSessionId', responseJson.token)
            return true
        }
        return false
    }

    logout(): void {
        localStorage.removeItem('focalboardSessionId')
    }

    async getClientConfig(): Promise<ClientConfig | null> {
        const path = '/api/v1/clientConfig'
        const response = await fetch(this.getBaseURL() + path, {
            method: 'GET',
            headers: this.headers(),
        })
        if (response.status !== 200) {
            return null
        }

        const json = (await this.getJson(response, {})) as ClientConfig
        return json
    }

    async register(email: string, username: string, password: string, token?: string): Promise<{code: number, json: {error?: string}}> {
        const path = '/api/v1/register'
        const body = JSON.stringify({email, username, password, token})
        const response = await fetch(this.getBaseURL() + path, {
            method: 'POST',
            headers: this.headers(),
            body,
        })
        const json = (await this.getJson(response, {})) as {error?: string}
        return {code: response.status, json}
    }

    async changePassword(userId: string, oldPassword: string, newPassword: string): Promise<{code: number, json: {error?: string}}> {
        const path = `/api/v1/users/${encodeURIComponent(userId)}/changepassword`
        const body = JSON.stringify({oldPassword, newPassword})
        const response = await fetch(this.getBaseURL() + path, {
            method: 'POST',
            headers: this.headers(),
            body,
        })
        const json = (await this.getJson(response, {})) as {error?: string}
        return {code: response.status, json}
    }

    private headers() {
        return {
            Accept: 'application/json',
            'Content-Type': 'application/json',
            Authorization: this.token ? 'Bearer ' + this.token : '',
            'X-Requested-With': 'XMLHttpRequest',
        }
    }

    // ToDo: delete
    /**
     * Generates workspace's path.
     * Uses workspace ID from `workspaceId` param is provided,
     * Else uses Client's workspaceID if available, else the user's last visited workspace ID.
     */
    // private workspacePath(workspaceId?: string) {
    //     let workspaceIdToUse = workspaceId
    //     if (!workspaceId) {
    //         workspaceIdToUse = this.workspaceId === '0' ? UserSettings.lastWorkspaceId || this.workspaceId : this.workspaceId
    //     }
    //
    //     return `/api/v1/workspaces/${workspaceIdToUse}`
    // }

    // ToDo: document
    private teamPath(teamId?: string) {
        const teamIdToUse = teamId ? teamId : '0'
        return `/api/v1/teams/${teamIdToUse}`
    }

    async getMe(): Promise<IUser | undefined> {
        const path = '/api/v1/users/me'
        const response = await fetch(this.getBaseURL() + path, {headers: this.headers()})
        if (response.status !== 200) {
            return undefined
        }
        const user = (await this.getJson(response, {})) as IUser
        return user
    }

    async getUser(userId: string): Promise<IUser | undefined> {
        const path = `/api/v1/users/${encodeURIComponent(userId)}`
        const response = await fetch(this.getBaseURL() + path, {headers: this.headers()})
        if (response.status !== 200) {
            return undefined
        }
        const user = (await this.getJson(response, {})) as IUser
        return user
    }

    async getSubtree(rootId?: string, levels = 2, teamID?: string): Promise<Block[]> {
        let path = this.teamPath(teamID) + `/blocks/${encodeURIComponent(rootId || '')}/subtree?l=${levels}`
        const readToken = Utils.getReadToken()
        if (readToken) {
            path += `&read_token=${readToken}`
        }
        const response = await fetch(this.getBaseURL() + path, {headers: this.headers()})
        if (response.status !== 200) {
            return []
        }
        const blocks = (await this.getJson(response, [])) as Block[]
        return this.fixBlocks(blocks)
    }

    // If no boardID is provided, it will export the entire archive
    async exportArchive(boardID = ''): Promise<Block[]> {
        const path = `${this.teamPath()}/blocks/export?root_id=${boardID}`
        const response = await fetch(this.getBaseURL() + path, {headers: this.headers()})
        if (response.status !== 200) {
            return []
        }
        const blocks = (await this.getJson(response, [])) as Block[]
        return this.fixBlocks(blocks)
    }

    async importFullArchive(blocks: readonly Block[]): Promise<Response> {
        Utils.log(`importFullArchive: ${blocks.length} blocks(s)`)

        // blocks.forEach((block) => {
        //     Utils.log(`\t ${block.type}, ${block.id}`)
        // })
        const body = JSON.stringify(blocks)
        return fetch(this.getBaseURL() + this.teamPath() + '/blocks/import', {
            method: 'POST',
            headers: this.headers(),
            body,
        })
    }

    async getBlocksWithParent(parentId: string, type?: string): Promise<Block[]> {
        let path: string
        if (type) {
            path = this.teamPath() + `/blocks?parent_id=${encodeURIComponent(parentId)}&type=${encodeURIComponent(type)}`
        } else {
            path = this.teamPath() + `/blocks?parent_id=${encodeURIComponent(parentId)}`
        }
        return this.getBlocksWithPath(path)
    }

    async getBlocksWithType(type: string): Promise<Block[]> {
        const path = this.teamPath() + `/blocks?type=${encodeURIComponent(type)}`
        return this.getBlocksWithPath(path)
    }

    async getBlocksWithBlockID(blockID: string, teamID?: string, optionalReadToken?: string): Promise<Block[]> {
        let path = this.teamPath(teamID) + `/blocks?block_id=${blockID}`
        const readToken = optionalReadToken || Utils.getReadToken()
        if (readToken) {
            path += `&read_token=${readToken}`
        }
        return this.getBlocksWithPath(path)
    }

    async getAllBlocks(): Promise<Block[]> {
        const path = this.teamPath() + '/blocks?all=true'
        return this.getBlocksWithPath(path)
    }

    private async getBlocksWithPath(path: string): Promise<Block[]> {
        const response = await fetch(this.getBaseURL() + path, {headers: this.headers()})
        if (response.status !== 200) {
            return []
        }
        const blocks = (await this.getJson(response, [])) as Block[]
        return this.fixBlocks(blocks)
    }

    private async getBoardsWithPath(path: string): Promise<Board[]> {
        const response = await fetch(this.getBaseURL() + path, {headers: this.headers()})
        if (response.status !== 200) {
            return []
        }
        const boards = (await this.getJson(response, [])) as Board[]
        return boards // ToDo: fix boards?
    }

    private async getBoardMembersWithPath(path: string): Promise<BoardMember[]> {
        const response = await fetch(this.getBaseURL() + path, {headers: this.headers()})
        if (response.status !== 200) {
            return []
        }
        const boardMembers = (await this.getJson(response, [])) as BoardMember[]
        return boardMembers // ToDo: fix board members?
    }

    fixBlocks(blocks: Block[]): Block[] {
        if (!blocks) {
            return []
        }

        // Hydrate is important, as it ensures that each block is complete to the current model
        const fixedBlocks = OctoUtils.hydrateBlocks(blocks)

        return fixedBlocks
    }

    async patchBlock(blockId: string, blockPatch: BlockPatch): Promise<Response> {
        Utils.log(`patchBlock: ${blockId} block`)
        const body = JSON.stringify(blockPatch)
        return fetch(this.getBaseURL() + this.teamPath() + '/blocks/' + blockId, {
            method: 'PATCH',
            headers: this.headers(),
            body,
        })
    }

    async deleteBlock(blockId: string): Promise<Response> {
        Utils.log(`deleteBlock: ${blockId}`)
        return fetch(this.getBaseURL() + this.teamPath() + `/blocks/${encodeURIComponent(blockId)}`, {
            method: 'DELETE',
            headers: this.headers(),
        })
    }

    async insertBlock(block: Block): Promise<Response> {
        return this.insertBlocks([block])
    }

    async insertBlocks(blocks: Block[]): Promise<Response> {
        Utils.log(`insertBlocks: ${blocks.length} blocks(s)`)
        blocks.forEach((block) => {
            Utils.log(`\t ${block.type}, ${block.id}, ${block.title?.substr(0, 50) || ''}`)
        })
        const body = JSON.stringify(blocks)
        return fetch(this.getBaseURL() + this.teamPath() + '/blocks', {
            method: 'POST',
            headers: this.headers(),
            body,
        })
    }

    // Sharing
    async getSharing(rootId: string): Promise<ISharing | undefined> {
        const path = this.teamPath() + `/sharing/${rootId}`
        const response = await fetch(this.getBaseURL() + path, {headers: this.headers()})
        if (response.status !== 200) {
            return undefined
        }
        const sharing = (await this.getJson(response, undefined)) as ISharing
        return sharing
    }

    async setSharing(sharing: ISharing): Promise<boolean> {
        const path = this.teamPath() + `/sharing/${sharing.id}`
        const body = JSON.stringify(sharing)
        const response = await fetch(
            this.getBaseURL() + path,
            {
                method: 'POST',
                headers: this.headers(),
                body,
            },
        )
        if (response.status !== 200) {
            return false
        }

        return true
    }

    // Workspace

    // async getWorkspace(): Promise<IWorkspace | undefined> {
    //     const path = this.workspacePath()
    //     const response = await fetch(this.getBaseURL() + path, {headers: this.headers()})
    //     if (response.status !== 200) {
    //         return undefined
    //     }
    //     const workspace = (await this.getJson(response, undefined)) as IWorkspace
    //     return workspace
    // }
    //

    async regenerateWorkspaceSignupToken(): Promise<boolean> {
        // ToDo: update for team
        // const path = this.workspacePath() + '/regenerate_signup_token'
        // const response = await fetch(this.getBaseURL() + path, {
        //     method: 'POST',
        //     headers: this.headers(),
        // })
        // if (response.status !== 200) {
        //     return false
        // }

        return true
    }

    // Files

    // Returns fileId of uploaded file, or undefined on failure
    async uploadFile(rootID: string, file: File): Promise<string | undefined> {
        // IMPORTANT: We need to post the image as a form. The browser will convert this to a application/x-www-form-urlencoded POST
        const formData = new FormData()
        formData.append('file', file)

        try {
            const headers = this.headers() as Record<string, string>

            // TIPTIP: Leave out Content-Type here, it will be automatically set by the browser
            delete headers['Content-Type']

            const response = await fetch(this.getBaseURL() + this.teamPath() + '/' + rootID + '/files', {
                method: 'POST',
                headers,
                body: formData,
            })
            if (response.status !== 200) {
                return undefined
            }

            try {
                const text = await response.text()
                Utils.log(`uploadFile response: ${text}`)
                const json = JSON.parse(text)

                return json.fileId
            } catch (e) {
                Utils.logError(`uploadFile json ERROR: ${e}`)
            }
        } catch (e) {
            Utils.logError(`uploadFile ERROR: ${e}`)
        }

        return undefined
    }

    async getFileAsDataUrl(rootId: string, fileId: string): Promise<string> {
        let path = '/files/teams/' + this.teamId + '/' + rootId + '/' + fileId
        const readToken = Utils.getReadToken()
        if (readToken) {
            path += `?read_token=${readToken}`
        }
        const response = await fetch(this.getBaseURL() + path, {headers: this.headers()})
        if (response.status !== 200) {
            return ''
        }
        const blob = await response.blob()
        return URL.createObjectURL(blob)
    }

    async getTeam() {
        // ToDo: implement
        // ToDo: getTeam(teamId string): Promise<Team> ??
    }

    async getTeamUsers(): Promise<IUser[]> {
        const path = this.teamPath() + '/users'
        const response = await fetch(this.getBaseURL() + path, {headers: this.headers()})
        if (response.status !== 200) {
            return []
        }
        return (await this.getJson(response, [])) as IUser[]
    }

    // ToDo: delete??
    async getUserWorkspaces(): Promise<UserWorkspace[]> {
        const path = '/api/v1/workspaces'
        const response = await fetch(this.getBaseURL() + path, {headers: this.headers()})
        if (response.status !== 200) {
            return []
        }

        return (await this.getJson(response, [])) as UserWorkspace[]
    }

    // ToDo: modify to get local templates
    // async getGlobalTemplates(): Promise<Block[]> {
    //     const path = this.workspacePath('0') + '/blocks?type=board'
    //     return this.getBlocksWithPath(path)
    // }

    async getTeamTemplates(teamId: string): Promise<Board[]> {
        const path = this.teamPath(teamId) + '/templates'
        return this.getBoardsWithPath(path)
    }

    // Boards

    async getBoards(teamId: string): Promise<Board[]> {
        const path = this.teamPath(teamId) + '/boards'
        return this.getBoardsWithPath(path)
    }

<<<<<<< HEAD
    async getBlocksForBoard(teamId: string, boardId: string): Promise<Board[]> {
        const path = this.teamPath(teamId) + `/boards/${boardId}`
        return this.getBoardsWithPath(path)
    }

    async getBoardMembers(teamId: string, boardId: string): Promise<BoardMember[]> {
        const path = this.teamPath(teamId) + `/boards/${boardId}/members`
        return this.getBoardMembersWithPath(path)
    }

    async createBoard(board: Board): Promise<Response> {
        Utils.log(`createBoard: ${board.title} [${board.type}]`)
        return fetch(this.getBaseURL() + this.teamPath(board.teamId) + '/boards', {
            method: 'POST',
            headers: this.headers(),
            body: JSON.stringify(board),
        })
    }


    // ToDo: .
    // - goal? make the interface show boards & blocks for boards
    // - teams (maybe current team)? boards, members, user roles in the store, whatever that is
    // - selectors for boards, current team, board members
    // - ops to add/delete a board, add/delete board members, change roles? .
    // - WS definition and implementation
=======
    async getSidebarCategories(teamID: string): Promise<Array<CategoryBlocks>> {
        const path = `/api/v1/teams/${teamID}/categories`
        const response = await fetch(this.getBaseURL() + path, {headers: this.headers()})
        if (response.status !== 200) {
            return []
        }

        return (await this.getJson(response, [])) as Array<CategoryBlocks>
    }

    async createSidebarCategory(category: Category): Promise<Response> {
        const path = `/api/v1/teams/${category.teamID}/categories`
        const body = JSON.stringify(category)
        return fetch(this.getBaseURL() + path, {
            method: 'POST',
            headers: this.headers(),
            body,
        })
    }

    async deleteSidebarCategory(teamID: string, categoryID: string): Promise<Response> {
        const url = `/api/v1/teams/${teamID}/categories/${categoryID}`
        return fetch(this.getBaseURL() + url, {
            method: 'DELETE',
            headers: this.headers(),
        })
    }

    async updateSidebarCategory(category: Category): Promise<Response> {
        const path = `/api/v1/teams/${category.teamID}/categories/${category.id}`
        const body = JSON.stringify(category)
        return fetch(this.getBaseURL() + path, {
            method: 'PUT',
            headers: this.headers(),
            body,
        })
    }

    async moveBlockToCategory(teamID: string, blockID: string, toCategoryID: string, fromCategoryID: string): Promise<Response> {
        const url = `/api/v1/teams/${teamID}/categories/${toCategoryID || '0'}/blocks/${blockID}`
        const payload = {
            fromCategoryID,
        }
        const body = JSON.stringify(payload)

        return fetch(this.getBaseURL() + url, {
            method: 'POST',
            headers: this.headers(),
            body,
        })
    }
>>>>>>> 55ceeaf2
}

const octoClient = new OctoClient()

export {OctoClient}
export default octoClient<|MERGE_RESOLUTION|>--- conflicted
+++ resolved
@@ -144,7 +144,7 @@
 
     // ToDo: document
     private teamPath(teamId?: string) {
-        const teamIdToUse = teamId ? teamId : '0'
+        const teamIdToUse = teamId || '0'
         return `/api/v1/teams/${teamIdToUse}`
     }
 
@@ -455,40 +455,37 @@
     }
 
     // Boards
-
-    async getBoards(teamId: string): Promise<Board[]> {
-        const path = this.teamPath(teamId) + '/boards'
-        return this.getBoardsWithPath(path)
-    }
-
-<<<<<<< HEAD
-    async getBlocksForBoard(teamId: string, boardId: string): Promise<Board[]> {
-        const path = this.teamPath(teamId) + `/boards/${boardId}`
-        return this.getBoardsWithPath(path)
-    }
-
-    async getBoardMembers(teamId: string, boardId: string): Promise<BoardMember[]> {
-        const path = this.teamPath(teamId) + `/boards/${boardId}/members`
-        return this.getBoardMembersWithPath(path)
-    }
-
-    async createBoard(board: Board): Promise<Response> {
-        Utils.log(`createBoard: ${board.title} [${board.type}]`)
-        return fetch(this.getBaseURL() + this.teamPath(board.teamId) + '/boards', {
-            method: 'POST',
-            headers: this.headers(),
-            body: JSON.stringify(board),
-        })
-    }
-
-
     // ToDo: .
     // - goal? make the interface show boards & blocks for boards
     // - teams (maybe current team)? boards, members, user roles in the store, whatever that is
     // - selectors for boards, current team, board members
     // - ops to add/delete a board, add/delete board members, change roles? .
     // - WS definition and implementation
-=======
+
+    async getBoards(teamId: string): Promise<Board[]> {
+        const path = this.teamPath(teamId) + '/boards'
+        return this.getBoardsWithPath(path)
+    }
+
+    async getBlocksForBoard(teamId: string, boardId: string): Promise<Board[]> {
+        const path = this.teamPath(teamId) + `/boards/${boardId}`
+        return this.getBoardsWithPath(path)
+    }
+
+    async getBoardMembers(teamId: string, boardId: string): Promise<BoardMember[]> {
+        const path = this.teamPath(teamId) + `/boards/${boardId}/members`
+        return this.getBoardMembersWithPath(path)
+    }
+
+    async createBoard(board: Board): Promise<Response> {
+        Utils.log(`createBoard: ${board.title} [${board.type}]`)
+        return fetch(this.getBaseURL() + this.teamPath(board.teamId) + '/boards', {
+            method: 'POST',
+            headers: this.headers(),
+            body: JSON.stringify(board),
+        })
+    }
+
     async getSidebarCategories(teamID: string): Promise<Array<CategoryBlocks>> {
         const path = `/api/v1/teams/${teamID}/categories`
         const response = await fetch(this.getBaseURL() + path, {headers: this.headers()})
@@ -540,7 +537,6 @@
             body,
         })
     }
->>>>>>> 55ceeaf2
 }
 
 const octoClient = new OctoClient()
