// Copyright (c) 2015-present Mattermost, Inc. All Rights Reserved.
// See LICENSE.txt for license information.
import {Block, BlockPatch} from './blocks/block'
import {Board, BoardsAndBlocks, BoardsAndBlocksPatch, BoardPatch, BoardMember} from './blocks/board'
import {ISharing} from './blocks/sharing'
import {OctoUtils} from './octoUtils'
import {IUser, UserWorkspace} from './user'
import {Utils} from './utils'
import {ClientConfig} from './config/clientConfig'
import {UserSettings} from './userSettings'
import {Category, CategoryBlocks} from './store/sidebar'
import {Team} from './store/teams'
import {Subscription} from './wsclient'

//
// OctoClient is the client interface to the server APIs
//
class OctoClient {
    readonly serverUrl: string | undefined
    private logged = false

    // this need to be a function rather than a const because
    // one of the global variable (`window.baseURL`) is set at runtime
    // after the first instance of OctoClient is created.
    // Avoiding the race condition becomes more complex than making
    // the base URL dynamic though a function
    private getBaseURL(): string {
        const baseURL = (this.serverUrl || Utils.getBaseURL(true)).replace(/\/$/, '')

        // Logging this for debugging.
        // Logging just once to avoid log noise.
        if (!this.logged) {
            Utils.log(`OctoClient baseURL: ${baseURL}`)
            this.logged = true
        }

        return baseURL
    }

    get token(): string {
        return localStorage.getItem('focalboardSessionId') || ''
    }
    set token(value: string) {
        localStorage.setItem('focalboardSessionId', value)
    }

    constructor(serverUrl?: string, public teamId = '0') {
        this.serverUrl = serverUrl
    }

    private async getJson<T>(response: Response, defaultValue: T): Promise<T> {
        // The server may return null or malformed json
        try {
            const value = await response.json()
            return value || defaultValue
        } catch {
            return defaultValue
        }
    }

    async login(username: string, password: string): Promise<boolean> {
        const path = '/api/v1/login'
        const body = JSON.stringify({username, password, type: 'normal'})
        const response = await fetch(this.getBaseURL() + path, {
            method: 'POST',
            headers: this.headers(),
            body,
        })
        if (response.status !== 200) {
            return false
        }

        const responseJson = (await this.getJson(response, {})) as {token?: string}
        if (responseJson.token) {
            localStorage.setItem('focalboardSessionId', responseJson.token)
            return true
        }
        return false
    }

    async logout(): Promise<boolean> {
        const path = '/api/v1/logout'
        const response = await fetch(this.getBaseURL() + path, {
            method: 'POST',
            headers: this.headers(),
        })
        localStorage.removeItem('focalboardSessionId')

        if (response.status !== 200) {
            return false
        }
        return true
    }

    async getClientConfig(): Promise<ClientConfig | null> {
        const path = '/api/v1/clientConfig'
        const response = await fetch(this.getBaseURL() + path, {
            method: 'GET',
            headers: this.headers(),
        })
        if (response.status !== 200) {
            return null
        }

        const json = (await this.getJson(response, {})) as ClientConfig
        return json
    }

    async register(email: string, username: string, password: string, token?: string): Promise<{code: number, json: {error?: string}}> {
        const path = '/api/v1/register'
        const body = JSON.stringify({email, username, password, token})
        const response = await fetch(this.getBaseURL() + path, {
            method: 'POST',
            headers: this.headers(),
            body,
        })
        const json = (await this.getJson(response, {})) as {error?: string}
        return {code: response.status, json}
    }

    async changePassword(userId: string, oldPassword: string, newPassword: string): Promise<{code: number, json: {error?: string}}> {
        const path = `/api/v1/users/${encodeURIComponent(userId)}/changepassword`
        const body = JSON.stringify({oldPassword, newPassword})
        const response = await fetch(this.getBaseURL() + path, {
            method: 'POST',
            headers: this.headers(),
            body,
        })
        const json = (await this.getJson(response, {})) as {error?: string}
        return {code: response.status, json}
    }

    private headers() {
        return {
            Accept: 'application/json',
            'Content-Type': 'application/json',
            Authorization: this.token ? 'Bearer ' + this.token : '',
            'X-Requested-With': 'XMLHttpRequest',
        }
    }

    // ToDo: delete
    /**
     * Generates workspace's path.
     * Uses workspace ID from `workspaceId` param is provided,
     * Else uses Client's workspaceID if available, else the user's last visited workspace ID.
     */
    // private workspacePath(workspaceId?: string) {
    //     let workspaceIdToUse = workspaceId
    //     if (!workspaceId) {
    //         workspaceIdToUse = this.workspaceId === '0' ? UserSettings.lastWorkspaceId || this.workspaceId : this.workspaceId
    //     }
    //
    //     return `/api/v1/workspaces/${workspaceIdToUse}`
    // }

    // ToDo: document
    private teamPath(teamId?: string): string {
        let teamIdToUse = teamId
        if (!teamId) {
            teamIdToUse = this.teamId === '0' ? UserSettings.lastTeamId || this.teamId : this.teamId
        }

        return `/api/v1/teams/${teamIdToUse}`
    }

    async getMe(): Promise<IUser | undefined> {
        const path = '/api/v1/users/me'
        const response = await fetch(this.getBaseURL() + path, {headers: this.headers()})
        if (response.status !== 200) {
            return undefined
        }
        const user = (await this.getJson(response, {})) as IUser
        return user
    }

    async getUser(userId: string): Promise<IUser | undefined> {
        const path = `/api/v1/users/${encodeURIComponent(userId)}`
        const response = await fetch(this.getBaseURL() + path, {headers: this.headers()})
        if (response.status !== 200) {
            return undefined
        }
        const user = (await this.getJson(response, {})) as IUser
        return user
    }

    async getSubtree(rootId?: string, levels = 2, teamID?: string): Promise<Block[]> {
        let path = this.teamPath(teamID) + `/blocks/${encodeURIComponent(rootId || '')}/subtree?l=${levels}`
        const readToken = Utils.getReadToken()
        if (readToken) {
            path += `&read_token=${readToken}`
        }
        const response = await fetch(this.getBaseURL() + path, {headers: this.headers()})
        if (response.status !== 200) {
            return []
        }
        const blocks = (await this.getJson(response, [])) as Block[]
        return this.fixBlocks(blocks)
    }

    // If no boardID is provided, it will export the entire archive
    async exportArchive(boardID = ''): Promise<Response> {
        const path = `${this.teamPath()}/archive/export?board_id=${boardID}`
        return fetch(this.getBaseURL() + path, {headers: this.headers()})
    }

    async importFullArchive(file: File): Promise<Response> {
        const formData = new FormData()
        formData.append('file', file)

        const headers = this.headers() as Record<string, string>

        // TIPTIP: Leave out Content-Type here, it will be automatically set by the browser
        delete headers['Content-Type']

        return fetch(this.getBaseURL() + this.teamPath() + '/archive/import', {
            method: 'POST',
            headers,
            body: formData,
        })
    }

    async getBlocksWithParent(parentId: string, type?: string): Promise<Block[]> {
        let path: string
        if (type) {
            path = this.teamPath() + `/blocks?parent_id=${encodeURIComponent(parentId)}&type=${encodeURIComponent(type)}`
        } else {
            path = this.teamPath() + `/blocks?parent_id=${encodeURIComponent(parentId)}`
        }
        return this.getBlocksWithPath(path)
    }

    async getBlocksWithType(type: string): Promise<Block[]> {
        const path = this.teamPath() + `/blocks?type=${encodeURIComponent(type)}`
        return this.getBlocksWithPath(path)
    }

    async getBlocksWithBlockID(blockID: string, boardID: string, optionalReadToken?: string): Promise<Block[]> {
        let path = `/api/v1/boards/${boardID}/blocks?block_id=${blockID}`
        const readToken = optionalReadToken || Utils.getReadToken()
        if (readToken) {
            path += `&read_token=${readToken}`
        }
        return this.getBlocksWithPath(path)
    }

    async getAllBlocks(boardID: string): Promise<Block[]> {
        const path = `/api/v1/boards/${boardID}/blocks?all=true`
        return this.getBlocksWithPath(path)
    }

    private async getBlocksWithPath(path: string): Promise<Block[]> {
        const response = await fetch(this.getBaseURL() + path, {headers: this.headers()})
        if (response.status !== 200) {
            return []
        }
        const blocks = (await this.getJson(response, [])) as Block[]
        return this.fixBlocks(blocks)
    }

    private async getBoardsWithPath(path: string): Promise<Board[]> {
        const response = await fetch(this.getBaseURL() + path, {headers: this.headers()})
        if (response.status !== 200) {
            return []
        }
        const boards = (await this.getJson(response, [])) as Board[]
        return boards
    }

    private async getBoardMembersWithPath(path: string): Promise<BoardMember[]> {
        const response = await fetch(this.getBaseURL() + path, {headers: this.headers()})
        if (response.status !== 200) {
            return []
        }
        const boardMembers = (await this.getJson(response, [])) as BoardMember[]
        return boardMembers
    }

    fixBlocks(blocks: Block[]): Block[] {
        if (!blocks) {
            return []
        }

        // Hydrate is important, as it ensures that each block is complete to the current model
        const fixedBlocks = OctoUtils.hydrateBlocks(blocks)

        return fixedBlocks
    }

    async patchBlock(boardId: string, blockId: string, blockPatch: BlockPatch): Promise<Response> {
        Utils.log(`patchBlock: ${blockId} block`)
        const body = JSON.stringify(blockPatch)
        return fetch(`${this.getBaseURL()}/api/v1/boards/${boardId}/blocks/${blockId}`, {
            method: 'PATCH',
            headers: this.headers(),
            body,
        })
    }

    async patchBlocks(blocks: Block[], blockPatches: BlockPatch[]): Promise<Response> {
        Utils.log(`patchBlocks: ${blocks.length} blocks`)
        const blockIds = blocks.map((block) => block.id)
        const body = JSON.stringify({block_ids: blockIds, block_patches: blockPatches})

        const path = this.getBaseURL() + this.teamPath() + '/blocks'
        const response = fetch(path, {
            method: 'PATCH',
            headers: this.headers(),
            body,
        })
        return response
    }

    async deleteBlock(boardId: string, blockId: string): Promise<Response> {
        Utils.log(`deleteBlock: ${blockId} on board ${boardId}`)
        return fetch(`${this.getBaseURL()}/api/v1/boards/${boardId}/blocks/${encodeURIComponent(blockId)}`, {
            method: 'DELETE',
            headers: this.headers(),
        })
    }

    async followBlock(blockId: string, blockType: string, userId: string): Promise<Response> {
        const body: Subscription = {
            teamId: this.teamId,
            blockType,
            blockId,
            subscriberType: 'user',
            subscriberId: userId,
        }

        return fetch(this.getBaseURL() + this.teamPath() + '/subscriptions', {
            method: 'POST',
            headers: this.headers(),
            body: JSON.stringify(body),
        })
    }

    async unfollowBlock(blockId: string, blockType: string, userId: string): Promise<Response> {
        return fetch(this.getBaseURL() + this.teamPath() + `/subscriptions/${blockId}/${userId}`, {
            method: 'DELETE',
            headers: this.headers(),
        })
    }

    async insertBlock(boardId: string, block: Block): Promise<Response> {
        return this.insertBlocks(boardId, [block])
    }

<<<<<<< HEAD
    async insertBlocks(boardId: string, blocks: Block[]): Promise<Response> {
        Utils.log(`insertBlocks: ${blocks.length} blocks(s) on board ${boardId}`)
=======
    async insertBlocks(blocks: Block[], sourceBoardID?: string): Promise<Response> {
        Utils.log(`insertBlocks: ${blocks.length} blocks(s)`)
>>>>>>> eaa4ef17
        blocks.forEach((block) => {
            Utils.log(`\t ${block.type}, ${block.id}, ${block.title?.substr(0, 50) || ''}`)
        })
        const body = JSON.stringify(blocks)
<<<<<<< HEAD
        return fetch(`${this.getBaseURL()}/api/v1/boards/${boardId}/blocks`, {
=======
        const url = this.getBaseURL() + this.workspacePath() + '/blocks' + (sourceBoardID ? `?sourceBoardID=${encodeURIComponent(sourceBoardID)}` : '')
        return fetch(url, {
>>>>>>> eaa4ef17
            method: 'POST',
            headers: this.headers(),
            body,
        })
    }

    async createBoardsAndBlocks(bab: BoardsAndBlocks): Promise<Response> {
        Utils.log(`createBoardsAndBlocks: ${bab.boards.length} board(s) ${bab.blocks.length} block(s)`)
        bab.boards.forEach((board: Board) => {
            Utils.log(`\t Board ${board.id}, ${board.type}, ${board.title?.substr(0, 50) || ''}`)
        })
        bab.blocks.forEach((block: Block) => {
            Utils.log(`\t Block ${block.id}, ${block.type}, ${block.title?.substr(0, 50) || ''}`)
        })

        const body = JSON.stringify(bab)
        return fetch(this.getBaseURL() + '/api/v1/boards-and-blocks', {
            method: 'POST',
            headers: this.headers(),
            body,
        })
    }

    async deleteBoardsAndBlocks(boardIds: string[], blockIds: string[]): Promise<Response> {
        Utils.log(`deleteBoardsAndBlocks: ${boardIds.length} board(s) ${blockIds.length} block(s)`)
        Utils.log(`\t Boards ${boardIds.join(', ')}`)
        Utils.log(`\t Blocks ${blockIds.join(', ')}`)

        const body = JSON.stringify({boards: boardIds, blocks: blockIds})
        return fetch(this.getBaseURL() + '/api/v1/boards-and-blocks', {
            method: 'DELETE',
            headers: this.headers(),
            body,
        })
    }

    // BoardMember
    async createBoardMember(member: BoardMember): Promise<Response> {
        Utils.log(`createBoardMember: user ${member.userId} and board ${member.boardId}`)

        const body = JSON.stringify(member)
        return fetch(this.getBaseURL() + `/api/v1/boards/${member.boardId}/members`, {
            method: 'POST',
            headers: this.headers(),
            body,
        })
    }

    async updateBoardMember(member: BoardMember): Promise<Response> {
        Utils.log(`udpateBoardMember: user ${member.userId} and board ${member.boardId}`)

        const body = JSON.stringify(member)
        return fetch(this.getBaseURL() + `/api/v1/boards/${member.boardId}/members/${member.userId}`, {
            method: 'PUT',
            headers: this.headers(),
            body,
        })
    }

    async deleteBoardMember(member: BoardMember): Promise<Response> {
        Utils.log(`deleteBoardMember: user ${member.userId} and board ${member.boardId}`)

        return fetch(this.getBaseURL() + `/api/v1/boards/${member.boardId}/members/${member.userId}`, {
            method: 'DELETE',
            headers: this.headers(),
        })
    }

    async patchBoardsAndBlocks(babp: BoardsAndBlocksPatch): Promise<Response> {
        Utils.log(`patchBoardsAndBlocks: ${babp.boardIDs.length} board(s) ${babp.blockIDs.length} block(s)`)
        Utils.log(`\t Board ${babp.boardIDs.join(', ')}`)
        Utils.log(`\t Blocks ${babp.blockIDs.join(', ')}`)

        const body = JSON.stringify(babp)
        return fetch(this.getBaseURL() + '/api/v1/boards-and-blocks', {
            method: 'PATCH',
            headers: this.headers(),
            body,
        })
    }

    // Sharing
    async getSharing(rootId: string): Promise<ISharing | undefined> {
        const path = this.teamPath() + `/sharing/${rootId}`
        const response = await fetch(this.getBaseURL() + path, {headers: this.headers()})
        if (response.status !== 200) {
            return undefined
        }
        return this.getJson(response, undefined)
    }

    async setSharing(sharing: ISharing): Promise<boolean> {
        const path = this.teamPath() + `/sharing/${sharing.id}`
        const body = JSON.stringify(sharing)
        const response = await fetch(
            this.getBaseURL() + path,
            {
                method: 'POST',
                headers: this.headers(),
                body,
            },
        )
        if (response.status !== 200) {
            return false
        }

        return true
    }

    // Workspace

    // async getWorkspace(): Promise<IWorkspace | undefined> {
    //     const path = this.workspacePath()
    //     const response = await fetch(this.getBaseURL() + path, {headers: this.headers()})
    //     if (response.status !== 200) {
    //         return undefined
    //     }
    //     const workspace = (await this.getJson(response, undefined)) as IWorkspace
    //     return workspace
    // }
    //

    async regenerateWorkspaceSignupToken(): Promise<boolean> {
        // ToDo: update for team
        // const path = this.workspacePath() + '/regenerate_signup_token'
        // const response = await fetch(this.getBaseURL() + path, {
        //     method: 'POST',
        //     headers: this.headers(),
        // })
        // if (response.status !== 200) {
        //     return false
        // }

        return true
    }

    // Files

    // Returns fileId of uploaded file, or undefined on failure
    async uploadFile(rootID: string, file: File): Promise<string | undefined> {
        // IMPORTANT: We need to post the image as a form. The browser will convert this to a application/x-www-form-urlencoded POST
        const formData = new FormData()
        formData.append('file', file)

        try {
            const headers = this.headers() as Record<string, string>

            // TIPTIP: Leave out Content-Type here, it will be automatically set by the browser
            delete headers['Content-Type']

            const response = await fetch(this.getBaseURL() + this.teamPath() + '/' + rootID + '/files', {
                method: 'POST',
                headers,
                body: formData,
            })
            if (response.status !== 200) {
                return undefined
            }

            try {
                const text = await response.text()
                Utils.log(`uploadFile response: ${text}`)
                const json = JSON.parse(text)

                return json.fileId
            } catch (e) {
                Utils.logError(`uploadFile json ERROR: ${e}`)
            }
        } catch (e) {
            Utils.logError(`uploadFile ERROR: ${e}`)
        }

        return undefined
    }

    async getFileAsDataUrl(rootId: string, fileId: string): Promise<string> {
        let path = '/files/teams/' + this.teamId + '/' + rootId + '/' + fileId
        const readToken = Utils.getReadToken()
        if (readToken) {
            path += `?read_token=${readToken}`
        }
        const response = await fetch(this.getBaseURL() + path, {headers: this.headers()})
        if (response.status !== 200) {
            return ''
        }
        const blob = await response.blob()
        return URL.createObjectURL(blob)
    }

    async getTeam(): Promise<Team | null> {
        const path = this.teamPath()
        const response = await fetch(this.getBaseURL() + path, {headers: this.headers()})
        if (response.status !== 200) {
            return null
        }

        return this.getJson(response, null)
    }

    async getTeams(): Promise<Array<Team>> {
        const path = this.teamPath()
        const response = await fetch(this.getBaseURL() + path, {headers: this.headers()})
        if (response.status !== 200) {
            return []
        }

        return this.getJson<Array<Team>>(response, [])
    }

    async getTeamUsers(): Promise<IUser[]> {
        const path = this.teamPath() + '/users'
        const response = await fetch(this.getBaseURL() + path, {headers: this.headers()})
        if (response.status !== 200) {
            return []
        }
        return (await this.getJson(response, [])) as IUser[]
    }

    // ToDo: delete??
    // async getUserWorkspaces(): Promise<UserWorkspace[]> {
    //     const path = '/api/v1/workspaces'
    //     const response = await fetch(this.getBaseURL() + path, {headers: this.headers()})
    //     if (response.status !== 200) {
    //         return []
    //     }
    //
    //     return (await this.getJson(response, [])) as UserWorkspace[]
    // }

    // ToDo: modify to get local templates
    // async getGlobalTemplates(): Promise<Block[]> {
    //     const path = this.workspacePath('0') + '/blocks?type=board'
    //     return this.getBlocksWithPath(path)
    // }

    async getTeamTemplates(teamId: string): Promise<Board[]> {
        const path = this.teamPath(teamId) + '/templates'
        return this.getBoardsWithPath(path)
    }

    // Boards
    // ToDo: .
    // - goal? make the interface show boards & blocks for boards
    // - teams (maybe current team)? boards, members, user roles in the store, whatever that is
    // - selectors for boards, current team, board members
    // - ops to add/delete a board, add/delete board members, change roles? .
    // - WS definition and implementation

    async getBoards(): Promise<Board[]> {
        const path = this.teamPath() + '/boards'
        return this.getBoardsWithPath(path)
    }

    async getBoard(boardID: string): Promise<Board | undefined> {
        const path = `/api/v1/boards/${boardID}`
        const response = await fetch(this.getBaseURL() + path, {
            method: 'GET',
            headers: this.headers(),
        })

        if (response.status !== 200) {
            return undefined
        }

        return this.getJson<Board>(response, {} as Board)
    }

    async getBlocksForBoard(teamId: string, boardId: string): Promise<Board[]> {
        const path = this.teamPath(teamId) + `/boards/${boardId}`
        return this.getBoardsWithPath(path)
    }

    async getBoardMembers(teamId: string, boardId: string): Promise<BoardMember[]> {
        const path = `/api/v1/boards/${boardId}/members`
        return this.getBoardMembersWithPath(path)
    }

    async createBoard(board: Board): Promise<Response> {
        Utils.log(`createBoard: ${board.title} [${board.type}]`)
        return fetch(this.getBaseURL() + this.teamPath(board.teamId) + '/boards', {
            method: 'POST',
            headers: this.headers(),
            body: JSON.stringify(board),
        })
    }

    async patchBoard(boardId: string, boardPatch: BoardPatch): Promise<Response> {
        Utils.log(`patchBoard: ${boardId} board`)
        const body = JSON.stringify(boardPatch)
        return fetch(`${this.getBaseURL()}/api/v1/boards/${boardId}`, {
            method: 'PATCH',
            headers: this.headers(),
            body,
        })
    }

    async deleteBoard(boardId: string): Promise<Response> {
        Utils.log(`deleteBoard: ${boardId}`)
        return fetch(`${this.getBaseURL()}/api/v1/boards/${boardId}`, {
            method: 'DELETE',
            headers: this.headers(),
        })
    }

    async getSidebarCategories(teamID: string): Promise<Array<CategoryBlocks>> {
        const path = `/api/v1/teams/${teamID}/categories`
        const response = await fetch(this.getBaseURL() + path, {headers: this.headers()})
        if (response.status !== 200) {
            return []
        }

        return (await this.getJson(response, [])) as Array<CategoryBlocks>
    }

    async createSidebarCategory(category: Category): Promise<Response> {
        const path = `/api/v1/teams/${category.teamID}/categories`
        const body = JSON.stringify(category)
        return fetch(this.getBaseURL() + path, {
            method: 'POST',
            headers: this.headers(),
            body,
        })
    }

    async deleteSidebarCategory(teamID: string, categoryID: string): Promise<Response> {
        const url = `/api/v1/teams/${teamID}/categories/${categoryID}`
        return fetch(this.getBaseURL() + url, {
            method: 'DELETE',
            headers: this.headers(),
        })
    }

    async updateSidebarCategory(category: Category): Promise<Response> {
        const path = `/api/v1/teams/${category.teamID}/categories/${category.id}`
        const body = JSON.stringify(category)
        return fetch(this.getBaseURL() + path, {
            method: 'PUT',
            headers: this.headers(),
            body,
        })
    }

    async moveBlockToCategory(teamID: string, blockID: string, toCategoryID: string, fromCategoryID: string): Promise<Response> {
        const url = `/api/v1/teams/${teamID}/categories/${toCategoryID || '0'}/blocks/${blockID}`
        const payload = {
            fromCategoryID,
        }
        const body = JSON.stringify(payload)

        return fetch(this.getBaseURL() + url, {
            method: 'POST',
            headers: this.headers(),
            body,
        })
    }

    async search(teamID: string, query: string): Promise<Array<Board>> {
        const url = `${this.teamPath()}/boards/search?q=${encodeURIComponent(query)}`
        const response = await fetch(this.getBaseURL() + url, {
            method: 'GET',
            headers: this.headers(),
        })

        if (response.status !== 200) {
            return []
        }

        return (await this.getJson(response, [])) as Array<Board>
    }

    async getUserBlockSubscriptions(userId: string): Promise<Array<Subscription>> {
        const path = this.teamPath() + `/subscriptions/${userId}`
        const response = await fetch(this.getBaseURL() + path, {headers: this.headers()})
        if (response.status !== 200) {
            return []
        }

        return (await this.getJson(response, [])) as Subscription[]
    }
}

const octoClient = new OctoClient()

export {OctoClient}
export default octoClient<|MERGE_RESOLUTION|>--- conflicted
+++ resolved
@@ -346,23 +346,13 @@
         return this.insertBlocks(boardId, [block])
     }
 
-<<<<<<< HEAD
-    async insertBlocks(boardId: string, blocks: Block[]): Promise<Response> {
+    async insertBlocks(boardId: string, blocks: Block[], sourceBoardID?: string): Promise<Response> {
         Utils.log(`insertBlocks: ${blocks.length} blocks(s) on board ${boardId}`)
-=======
-    async insertBlocks(blocks: Block[], sourceBoardID?: string): Promise<Response> {
-        Utils.log(`insertBlocks: ${blocks.length} blocks(s)`)
->>>>>>> eaa4ef17
         blocks.forEach((block) => {
             Utils.log(`\t ${block.type}, ${block.id}, ${block.title?.substr(0, 50) || ''}`)
         })
         const body = JSON.stringify(blocks)
-<<<<<<< HEAD
-        return fetch(`${this.getBaseURL()}/api/v1/boards/${boardId}/blocks`, {
-=======
-        const url = this.getBaseURL() + this.workspacePath() + '/blocks' + (sourceBoardID ? `?sourceBoardID=${encodeURIComponent(sourceBoardID)}` : '')
-        return fetch(url, {
->>>>>>> eaa4ef17
+        return fetch(`${this.getBaseURL()}/api/v1/boards/${boardId}/blocks` + (sourceBoardID ? `?sourceBoardID=${encodeURIComponent(sourceBoardID)}` : ''), {
             method: 'POST',
             headers: this.headers(),
             body,
