// Jest Snapshot v1, https://goo.gl/fbAQLP

exports[`components/content/contentElement should match snapshot for checkbox type 1`] = `
<div>
  <div
    class="CheckboxElement"
  >
    <input
      id="checkbox-test-id"
      type="checkbox"
      value="off"
    />
<<<<<<< HEAD
    <input
      class="Editable "
      placeholder="Edit text..."
      spellcheck="true"
      title="test-title"
      value="test-title"
    />
=======
    <div
      class="EditableAreaWrap"
    >
      <textarea
        class="EditableArea Editable undefined"
        height="0"
        placeholder="Edit text..."
        rows="1"
        spellcheck="true"
        title="test-title"
      >
        test-title
      </textarea>
      <div
        class="EditableAreaContainer"
      >
        <textarea
          aria-hidden="true"
          class="EditableAreaReference Editable undefined"
          dir="auto"
          disabled=""
          rows="1"
        >
          test-title
        </textarea>
      </div>
    </div>
>>>>>>> 8891962b
  </div>
</div>
`;<|MERGE_RESOLUTION|>--- conflicted
+++ resolved
@@ -10,20 +10,11 @@
       type="checkbox"
       value="off"
     />
-<<<<<<< HEAD
-    <input
-      class="Editable "
-      placeholder="Edit text..."
-      spellcheck="true"
-      title="test-title"
-      value="test-title"
-    />
-=======
     <div
       class="EditableAreaWrap"
     >
       <textarea
-        class="EditableArea Editable undefined"
+        class="EditableArea Editable "
         height="0"
         placeholder="Edit text..."
         rows="1"
@@ -37,7 +28,7 @@
       >
         <textarea
           aria-hidden="true"
-          class="EditableAreaReference Editable undefined"
+          class="EditableAreaReference Editable "
           dir="auto"
           disabled=""
           rows="1"
@@ -46,7 +37,6 @@
         </textarea>
       </div>
     </div>
->>>>>>> 8891962b
   </div>
 </div>
 `;