// Copyright (c) 2015-present Mattermost, Inc. All Rights Reserved.
// See LICENSE.txt for license information.
import React, {useState} from 'react'
import {FormattedMessage, useIntl} from 'react-intl'

import {Board} from '../blocks/board'
import {BoardView} from '../blocks/boardView'
import {Card} from '../blocks/card'
import ConfirmationDialogBox, {ConfirmationDialogBoxProps} from '../components/confirmationDialogBox'
import {Permission} from '../constants'
import mutator from '../mutator'
import {useStickyState} from '../stickyState'
import {getCard} from '../store/cards'
import {getCardComments} from '../store/comments'
import {getCardContents} from '../store/contents'
import {useAppSelector} from '../store/hooks'
import {getUserBlockSubscriptionList} from '../store/initialLoad'
import {getMe} from '../store/users'
import TelemetryClient, {TelemetryActions, TelemetryCategory} from '../telemetry/telemetryClient'
import {IUser} from '../user'
import {Utils} from '../utils'
import Button from '../widgets/buttons/button'
import CheckIcon from '../widgets/icons/check'
import CloseIcon from '../widgets/icons/close'
import CompassIcon from '../widgets/icons/compassIcon'
import LinkIcon from '../widgets/icons/Link'
import Menu from '../widgets/menu'

import CardDetail from './cardDetail/cardDetail'
import './cardDialog.scss'
import Dialog from './dialog'
import {sendFlashMessage} from './flashMessages'
import BoardPermissionGate from './permissions/boardPermissionGate'

type Props = {
    board: Board
    activeView: BoardView
    views: BoardView[]
    cards: Card[]
    cardId: string
    onClose: () => void
    showCard: (cardId?: string) => void
    readonly: boolean
}

const CardDialog = (props: Props): JSX.Element => {
    const {board, activeView, cards, views} = props
    const card = useAppSelector(getCard(props.cardId))
    const contents = useAppSelector(getCardContents(props.cardId))
    const comments = useAppSelector(getCardComments(props.cardId))
    const intl = useIntl()
    const me = useAppSelector<IUser|null>(getMe)
    const isTemplate = card && card.fields.isTemplate
    const [showTitle, setShowTitle] = useStickyState(Boolean(true), 'cardShowTitle')
    const [showProperties, setShowProperties] = useStickyState(Boolean(true), 'cardShowProperties')
    const [showComments, setShowComments] = useStickyState(Boolean(true), 'cardShowComments')
    const [fullscreen, setFullscreen] = useStickyState(Boolean(false), 'cardFullscreen')

    const [showConfirmationDialogBox, setShowConfirmationDialogBox] = useState<boolean>(false)
    const makeTemplateClicked = async () => {
        if (!card) {
            Utils.assertFailure('card')
            return
        }

        TelemetryClient.trackEvent(TelemetryCategory, TelemetryActions.AddTemplateFromCard, {board: props.board.id, view: activeView.id, card: props.cardId})
        await mutator.duplicateCard(
            props.cardId,
            board.id,
            card.fields.isTemplate,
            intl.formatMessage({id: 'Mutator.new-template-from-card', defaultMessage: 'new template from card'}),
            true,
            async (newCardId) => {
                props.showCard(newCardId)
            },
            async () => {
                props.showCard(undefined)
            },
        )
    }
    const handleDeleteCard = async () => {
        if (!card) {
            Utils.assertFailure()
            return
        }
        TelemetryClient.trackEvent(TelemetryCategory, TelemetryActions.DeleteCard, {board: props.board.id, view: props.activeView.id, card: card.id})
        await mutator.deleteBlock(card, 'delete card')
        props.onClose()
    }

    const confirmDialogProps: ConfirmationDialogBoxProps = {
        heading: intl.formatMessage({id: 'CardDialog.delete-confirmation-dialog-heading', defaultMessage: 'Confirm card delete!'}),
        confirmButtonText: intl.formatMessage({id: 'CardDialog.delete-confirmation-dialog-button-text', defaultMessage: 'Delete'}),
        onConfirm: handleDeleteCard,
        onClose: () => {
            setShowConfirmationDialogBox(false)
        },
    }

    const menu = (
        <Menu position='left'>
            <Menu.Text
                icon={<LinkIcon/>}
                id='copy'
                name={intl.formatMessage({id: 'CardDialog.copyLink', defaultMessage: 'Copy link'})}
                onClick={() => {
                    let cardLink = window.location.href

                    if (!cardLink.includes(props.cardId)) {
                        cardLink += `/${props.cardId}`
                    }

                    Utils.copyTextToClipboard(cardLink)
                    sendFlashMessage({content: intl.formatMessage({id: 'CardDialog.copiedLink', defaultMessage: 'Copied!'}), severity: 'high'})
                }}
            />
            <Menu.Text
                icon={showTitle ? <CloseIcon/> : <CheckIcon/>}
                id='toggleTitle'
                name={showTitle ? intl.formatMessage({id: 'CardDialog.hideTitle', defaultMessage: 'Hide title'}) : intl.formatMessage({id: 'CardDialog.showTitle', defaultMessage: 'Show title'})}
                onClick={() => {
                    setShowTitle(!showTitle)
                }}
            />
            <Menu.Text
                icon={showProperties ? <CloseIcon/> : <CheckIcon/>}
                id='toggleProperties'
                name={showProperties ? intl.formatMessage({id: 'CardDialog.hideProperties', defaultMessage: 'Hide properties'}) : intl.formatMessage({id: 'CardDialog.showProperties', defaultMessage: 'Show properties'})}
                onClick={() => {
                    setShowProperties(!showProperties)
                }}
            />
            <Menu.Text
                icon={showComments ? <CloseIcon/> : <CheckIcon/>}
                id='toggleComments'
                name={showComments ? intl.formatMessage({id: 'CardDialog.hideComments', defaultMessage: 'Hide comments'}) : intl.formatMessage({id: 'CardDialog.showComments', defaultMessage: 'Show comments'})}
                onClick={() => {
                    setShowComments(!showComments)
                }}
            />
            {!props.readonly && !isTemplate &&
                <BoardPermissionGate permissions={[Permission.ManageBoardProperties]}>
                    <Menu.Text
                        id='makeTemplate'
                        icon={
                            <CompassIcon
                                icon='plus'
                            />}
                        name='New template from card'
                        onClick={makeTemplateClicked}
                    />
                </BoardPermissionGate>
            }
        </Menu>
    )

    const followActionButton = (following: boolean): React.ReactNode => {
        const followBtn = (
            <Button
                className='cardFollowBtn follow'
                size='medium'
                onClick={() => mutator.followBlock(props.cardId, 'card', me!.id)}
            >
                {intl.formatMessage({id: 'CardDetail.Follow', defaultMessage: 'Follow'})}
            </Button>
        )

        const unfollowBtn = (
            <Button
                className='cardFollowBtn unfollow'
                onClick={() => mutator.unfollowBlock(props.cardId, 'card', me!.id)}
            >
                {intl.formatMessage({id: 'CardDetail.Following', defaultMessage: 'Following'})}
            </Button>
        )

        return following ? unfollowBtn : followBtn
    }

    const followingCards = useAppSelector(getUserBlockSubscriptionList)
    const isFollowingCard = Boolean(followingCards.find((following) => following.blockId === props.cardId))
    const toolbar = followActionButton(isFollowingCard)

    const toggleFullscreen = () => {
        setFullscreen(!fullscreen)
    }

    return (
        <>
            <Dialog
                className='cardDialog'
                onClose={props.onClose}
<<<<<<< HEAD
                toolsMenu={menu}
                toolbar={!isTemplate && Utils.isFocalboardPlugin() && toolbar}
                showFullscreen={fullscreen}
                onToggleFullscreen={toggleFullscreen}
=======
                toolsMenu={!props.readonly && !card?.limited && menu}
                toolbar={!isTemplate && Utils.isFocalboardPlugin() && !card?.limited && toolbar}
>>>>>>> ca922dbc
            >
                {isTemplate &&
                    <div className='banner'>
                        <FormattedMessage
                            id='CardDialog.editing-template'
                            defaultMessage="You're editing a template."
                        />
                    </div>}

                {card &&
                    <CardDetail
                        board={board}
                        activeView={activeView}
                        views={views}
                        cards={cards}
                        card={card}
                        contents={contents}
                        comments={comments}
                        readonly={props.readonly}
<<<<<<< HEAD
                        hideTitle={!showTitle}
                        hideProperties={!showProperties}
                        hideComments={!showComments}
=======
                        onClose={props.onClose}
>>>>>>> ca922dbc
                    />}

                {!card &&
                    <div className='banner error'>
                        <FormattedMessage
                            id='CardDialog.nocard'
                            defaultMessage="This card doesn't exist or is inaccessible."
                        />
                    </div>}
            </Dialog>

            {showConfirmationDialogBox && <ConfirmationDialogBox dialogBox={confirmDialogProps}/>}
        </>
    )
}

export default CardDialog<|MERGE_RESOLUTION|>--- conflicted
+++ resolved
@@ -190,15 +190,10 @@
             <Dialog
                 className='cardDialog'
                 onClose={props.onClose}
-<<<<<<< HEAD
-                toolsMenu={menu}
-                toolbar={!isTemplate && Utils.isFocalboardPlugin() && toolbar}
+                toolsMenu={!props.readonly && !card?.limited && menu}
+                toolbar={!isTemplate && Utils.isFocalboardPlugin() && !card?.limited && toolbar}
                 showFullscreen={fullscreen}
                 onToggleFullscreen={toggleFullscreen}
-=======
-                toolsMenu={!props.readonly && !card?.limited && menu}
-                toolbar={!isTemplate && Utils.isFocalboardPlugin() && !card?.limited && toolbar}
->>>>>>> ca922dbc
             >
                 {isTemplate &&
                     <div className='banner'>
@@ -218,13 +213,10 @@
                         contents={contents}
                         comments={comments}
                         readonly={props.readonly}
-<<<<<<< HEAD
                         hideTitle={!showTitle}
                         hideProperties={!showProperties}
                         hideComments={!showComments}
-=======
                         onClose={props.onClose}
->>>>>>> ca922dbc
                     />}
 
                 {!card &&
