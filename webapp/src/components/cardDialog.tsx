// Copyright (c) 2015-present Mattermost, Inc. All Rights Reserved.
// See LICENSE.txt for license information.
import {useEffect} from 'preact/hooks'
import React, {useState} from 'react'
import {FormattedMessage, useIntl} from 'react-intl'

import {Board} from '../blocks/board'
import {BoardView} from '../blocks/boardView'
import {Card} from '../blocks/card'
import ConfirmationDialogBox, {ConfirmationDialogBoxProps} from '../components/confirmationDialogBox'
import {Permission} from '../constants'
import mutator from '../mutator'
import {useStickyState} from '../stickyState'
import {getCard} from '../store/cards'
import {getCardComments} from '../store/comments'
import {getCardContents} from '../store/contents'
import {useAppSelector} from '../store/hooks'
import {getUserBlockSubscriptionList} from '../store/initialLoad'
import {getMe} from '../store/users'
import TelemetryClient, {TelemetryActions, TelemetryCategory} from '../telemetry/telemetryClient'
import {IUser} from '../user'
import {Utils} from '../utils'
import Button from '../widgets/buttons/button'
import CheckIcon from '../widgets/icons/check'
import CloseIcon from '../widgets/icons/close'
import CompassIcon from '../widgets/icons/compassIcon'
<<<<<<< HEAD
import LinkIcon from '../widgets/icons/Link'
=======
>>>>>>> 22aae37d
import Menu from '../widgets/menu'

import CardDetail from './cardDetail/cardDetail'
import './cardDialog.scss'
import Dialog from './dialog'
<<<<<<< HEAD
import {sendFlashMessage} from './flashMessages'
import BoardPermissionGate from './permissions/boardPermissionGate'
=======

import './cardDialog.scss'
import CardActionsMenu from './cardActionsMenu/cardActionsMenu'
>>>>>>> 22aae37d

type Props = {
    board: Board
    activeView: BoardView
    views: BoardView[]
    cards: Card[]
    cardId: string
    onClose: () => void
    showCard: (cardId?: string) => void
    readonly: boolean
}

const CardDialog = (props: Props): JSX.Element => {
    // TODO: Convert this to React code
    if (/[?&]fullscreen/.test(location?.search)) {
        window.localStorage.setItem('cardShowTitle', JSON.stringify(false))
        window.localStorage.setItem('cardShowProperties', JSON.stringify(false))
        window.localStorage.setItem('cardShowComments', JSON.stringify(false))
        window.localStorage.setItem('cardFullscreen', JSON.stringify(true))
    }

    const {board, activeView, cards, views} = props
    const card = useAppSelector(getCard(props.cardId))
    const contents = useAppSelector(getCardContents(props.cardId))
    const comments = useAppSelector(getCardComments(props.cardId))
    const intl = useIntl()
    const me = useAppSelector<IUser|null>(getMe)
    const isTemplate = card && card.fields.isTemplate
    const [showTitle, setShowTitle] = useStickyState(Boolean(true), 'cardShowTitle')
    const [showProperties, setShowProperties] = useStickyState(Boolean(true), 'cardShowProperties')
    const [showComments, setShowComments] = useStickyState(Boolean(true), 'cardShowComments')
    const [fullscreen, setFullscreen] = useStickyState(Boolean(false), 'cardFullscreen')

    const [showConfirmationDialogBox, setShowConfirmationDialogBox] = useState<boolean>(false)
    const makeTemplateClicked = async () => {
        if (!card) {
            Utils.assertFailure('card')
            return
        }

        TelemetryClient.trackEvent(TelemetryCategory, TelemetryActions.AddTemplateFromCard, {board: props.board.id, view: activeView.id, card: props.cardId})
        await mutator.duplicateCard(
            props.cardId,
            board.id,
            card.fields.isTemplate,
            intl.formatMessage({id: 'Mutator.new-template-from-card', defaultMessage: 'new template from card'}),
            true,
            async (newCardId) => {
                props.showCard(newCardId)
            },
            async () => {
                props.showCard(undefined)
            },
        )
    }
    const handleDeleteCard = async () => {
        if (!card) {
            Utils.assertFailure()
            return
        }
        TelemetryClient.trackEvent(TelemetryCategory, TelemetryActions.DeleteCard, {board: props.board.id, view: props.activeView.id, card: card.id})
        await mutator.deleteBlock(card, 'delete card')
        props.onClose()
    }

    const confirmDialogProps: ConfirmationDialogBoxProps = {
        heading: intl.formatMessage({id: 'CardDialog.delete-confirmation-dialog-heading', defaultMessage: 'Confirm card delete!'}),
        confirmButtonText: intl.formatMessage({id: 'CardDialog.delete-confirmation-dialog-button-text', defaultMessage: 'Delete'}),
        onConfirm: handleDeleteCard,
        onClose: () => {
            setShowConfirmationDialogBox(false)
        },
    }

    const menu = (
<<<<<<< HEAD
        <Menu position='left'>
            <Menu.Text
                icon={<LinkIcon/>}
                id='copy'
                name={intl.formatMessage({id: 'CardDialog.copyLink', defaultMessage: 'Copy link'})}
                onClick={() => {
                    let cardLink = window.location.href

                    if (!cardLink.includes(props.cardId)) {
                        cardLink += `/${props.cardId}`
                    }

                    Utils.copyTextToClipboard(cardLink)
                    sendFlashMessage({content: intl.formatMessage({id: 'CardDialog.copiedLink', defaultMessage: 'Copied!'}), severity: 'high'})
                }}
            />
            <Menu.Text
                icon={showTitle ? <CloseIcon/> : <CheckIcon/>}
                id='toggleTitle'
                name={showTitle ? intl.formatMessage({id: 'CardDialog.hideTitle', defaultMessage: 'Hide title'}) : intl.formatMessage({id: 'CardDialog.showTitle', defaultMessage: 'Show title'})}
                onClick={() => {
                    setShowTitle(!showTitle)
                }}
            />
            <Menu.Text
                icon={showProperties ? <CloseIcon/> : <CheckIcon/>}
                id='toggleProperties'
                name={showProperties ? intl.formatMessage({id: 'CardDialog.hideProperties', defaultMessage: 'Hide properties'}) : intl.formatMessage({id: 'CardDialog.showProperties', defaultMessage: 'Show properties'})}
                onClick={() => {
                    setShowProperties(!showProperties)
                }}
            />
            <Menu.Text
                icon={showComments ? <CloseIcon/> : <CheckIcon/>}
                id='toggleComments'
                name={showComments ? intl.formatMessage({id: 'CardDialog.hideComments', defaultMessage: 'Hide comments'}) : intl.formatMessage({id: 'CardDialog.showComments', defaultMessage: 'Show comments'})}
                onClick={() => {
                    setShowComments(!showComments)
                }}
            />
            {!props.readonly && !isTemplate &&
=======
        <CardActionsMenu
            cardId={props.cardId}
            onClickDelete={handleDeleteButtonOnClick}
        >
            {!isTemplate &&
>>>>>>> 22aae37d
                <BoardPermissionGate permissions={[Permission.ManageBoardProperties]}>
                    <Menu.Text
                        id='makeTemplate'
                        icon={
                            <CompassIcon
                                icon='plus'
                            />}
                        name='New template from card'
                        onClick={makeTemplateClicked}
                    />
                </BoardPermissionGate>
            }
        </CardActionsMenu>
    )

    const followActionButton = (following: boolean): React.ReactNode => {
        const followBtn = (
            <Button
                className='cardFollowBtn follow'
                size='medium'
                onClick={() => mutator.followBlock(props.cardId, 'card', me!.id)}
            >
                {intl.formatMessage({id: 'CardDetail.Follow', defaultMessage: 'Follow'})}
            </Button>
        )

        const unfollowBtn = (
            <Button
                className='cardFollowBtn unfollow'
                onClick={() => mutator.unfollowBlock(props.cardId, 'card', me!.id)}
            >
                {intl.formatMessage({id: 'CardDetail.Following', defaultMessage: 'Following'})}
            </Button>
        )

        return following ? unfollowBtn : followBtn
    }

    const followingCards = useAppSelector(getUserBlockSubscriptionList)
    const isFollowingCard = Boolean(followingCards.find((following) => following.blockId === props.cardId))
    const toolbar = followActionButton(isFollowingCard)

    const toggleFullscreen = () => {
        setFullscreen(!fullscreen)
    }

    return (
        <>
            <Dialog
                className='cardDialog'
                onClose={props.onClose}
                toolsMenu={!props.readonly && !card?.limited && menu}
                toolbar={!isTemplate && Utils.isFocalboardPlugin() && !card?.limited && toolbar}
                showFullscreen={fullscreen}
                onToggleFullscreen={toggleFullscreen}
            >
                {isTemplate &&
                    <div className='banner'>
                        <FormattedMessage
                            id='CardDialog.editing-template'
                            defaultMessage="You're editing a template."
                        />
                    </div>}

                {card &&
                    <CardDetail
                        board={board}
                        activeView={activeView}
                        views={views}
                        cards={cards}
                        card={card}
                        contents={contents}
                        comments={comments}
                        readonly={props.readonly}
                        hideTitle={!showTitle}
                        hideProperties={!showProperties}
                        hideComments={!showComments}
                        onClose={props.onClose}
                    />}

                {!card &&
                    <div className='banner error'>
                        <FormattedMessage
                            id='CardDialog.nocard'
                            defaultMessage="This card doesn't exist or is inaccessible."
                        />
                    </div>}
            </Dialog>

            {showConfirmationDialogBox && <ConfirmationDialogBox dialogBox={confirmDialogProps}/>}
        </>
    )
}

export default CardDialog<|MERGE_RESOLUTION|>--- conflicted
+++ resolved
@@ -1,6 +1,5 @@
 // Copyright (c) 2015-present Mattermost, Inc. All Rights Reserved.
 // See LICENSE.txt for license information.
-import {useEffect} from 'preact/hooks'
 import React, {useState} from 'react'
 import {FormattedMessage, useIntl} from 'react-intl'
 
@@ -15,7 +14,6 @@
 import {getCardComments} from '../store/comments'
 import {getCardContents} from '../store/contents'
 import {useAppSelector} from '../store/hooks'
-import {getUserBlockSubscriptionList} from '../store/initialLoad'
 import {getMe} from '../store/users'
 import TelemetryClient, {TelemetryActions, TelemetryCategory} from '../telemetry/telemetryClient'
 import {IUser} from '../user'
@@ -24,23 +22,17 @@
 import CheckIcon from '../widgets/icons/check'
 import CloseIcon from '../widgets/icons/close'
 import CompassIcon from '../widgets/icons/compassIcon'
-<<<<<<< HEAD
 import LinkIcon from '../widgets/icons/Link'
-=======
->>>>>>> 22aae37d
 import Menu from '../widgets/menu'
 
 import CardDetail from './cardDetail/cardDetail'
 import './cardDialog.scss'
 import Dialog from './dialog'
-<<<<<<< HEAD
 import {sendFlashMessage} from './flashMessages'
 import BoardPermissionGate from './permissions/boardPermissionGate'
-=======
-
+
+import CardActionsMenu from './cardActionsMenu/cardActionsMenu'
 import './cardDialog.scss'
-import CardActionsMenu from './cardActionsMenu/cardActionsMenu'
->>>>>>> 22aae37d
 
 type Props = {
     board: Board
@@ -115,56 +107,24 @@
         },
     }
 
+    const handleDeleteButtonOnClick = () => {
+        // use may be renaming a card title
+        // and accidently delete the card
+        // so adding des
+        if (card?.title === '' && card?.fields.contentOrder.length === 0) {
+            handleDeleteCard()
+            return
+        }
+
+        setShowConfirmationDialogBox(true)
+    }
+
     const menu = (
-<<<<<<< HEAD
-        <Menu position='left'>
-            <Menu.Text
-                icon={<LinkIcon/>}
-                id='copy'
-                name={intl.formatMessage({id: 'CardDialog.copyLink', defaultMessage: 'Copy link'})}
-                onClick={() => {
-                    let cardLink = window.location.href
-
-                    if (!cardLink.includes(props.cardId)) {
-                        cardLink += `/${props.cardId}`
-                    }
-
-                    Utils.copyTextToClipboard(cardLink)
-                    sendFlashMessage({content: intl.formatMessage({id: 'CardDialog.copiedLink', defaultMessage: 'Copied!'}), severity: 'high'})
-                }}
-            />
-            <Menu.Text
-                icon={showTitle ? <CloseIcon/> : <CheckIcon/>}
-                id='toggleTitle'
-                name={showTitle ? intl.formatMessage({id: 'CardDialog.hideTitle', defaultMessage: 'Hide title'}) : intl.formatMessage({id: 'CardDialog.showTitle', defaultMessage: 'Show title'})}
-                onClick={() => {
-                    setShowTitle(!showTitle)
-                }}
-            />
-            <Menu.Text
-                icon={showProperties ? <CloseIcon/> : <CheckIcon/>}
-                id='toggleProperties'
-                name={showProperties ? intl.formatMessage({id: 'CardDialog.hideProperties', defaultMessage: 'Hide properties'}) : intl.formatMessage({id: 'CardDialog.showProperties', defaultMessage: 'Show properties'})}
-                onClick={() => {
-                    setShowProperties(!showProperties)
-                }}
-            />
-            <Menu.Text
-                icon={showComments ? <CloseIcon/> : <CheckIcon/>}
-                id='toggleComments'
-                name={showComments ? intl.formatMessage({id: 'CardDialog.hideComments', defaultMessage: 'Hide comments'}) : intl.formatMessage({id: 'CardDialog.showComments', defaultMessage: 'Show comments'})}
-                onClick={() => {
-                    setShowComments(!showComments)
-                }}
-            />
-            {!props.readonly && !isTemplate &&
-=======
         <CardActionsMenu
             cardId={props.cardId}
             onClickDelete={handleDeleteButtonOnClick}
         >
             {!isTemplate &&
->>>>>>> 22aae37d
                 <BoardPermissionGate permissions={[Permission.ManageBoardProperties]}>
                     <Menu.Text
                         id='makeTemplate'
@@ -177,6 +137,45 @@
                     />
                 </BoardPermissionGate>
             }
+            <Menu.Text
+                icon={<LinkIcon/>}
+                id='copy'
+                name={intl.formatMessage({id: 'CardDialog.copyLink', defaultMessage: 'Copy link'})}
+                onClick={() => {
+                    let cardLink = window.location.href
+
+                    if (!cardLink.includes(props.cardId)) {
+                        cardLink += `/${props.cardId}`
+                    }
+
+                    Utils.copyTextToClipboard(cardLink)
+                    sendFlashMessage({content: intl.formatMessage({id: 'CardDialog.copiedLink', defaultMessage: 'Copied!'}), severity: 'high'})
+                }}
+            />,
+            <Menu.Text
+                icon={showTitle ? <CloseIcon/> : <CheckIcon/>}
+                id='toggleTitle'
+                name={showTitle ? intl.formatMessage({id: 'CardDialog.hideTitle', defaultMessage: 'Hide title'}) : intl.formatMessage({id: 'CardDialog.showTitle', defaultMessage: 'Show title'})}
+                onClick={() => {
+                    setShowTitle(!showTitle)
+                }}
+            />,
+            <Menu.Text
+                icon={showProperties ? <CloseIcon/> : <CheckIcon/>}
+                id='toggleProperties'
+                name={showProperties ? intl.formatMessage({id: 'CardDialog.hideProperties', defaultMessage: 'Hide properties'}) : intl.formatMessage({id: 'CardDialog.showProperties', defaultMessage: 'Show properties'})}
+                onClick={() => {
+                    setShowProperties(!showProperties)
+                }}
+            />,
+            <Menu.Text
+                icon={showComments ? <CloseIcon/> : <CheckIcon/>}
+                id='toggleComments'
+                name={showComments ? intl.formatMessage({id: 'CardDialog.hideComments', defaultMessage: 'Hide comments'}) : intl.formatMessage({id: 'CardDialog.showComments', defaultMessage: 'Show comments'})}
+                onClick={() => {
+                    setShowComments(!showComments)
+                }}
+            />
         </CardActionsMenu>
     )
 
