// Copyright (c) 2015-present Mattermost, Inc. All Rights Reserved.
// See LICENSE.txt for license information.
import React, {useEffect, useState} from 'react'
import {FormattedMessage, useIntl} from 'react-intl'

import {Board, IPropertyTemplate, PropertyType} from '../../blocks/board'
import {Card} from '../../blocks/card'
import {BoardView} from '../../blocks/boardView'
import {ContentBlock} from '../../blocks/contentBlock'
import {CommentBlock} from '../../blocks/commentBlock'

import mutator from '../../mutator'
import Button from '../../widgets/buttons/button'
import MenuWrapper from '../../widgets/menuWrapper'
import PropertyMenu, {PropertyTypes, typeDisplayName} from '../../widgets/propertyMenu'

import Calculations from '../calculations/calculations'
import PropertyValueElement from '../propertyValueElement'
import ConfirmationDialogBox, {ConfirmationDialogBoxProps} from '../confirmationDialogBox'
import {sendFlashMessage} from '../flashMessages'
import Menu from '../../widgets/menu'
import {IDType, Utils} from '../../utils'

type Props = {
    board: Board
    card: Card
    cards: Card[]
    contents: Array<ContentBlock|ContentBlock[]>
    comments: CommentBlock[]
    activeView: BoardView
    views: BoardView[]
    readonly: boolean
}

const CardDetailProperties = (props: Props) => {
    const {board, card, cards, views, activeView, contents, comments} = props
    const [newTemplateId, setNewTemplateId] = useState('')
    const intl = useIntl()

    useEffect(() => {
        const newProperty = board.cardProperties.find((property) => property.id === newTemplateId)
        if (newProperty) {
            setNewTemplateId('')
        }
    }, [newTemplateId, board.cardProperties])

    const [confirmationDialogBox, setConfirmationDialogBox] = useState<ConfirmationDialogBoxProps>({heading: '', onConfirm: () => {}, onClose: () => {}})
    const [showConfirmationDialog, setShowConfirmationDialog] = useState<boolean>(false)

    function onPropertyChangeSetAndOpenConfirmationDialog(newType: PropertyType, newName: string, propertyTemplate:IPropertyTemplate) {
        const oldType = propertyTemplate.type

        // do nothing if no change
        if (oldType === newType && propertyTemplate.name === newName) {
            return
        }

        const affectsNumOfCards:string = Calculations.countNotEmpty(cards, propertyTemplate, intl)

        // if no card has this value set delete the property directly without warning
        if (affectsNumOfCards === '0') {
            mutator.changePropertyTypeAndName(board, cards, propertyTemplate, newType, newName)
            return
        }

        let subTextString = intl.formatMessage({
            id: 'CardDetailProperty.property-name-change-subtext',
            defaultMessage: 'type from "{oldPropType}" to "{newPropType}"',
        }, {oldPropType: oldType, newPropType: newType})

        if (propertyTemplate.name !== newName) {
            subTextString = intl.formatMessage({
                id: 'CardDetailProperty.property-type-change-subtext',
                defaultMessage: 'name to "{newPropName}"',
            }, {newPropName: newName})
        }

        setConfirmationDialogBox({
            heading: intl.formatMessage({id: 'CardDetailProperty.confirm-property-type-change', defaultMessage: 'Confirm Property Type Change!'}),
            subText: intl.formatMessage({
                id: 'CardDetailProperty.confirm-property-name-change-subtext',
                defaultMessage: 'Are you sure you want to change property "{propertyName}" {customText}? This will affect value(s) across {numOfCards} card(s) in this board, and can result in data loss.',
            },
            {
                propertyName: propertyTemplate.name,
                customText: subTextString,
                numOfCards: affectsNumOfCards,
            }),

            confirmButtonText: intl.formatMessage({id: 'CardDetailProperty.property-change-action-button', defaultMessage: 'Change Property'}),
            onConfirm: async () => {
                setShowConfirmationDialog(false)
                try {
                    await mutator.changePropertyTypeAndName(board, cards, propertyTemplate, newType, newName)
                } catch (err:any) {
                    Utils.logError(`Error Changing Property And Name:${propertyTemplate.name}: ${err?.toString()}`)
                }
                sendFlashMessage({content: intl.formatMessage({id: 'CardDetailProperty.property-changed', defaultMessage: 'Changed property successfully!'}), severity: 'high'})
            },
            onClose: () => setShowConfirmationDialog(false),
        })

        // open confirmation dialog for property type or name change
        setShowConfirmationDialog(true)
    }

    function onPropertyDeleteSetAndOpenConfirmationDialog(propertyTemplate:IPropertyTemplate) {
        // set ConfirmationDialogBox Props
        setConfirmationDialogBox({
            heading: intl.formatMessage({id: 'CardDetailProperty.confirm-delete-heading', defaultMessage: 'Confirm Delete Property'}),
            subText: intl.formatMessage({
                id: 'CardDetailProperty.confirm-delete-subtext',
                defaultMessage: 'Are you sure you want to delete the property "{propertyName}"? Deleting it will delete the property from all cards in this board.',
            },
            {propertyName: propertyTemplate.name}),
            confirmButtonText: intl.formatMessage({id: 'CardDetailProperty.delete-action-button', defaultMessage: 'Delete'}),
            onConfirm: async () => {
                const deletingPropName = propertyTemplate.name
                setShowConfirmationDialog(false)
                try {
                    await mutator.deleteProperty(board, views, cards, propertyTemplate.id)
                    sendFlashMessage({content: intl.formatMessage({id: 'CardDetailProperty.property-deleted', defaultMessage: 'Deleted {propertyName} Successfully!'}, {propertyName: deletingPropName}), severity: 'high'})
                } catch (err:any) {
                    Utils.logError(`Error Deleting Property!: Could Not delete Property -" + ${deletingPropName} ${err?.toString()}`)
                }
            },

            onClose: () => setShowConfirmationDialog(false),
        })

        // open confirmation dialog property delete
        setShowConfirmationDialog(true)
    }

    return (
        <div className='octo-propertylist CardDetailProperties'>
<<<<<<< HEAD
            {board.cardProperties.map((propertyTemplate: IPropertyTemplate) => {
                const propertyValue = card.fields.properties[propertyTemplate.id]
=======
            {board.fields.cardProperties.map((propertyTemplate: IPropertyTemplate) => {
>>>>>>> 14b2103f
                return (
                    <div
                        key={propertyTemplate.id + '-' + propertyTemplate.type}
                        className='octo-propertyrow'
                    >
                        {props.readonly && <div className='octo-propertyname octo-propertyname--readonly'>{propertyTemplate.name}</div>}
                        {!props.readonly &&
                            <MenuWrapper isOpen={propertyTemplate.id === newTemplateId}>
                                <div className='octo-propertyname'><Button>{propertyTemplate.name}</Button></div>
                                <PropertyMenu
                                    propertyId={propertyTemplate.id}
                                    propertyName={propertyTemplate.name}
                                    propertyType={propertyTemplate.type}
                                    onTypeAndNameChanged={(newType: PropertyType, newName: string) => onPropertyChangeSetAndOpenConfirmationDialog(newType, newName, propertyTemplate)}
                                    onDelete={() => onPropertyDeleteSetAndOpenConfirmationDialog(propertyTemplate)}
                                />
                            </MenuWrapper>
                        }
                        <PropertyValueElement
                            readOnly={props.readonly}
                            card={card}
                            board={board}
                            contents={contents}
                            comments={comments}
                            propertyTemplate={propertyTemplate}
                            showEmptyPlaceholder={true}
                        />
                    </div>
                )
            })}

            {showConfirmationDialog && (
                <ConfirmationDialogBox
                    dialogBox={confirmationDialogBox}
                />
            )}

            {!props.readonly &&
                <div className='octo-propertyname add-property'>
                    <MenuWrapper>
                        <Button>
                            <FormattedMessage
                                id='CardDetail.add-property'
                                defaultMessage='+ Add a property'
                            />
                        </Button>
                        <Menu>
                            <PropertyTypes
                                label={intl.formatMessage({id: 'PropertyMenu.selectType', defaultMessage: 'Select property type'})}
                                onTypeSelected={async (type) => {
                                    const template: IPropertyTemplate = {
                                        id: Utils.createGuid(IDType.BlockID),
                                        name: typeDisplayName(intl, type),
                                        type,
                                        options: [],
                                    }
                                    const templateId = await mutator.insertPropertyTemplate(board, activeView, -1, template)
                                    setNewTemplateId(templateId)
                                }}
                            />
                        </Menu>
                    </MenuWrapper>
                </div>
            }
        </div>
    )
}

export default React.memo(CardDetailProperties)<|MERGE_RESOLUTION|>--- conflicted
+++ resolved
@@ -134,12 +134,7 @@
 
     return (
         <div className='octo-propertylist CardDetailProperties'>
-<<<<<<< HEAD
             {board.cardProperties.map((propertyTemplate: IPropertyTemplate) => {
-                const propertyValue = card.fields.properties[propertyTemplate.id]
-=======
-            {board.fields.cardProperties.map((propertyTemplate: IPropertyTemplate) => {
->>>>>>> 14b2103f
                 return (
                     <div
                         key={propertyTemplate.id + '-' + propertyTemplate.type}
