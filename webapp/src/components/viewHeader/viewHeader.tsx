--- conflicted
+++ resolved
@@ -163,13 +163,11 @@
             {/* Options menu */}
 
             {!props.readonly &&
-<<<<<<< HEAD
              <>
                  <ViewHeaderActionsMenu
                      board={board}
                      activeView={activeView}
                      cards={cards}
-                     showShared={showShared}
                  />
 
                  {/* New card button */}
@@ -181,24 +179,6 @@
                      editCardTemplate={props.editCardTemplate}
                  />
              </>
-=======
-            <>
-                <ViewHeaderActionsMenu
-                    board={board}
-                    activeView={activeView}
-                    cards={cards}
-                />
-
-                {/* New card button */}
-
-                <NewCardButton
-                    addCard={props.addCard}
-                    addCardFromTemplate={props.addCardFromTemplate}
-                    addCardTemplate={props.addCardTemplate}
-                    editCardTemplate={props.editCardTemplate}
-                />
-            </>
->>>>>>> 16120e43
             }
 
             {showShareDialog && <ShareBoardDialog onClose={() => setShowShareDialog(false)}/>}
