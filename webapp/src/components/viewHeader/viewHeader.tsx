// Copyright (c) 2015-present Mattermost, Inc. All Rights Reserved.
// See LICENSE.txt for license information.
import React, {useState, useEffect} from 'react'
import {FormattedMessage, useIntl} from 'react-intl'

import ViewMenu from '../../components/viewMenu'
import mutator from '../../mutator'
import {Board, IPropertyTemplate} from '../../blocks/board'
import {BoardView} from '../../blocks/boardView'
import {Card} from '../../blocks/card'
import Button from '../../widgets/buttons/button'
import IconButton from '../../widgets/buttons/iconButton'
import DropdownIcon from '../../widgets/icons/dropdown'
import MenuWrapper from '../../widgets/menuWrapper'
import Editable from '../../widgets/editable'

import ModalWrapper from '../modalWrapper'

<<<<<<< HEAD
import ShareBoardDialog from '../shareBoard/shareBoard'
=======
import {useAppSelector} from '../../store/hooks'
import {
    getOnboardingTourCategory,
    getOnboardingTourStarted,
    getOnboardingTourStep,
} from '../../store/users'
import {
    BoardTourSteps,
    TOUR_BOARD,
    TourCategoriesMapToSteps,
} from '../onboardingTour'
import {OnboardingBoardTitle} from '../cardDetail/cardDetail'
import AddViewTourStep from '../onboardingTour/addView/add_view'
import {getCurrentCard} from '../../store/cards'
>>>>>>> ab3bf631

import NewCardButton from './newCardButton'
import ViewHeaderPropertiesMenu from './viewHeaderPropertiesMenu'
import ViewHeaderGroupByMenu from './viewHeaderGroupByMenu'
import ViewHeaderDisplayByMenu from './viewHeaderDisplayByMenu'
import ViewHeaderSortMenu from './viewHeaderSortMenu'
import ViewHeaderActionsMenu from './viewHeaderActionsMenu'
import ViewHeaderSearch from './viewHeaderSearch'
import FilterComponent from './filterComponent'

import './viewHeader.scss'

type Props = {
    board: Board
    activeView: BoardView
    views: BoardView[]
    cards: Card[]
    groupByProperty?: IPropertyTemplate
    addCard: () => void
    addCardFromTemplate: (cardTemplateId: string) => void
    addCardTemplate: () => void
    editCardTemplate: (cardTemplateId: string) => void
    readonly: boolean
    dateDisplayProperty?: IPropertyTemplate
    showShared?: boolean
}

const ViewHeader = (props: Props) => {
    const [showFilter, setShowFilter] = useState(false)
    const intl = useIntl()

    const {board, activeView, views, groupByProperty, cards, dateDisplayProperty, showShared} = props

    const withGroupBy = activeView.fields.viewType === 'board' || activeView.fields.viewType === 'table'
    const withDisplayBy = activeView.fields.viewType === 'calendar'
    const withSortBy = activeView.fields.viewType !== 'calendar'

    const [viewTitle, setViewTitle] = useState(activeView.title)

    useEffect(() => {
        setViewTitle(activeView.title)
    }, [activeView.title])

    const hasFilter = activeView.fields.filter && activeView.fields.filter.filters?.length > 0

<<<<<<< HEAD
    const [showShareDialog, setShowShareDialog] = useState(false)

    return (
        <div className='ViewHeader'>
            <Editable
                value={viewTitle}
                placeholderText='Untitled View'
                onSave={(): void => {
                    mutator.changeBlockTitle(board.id, activeView.id, activeView.title, viewTitle)
                }}
                onCancel={(): void => {
                    setViewTitle(activeView.title)
                }}
                onChange={setViewTitle}
                saveOnEsc={true}
                readonly={props.readonly}
                spellCheck={true}
                autoExpand={false}
            />
            <MenuWrapper label={intl.formatMessage({id: 'ViewHeader.view-menu', defaultMessage: 'View menu'})}>
                <IconButton icon={<DropdownIcon/>}/>
                <ViewMenu
                    board={board}
                    activeView={activeView}
                    views={views}
=======
    const isOnboardingBoard = props.board.title === OnboardingBoardTitle
    const onboardingTourStarted = useAppSelector(getOnboardingTourStarted)
    const onboardingTourCategory = useAppSelector(getOnboardingTourCategory)
    const onboardingTourStep = useAppSelector(getOnboardingTourStep)

    const currentCard = useAppSelector(getCurrentCard)
    const noCardOpen = !currentCard

    const showTourBaseCondition = isOnboardingBoard &&
        onboardingTourStarted &&
        noCardOpen &&
        onboardingTourCategory === TOUR_BOARD &&
        onboardingTourStep === BoardTourSteps.ADD_VIEW.toString()

    const [delayComplete, setDelayComplete] = useState(false)

    useEffect(() => {
        if (showTourBaseCondition) {
            setTimeout(() => {
                setDelayComplete(true)
            }, 800)
        }
    }, [showTourBaseCondition])

    useEffect(() => {
        if (showShared && !BoardTourSteps.SHARE_BOARD) {
            BoardTourSteps.SHARE_BOARD = 2
        } else if (!showShared) {
            delete BoardTourSteps.SHARE_BOARD
        }

        TourCategoriesMapToSteps[TOUR_BOARD] = BoardTourSteps
    }, [showShared])

    const showAddViewTourStep = showTourBaseCondition && delayComplete

    return (
        <div className='ViewHeader'>
            <div className='viewSelector'>
                <Editable
                    value={viewTitle}
                    placeholderText='Untitled View'
                    onSave={(): void => {
                        mutator.changeTitle(activeView.id, activeView.title, viewTitle)
                    }}
                    onCancel={(): void => {
                        setViewTitle(activeView.title)
                    }}
                    onChange={setViewTitle}
                    saveOnEsc={true}
>>>>>>> ab3bf631
                    readonly={props.readonly}
                    spellCheck={true}
                    autoExpand={false}
                />
                <MenuWrapper label={intl.formatMessage({id: 'ViewHeader.view-menu', defaultMessage: 'View menu'})}>
                    <IconButton icon={<DropdownIcon/>}/>
                    <ViewMenu
                        board={board}
                        activeView={activeView}
                        views={views}
                        readonly={props.readonly}
                    />
                </MenuWrapper>
                {showAddViewTourStep && <AddViewTourStep/>}
            </div>

            <button
                onClick={() => setShowShareDialog(!showShareDialog)}
            >
                {'Show Share Modal'}
            </button>

            <div className='octo-spacer'/>

            {!props.readonly &&
            <>
                {/* Card properties */}

                <ViewHeaderPropertiesMenu
                    properties={board.cardProperties}
                    activeView={activeView}
                />

                {/* Group by */}

                {withGroupBy &&
                <ViewHeaderGroupByMenu
                    properties={board.cardProperties}
                    activeView={activeView}
                    groupByProperty={groupByProperty}
                />}

                {/* Display by */}

                {withDisplayBy &&
                <ViewHeaderDisplayByMenu
                    properties={board.cardProperties}
                    activeView={activeView}
                    dateDisplayPropertyName={dateDisplayProperty?.name}
                />}

                {/* Filter */}

                <ModalWrapper>
                    <Button
                        active={hasFilter}
                        onClick={() => setShowFilter(true)}
                    >
                        <FormattedMessage
                            id='ViewHeader.filter'
                            defaultMessage='Filter'
                        />
                    </Button>
                    {showFilter &&
                    <FilterComponent
                        board={board}
                        activeView={activeView}
                        onClose={() => setShowFilter(false)}
                    />}
                </ModalWrapper>

                {/* Sort */}

                {withSortBy &&
                <ViewHeaderSortMenu
                    properties={board.cardProperties}
                    activeView={activeView}
                    orderedCards={cards}
                />
                }
            </>
            }

            {/* Search */}

            <ViewHeaderSearch/>

            {/* Options menu */}

            {!props.readonly &&
            <>
                <ViewHeaderActionsMenu
                    board={board}
                    activeView={activeView}
                    cards={cards}
                />

                {/* New card button */}

                <NewCardButton
                    addCard={props.addCard}
                    addCardFromTemplate={props.addCardFromTemplate}
                    addCardTemplate={props.addCardTemplate}
                    editCardTemplate={props.editCardTemplate}
                />
            </>
            }

            {showShareDialog && <ShareBoardDialog onClose={() => setShowShareDialog(false)}/>}
        </div>
    )
}

export default React.memo(ViewHeader)<|MERGE_RESOLUTION|>--- conflicted
+++ resolved
@@ -16,9 +16,7 @@
 
 import ModalWrapper from '../modalWrapper'
 
-<<<<<<< HEAD
 import ShareBoardDialog from '../shareBoard/shareBoard'
-=======
 import {useAppSelector} from '../../store/hooks'
 import {
     getOnboardingTourCategory,
@@ -33,7 +31,6 @@
 import {OnboardingBoardTitle} from '../cardDetail/cardDetail'
 import AddViewTourStep from '../onboardingTour/addView/add_view'
 import {getCurrentCard} from '../../store/cards'
->>>>>>> ab3bf631
 
 import NewCardButton from './newCardButton'
 import ViewHeaderPropertiesMenu from './viewHeaderPropertiesMenu'
@@ -79,16 +76,52 @@
 
     const hasFilter = activeView.fields.filter && activeView.fields.filter.filters?.length > 0
 
-<<<<<<< HEAD
     const [showShareDialog, setShowShareDialog] = useState(false)
+
+    const isOnboardingBoard = props.board.title === OnboardingBoardTitle
+    const onboardingTourStarted = useAppSelector(getOnboardingTourStarted)
+    const onboardingTourCategory = useAppSelector(getOnboardingTourCategory)
+    const onboardingTourStep = useAppSelector(getOnboardingTourStep)
+
+    const currentCard = useAppSelector(getCurrentCard)
+    const noCardOpen = !currentCard
+
+    const showTourBaseCondition = isOnboardingBoard &&
+        onboardingTourStarted &&
+        noCardOpen &&
+        onboardingTourCategory === TOUR_BOARD &&
+        onboardingTourStep === BoardTourSteps.ADD_VIEW.toString()
+
+    const [delayComplete, setDelayComplete] = useState(false)
+
+    useEffect(() => {
+        if (showTourBaseCondition) {
+            setTimeout(() => {
+                setDelayComplete(true)
+            }, 800)
+        }
+    }, [showTourBaseCondition])
+
+    useEffect(() => {
+        if (showShared && !BoardTourSteps.SHARE_BOARD) {
+            BoardTourSteps.SHARE_BOARD = 2
+        } else if (!showShared) {
+            delete BoardTourSteps.SHARE_BOARD
+        }
+
+        TourCategoriesMapToSteps[TOUR_BOARD] = BoardTourSteps
+    }, [showShared])
+
+    const showAddViewTourStep = showTourBaseCondition && delayComplete
 
     return (
         <div className='ViewHeader'>
+            <div className='viewSelector'>
             <Editable
                 value={viewTitle}
                 placeholderText='Untitled View'
                 onSave={(): void => {
-                    mutator.changeBlockTitle(board.id, activeView.id, activeView.title, viewTitle)
+                    mutator.changeTitle(activeView.id, activeView.title, viewTitle)
                 }}
                 onCancel={(): void => {
                     setViewTitle(activeView.title)
@@ -99,68 +132,7 @@
                 spellCheck={true}
                 autoExpand={false}
             />
-            <MenuWrapper label={intl.formatMessage({id: 'ViewHeader.view-menu', defaultMessage: 'View menu'})}>
-                <IconButton icon={<DropdownIcon/>}/>
-                <ViewMenu
-                    board={board}
-                    activeView={activeView}
-                    views={views}
-=======
-    const isOnboardingBoard = props.board.title === OnboardingBoardTitle
-    const onboardingTourStarted = useAppSelector(getOnboardingTourStarted)
-    const onboardingTourCategory = useAppSelector(getOnboardingTourCategory)
-    const onboardingTourStep = useAppSelector(getOnboardingTourStep)
-
-    const currentCard = useAppSelector(getCurrentCard)
-    const noCardOpen = !currentCard
-
-    const showTourBaseCondition = isOnboardingBoard &&
-        onboardingTourStarted &&
-        noCardOpen &&
-        onboardingTourCategory === TOUR_BOARD &&
-        onboardingTourStep === BoardTourSteps.ADD_VIEW.toString()
-
-    const [delayComplete, setDelayComplete] = useState(false)
-
-    useEffect(() => {
-        if (showTourBaseCondition) {
-            setTimeout(() => {
-                setDelayComplete(true)
-            }, 800)
-        }
-    }, [showTourBaseCondition])
-
-    useEffect(() => {
-        if (showShared && !BoardTourSteps.SHARE_BOARD) {
-            BoardTourSteps.SHARE_BOARD = 2
-        } else if (!showShared) {
-            delete BoardTourSteps.SHARE_BOARD
-        }
-
-        TourCategoriesMapToSteps[TOUR_BOARD] = BoardTourSteps
-    }, [showShared])
-
-    const showAddViewTourStep = showTourBaseCondition && delayComplete
-
-    return (
-        <div className='ViewHeader'>
-            <div className='viewSelector'>
-                <Editable
-                    value={viewTitle}
-                    placeholderText='Untitled View'
-                    onSave={(): void => {
-                        mutator.changeTitle(activeView.id, activeView.title, viewTitle)
-                    }}
-                    onCancel={(): void => {
-                        setViewTitle(activeView.title)
-                    }}
-                    onChange={setViewTitle}
-                    saveOnEsc={true}
->>>>>>> ab3bf631
-                    readonly={props.readonly}
-                    spellCheck={true}
-                    autoExpand={false}
-                />
+            <div>
                 <MenuWrapper label={intl.formatMessage({id: 'ViewHeader.view-menu', defaultMessage: 'View menu'})}>
                     <IconButton icon={<DropdownIcon/>}/>
                     <ViewMenu
