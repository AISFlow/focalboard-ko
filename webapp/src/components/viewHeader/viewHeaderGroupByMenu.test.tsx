// Copyright (c) 2015-present Mattermost, Inc. All Rights Reserved.
// See LICENSE.txt for license information.
import React from 'react'
import {render, screen} from '@testing-library/react'
import {Provider as ReduxProvider} from 'react-redux'

import '@testing-library/jest-dom'
import userEvent from '@testing-library/user-event'
import {mocked} from 'ts-jest/utils'

import {MockStoreEnhanced} from 'redux-mock-store'

import {TestBlockFactory} from '../../test/testBlockFactory'

import mutator from '../../mutator'

import {wrapIntl, mockStateStore} from '../../testUtils'
import {Board, IPropertyOption, IPropertyTemplate} from '../../blocks/board'
import {BoardView} from '../../blocks/boardView'

import ViewHeaderGroupByMenu from './viewHeaderGroupByMenu'

jest.mock('../../mutator')
const mockedMutator = mocked(mutator, true)

<<<<<<< HEAD
const board = TestBlockFactory.createBoard()
const activeView = TestBlockFactory.createBoardView(board)
const property = board.cardProperties.find((p) => p.name === 'Status')

=======
>>>>>>> 152c6040
describe('components/viewHeader/viewHeaderGroupByMenu', () => {
    let board: Board
    let activeView: BoardView
    let property: IPropertyTemplate
    let state: any
    let store: MockStoreEnhanced<unknown, unknown>

    const setDefaultOptions = () => {
        const optionQ1: IPropertyOption = {
            color: 'propColorOrange',
            id: 'property_value_id_1',
            value: 'Q1',
        }
        const optionQ2: IPropertyOption = {
            color: 'propColorBlue',
            id: 'property_value_id_2',
            value: 'Q2',
        }
        const optionQ3: IPropertyOption = {
            color: 'propColorDefault',
            id: 'property_value_id_3',
            value: 'Q3',
        }

        board = TestBlockFactory.createBoard()

        activeView = TestBlockFactory.createBoardView(board)
        activeView.fields.filter = {filters: [], operation: 'and'}
        activeView.fields.visibleOptionIds = [optionQ1.id, optionQ2.id]
        activeView.fields.hiddenOptionIds = [optionQ3.id]

        property = board.fields.cardProperties.find((p) => p.name === 'Status')!
        property.options = [optionQ1, optionQ2, optionQ3]

        const card1 = TestBlockFactory.createCard(board)
        card1.fields.properties = {[property.id]: 'property_value_id_1'}
        const card2 = TestBlockFactory.createCard(board)
        card2.fields.properties = {[property.id]: 'property_value_id_2'}
        const card3 = TestBlockFactory.createCard(board)
        card3.fields.properties = {[property.id]: 'property_value_id_3'}

        state = {
            users: {
                me: {
                    id: 'user-id-1',
                    username: 'username_1',
                },
                workspaceUsers: [
                    {username: 'username_1'},
                ],
            },
            boards: {
                current: board.id,
                boards: {
                    [board.id]: board,
                },
                templates: [],
            },
            views: {
                views: {
                    [activeView.id]: activeView,
                },
                current: activeView.id,
            },
            cards: {
                templates: [],
                cards: [card1, card2, card3],
            },
            searchText: {},
        }
        store = mockStateStore([], state)
    }

    beforeEach(() => {
        jest.clearAllMocks()
        setDefaultOptions()
    })
    test('return groupBy menu', () => {
        const {container} = render(
            wrapIntl(
                <ReduxProvider store={store}>
                    <ViewHeaderGroupByMenu
                        activeView={activeView}
                        groupByProperty={property}
                        properties={board.cardProperties}
                    />
                </ReduxProvider>,
            ),
        )
        const buttonElement = screen.getByRole('button', {name: 'menuwrapper'})
        userEvent.click(buttonElement)
        expect(container).toMatchSnapshot()
    })
    test('return groupBy menu and groupBy Status', () => {
        const {container} = render(
            wrapIntl(
                <ReduxProvider store={store}>
                    <ViewHeaderGroupByMenu
                        activeView={activeView}
                        groupByProperty={property}
                        properties={board.cardProperties}
                    />
                </ReduxProvider>,
            ),
        )
        const buttonElement = screen.getByRole('button', {name: 'menuwrapper'})
        userEvent.click(buttonElement)
        const buttonStatus = screen.getByRole('button', {name: 'Status'})
        userEvent.click(buttonStatus)
        expect(container).toMatchSnapshot()
        expect(mockedMutator.changeViewGroupById).toBeCalledTimes(1)
    })
    test('return groupBy menu, hideEmptyGroups and ungroup in viewType table', () => {
        activeView.fields.viewType = 'table'
        const {container} = render(
            wrapIntl(
                <ReduxProvider store={store}>
                    <ViewHeaderGroupByMenu
                        activeView={activeView}
                        groupByProperty={property}
                        properties={board.cardProperties}
                    />
                </ReduxProvider>,
            ),
        )

        const menuButton = screen.getByRole('button', {name: 'menuwrapper'})
        userEvent.click(menuButton)
        expect(container).toMatchSnapshot()

        const hideEmptyGroupsButton = screen.getByRole('button', {name: /Hide.+groups/i})
        expect(hideEmptyGroupsButton)
        userEvent.click(hideEmptyGroupsButton)
        expect(mockedMutator.hideViewColumns).toBeCalledTimes(1)

        userEvent.click(menuButton)
        const showHiddenGroupsButton = screen.getByRole('button', {name: /Show.+groups/i})
        userEvent.click(showHiddenGroupsButton)
        expect(mockedMutator.unhideViewColumns).toBeCalledTimes(1)

        userEvent.click(menuButton)
        const ungroupButton = screen.getByRole('button', {name: 'Ungroup'})
        userEvent.click(ungroupButton)
        expect(mockedMutator.changeViewGroupById).toBeCalledTimes(1)
    })

    test('For viewType table render only HideEmptyGroupsButton when hiddenGroups is empty', () => {
        activeView.fields.viewType = 'table'
        activeView.fields.hiddenOptionIds = []

        const {container} = render(
            wrapIntl(
                <ReduxProvider store={store}>
                    <ViewHeaderGroupByMenu
                        activeView={activeView}
                        groupByProperty={property}
                        properties={board.fields.cardProperties}
                    />
                </ReduxProvider>,
            ),
        )
        const buttonElement = screen.getByRole('button', {name: 'menuwrapper'})
        userEvent.click(buttonElement)
        expect(container).toMatchSnapshot()

        const hideEmptyGroupsButton = screen.queryByRole('button', {name: /Hide.+groups/i})
        expect(hideEmptyGroupsButton).toBeInTheDocument()

        const showHiddenGroupsButton = screen.queryByRole('button', {name: /Show.+groups/i})
        expect(showHiddenGroupsButton).not.toBeInTheDocument()
    })

    test('For viewType table render only ShowHiddenGroupsButton when there are no emptyGroups', () => {
        activeView.fields.viewType = 'table'

        const cardToFillTheEmptyGroup = TestBlockFactory.createCard(board)
        state.cards.cards.push(cardToFillTheEmptyGroup)
        store = mockStateStore([], state)

        const {container} = render(
            wrapIntl(
                <ReduxProvider store={store}>
                    <ViewHeaderGroupByMenu
                        activeView={activeView}
                        groupByProperty={property}
                        properties={board.fields.cardProperties}
                    />
                </ReduxProvider>,
            ),
        )
        const buttonElement = screen.getByRole('button', {name: 'menuwrapper'})
        userEvent.click(buttonElement)
        expect(container).toMatchSnapshot()

        const showHiddenGroupsButton = screen.queryByRole('button', {name: /Show.+groups/i})
        expect(showHiddenGroupsButton).toBeInTheDocument()

        const hideEmptyGroupsButton = screen.queryByRole('button', {name: /Hide.+groups/i})
        expect(hideEmptyGroupsButton).not.toBeInTheDocument()
    })
})<|MERGE_RESOLUTION|>--- conflicted
+++ resolved
@@ -15,25 +15,18 @@
 import mutator from '../../mutator'
 
 import {wrapIntl, mockStateStore} from '../../testUtils'
-import {Board, IPropertyOption, IPropertyTemplate} from '../../blocks/board'
-import {BoardView} from '../../blocks/boardView'
+import {IPropertyOption} from '../../blocks/board'
 
 import ViewHeaderGroupByMenu from './viewHeaderGroupByMenu'
 
 jest.mock('../../mutator')
 const mockedMutator = mocked(mutator, true)
 
-<<<<<<< HEAD
 const board = TestBlockFactory.createBoard()
 const activeView = TestBlockFactory.createBoardView(board)
-const property = board.cardProperties.find((p) => p.name === 'Status')
-
-=======
->>>>>>> 152c6040
+const property = board.cardProperties.find((p) => p.name === 'Status')!
+
 describe('components/viewHeader/viewHeaderGroupByMenu', () => {
-    let board: Board
-    let activeView: BoardView
-    let property: IPropertyTemplate
     let state: any
     let store: MockStoreEnhanced<unknown, unknown>
 
@@ -54,14 +47,10 @@
             value: 'Q3',
         }
 
-        board = TestBlockFactory.createBoard()
-
-        activeView = TestBlockFactory.createBoardView(board)
         activeView.fields.filter = {filters: [], operation: 'and'}
         activeView.fields.visibleOptionIds = [optionQ1.id, optionQ2.id]
         activeView.fields.hiddenOptionIds = [optionQ3.id]
 
-        property = board.fields.cardProperties.find((p) => p.name === 'Status')!
         property.options = [optionQ1, optionQ2, optionQ3]
 
         const card1 = TestBlockFactory.createCard(board)
