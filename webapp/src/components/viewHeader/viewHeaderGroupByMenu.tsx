// Copyright (c) 2015-present Mattermost, Inc. All Rights Reserved.
// See LICENSE.txt for license information.

import React from 'react'
import {FormattedMessage, useIntl} from 'react-intl'

import {BoardGroup, IPropertyTemplate} from '../../blocks/board'
import {BoardView} from '../../blocks/boardView'
import mutator from '../../mutator'
import Button from '../../widgets/buttons/button'
import Menu from '../../widgets/menu'
import MenuWrapper from '../../widgets/menuWrapper'
import CheckIcon from '../../widgets/icons/check'
import HideIcon from '../../widgets/icons/hide'
import ShowIcon from '../../widgets/icons/show'
import {useAppSelector} from '../../store/hooks'
import {getCurrentViewCardsSortedFilteredAndGrouped} from '../../store/cards'
import {getVisibleAndHiddenGroups} from '../../boardUtils'

type Props = {
    properties: readonly IPropertyTemplate[]
    activeView: BoardView
    groupByProperty?: IPropertyTemplate
}

const ViewHeaderGroupByMenu = (props: Props) => {
    const {properties, activeView, groupByProperty} = props
    const intl = useIntl()

    const cards = useAppSelector(getCurrentViewCardsSortedFilteredAndGrouped)
    const {visible: visibleGroups, hidden: hiddenGroups} = getVisibleAndHiddenGroups(cards, activeView.fields.visibleOptionIds, activeView.fields.hiddenOptionIds, groupByProperty)

    const emptyVisibleGroups = visibleGroups.filter((g) => !g.cards.length)
    const emptyVisibleGroupsCount = emptyVisibleGroups.length
    const hiddenGroupsCount = hiddenGroups.length

    const handleToggleGroups = (show: boolean) => {
        const getColumnIds = (groups: BoardGroup[]) => groups.map((g) => g.option.id)

        if (show) {
            const columnsToShow = getColumnIds(hiddenGroups)
            mutator.unhideViewColumns(activeView, columnsToShow)
        } else {
            const columnsToHide = getColumnIds(emptyVisibleGroups)
            mutator.hideViewColumns(activeView, columnsToHide)
        }
    }

    return (
        <MenuWrapper>
            <Button>
                <FormattedMessage
                    id='ViewHeader.group-by'
                    defaultMessage='Group by: {property}'
                    values={{
                        property: (
                            <span
                                style={{color: 'rgb(var(--center-channel-color-rgb))'}}
                                id='groupByLabel'
                            >
                                {groupByProperty?.name}
                            </span>
                        ),
                    }}
                />
            </Button>
            <Menu>
                {activeView.fields.viewType === 'table' && activeView.fields.groupById &&
<<<<<<< HEAD
                <>
                    <Menu.Text
                        key={'ungroup'}
                        id={''}
                        name={intl.formatMessage({id: 'GroupBy.ungroup', defaultMessage: 'Ungroup'})}
                        rightIcon={activeView.fields.groupById === '' ? <CheckIcon/> : undefined}
                        onClick={(id) => {
                            if (activeView.fields.groupById === id) {
                                return
                            }
                            mutator.changeViewGroupById(activeView.boardId, activeView.id, activeView.fields.groupById, id)
                        }}
                    />
                    <Menu.Separator/>
                </>}
=======
                    <>
                        {emptyVisibleGroupsCount > 0 &&
                            <Menu.Text
                                key={'hideEmptyGroups'}
                                id={'hideEmptyGroups'}
                                name={intl.formatMessage({id: 'GroupBy.hideEmptyGroups', defaultMessage: 'Hide {count} empty groups'}, {count: emptyVisibleGroupsCount})}
                                rightIcon={<HideIcon/>}
                                onClick={() => handleToggleGroups(false)}
                            />}
                        {hiddenGroupsCount > 0 &&
                            <Menu.Text
                                key={'showHiddenGroups'}
                                id={'showHiddenGroups'}
                                name={intl.formatMessage({id: 'GroupBy.showHiddenGroups', defaultMessage: 'Show {count} hidden groups'}, {count: hiddenGroupsCount})}
                                rightIcon={<ShowIcon/>}
                                onClick={() => handleToggleGroups(true)}
                            />}
                        <Menu.Text
                            key={'ungroup'}
                            id={''}
                            name={intl.formatMessage({id: 'GroupBy.ungroup', defaultMessage: 'Ungroup'})}
                            rightIcon={activeView.fields.groupById === '' ? <CheckIcon/> : undefined}
                            onClick={(id) => {
                                if (activeView.fields.groupById === id) {
                                    return
                                }
                                mutator.changeViewGroupById(activeView.id, activeView.fields.groupById, id)
                            }}
                        />
                        <Menu.Separator/>
                    </>}
>>>>>>> 152c6040
                {properties?.filter((o: IPropertyTemplate) => o.type === 'select').map((option: IPropertyTemplate) => (
                    <Menu.Text
                        key={option.id}
                        id={option.id}
                        name={option.name}
                        rightIcon={groupByProperty?.id === option.id ? <CheckIcon/> : undefined}
                        onClick={(id) => {
                            if (activeView.fields.groupById === id) {
                                return
                            }

                            mutator.changeViewGroupById(activeView.boardId, activeView.id, activeView.fields.groupById, id)
                        }}
                    />
                ))}
            </Menu>
        </MenuWrapper>
    )
}

export default React.memo(ViewHeaderGroupByMenu)<|MERGE_RESOLUTION|>--- conflicted
+++ resolved
@@ -66,23 +66,6 @@
             </Button>
             <Menu>
                 {activeView.fields.viewType === 'table' && activeView.fields.groupById &&
-<<<<<<< HEAD
-                <>
-                    <Menu.Text
-                        key={'ungroup'}
-                        id={''}
-                        name={intl.formatMessage({id: 'GroupBy.ungroup', defaultMessage: 'Ungroup'})}
-                        rightIcon={activeView.fields.groupById === '' ? <CheckIcon/> : undefined}
-                        onClick={(id) => {
-                            if (activeView.fields.groupById === id) {
-                                return
-                            }
-                            mutator.changeViewGroupById(activeView.boardId, activeView.id, activeView.fields.groupById, id)
-                        }}
-                    />
-                    <Menu.Separator/>
-                </>}
-=======
                     <>
                         {emptyVisibleGroupsCount > 0 &&
                             <Menu.Text
@@ -109,12 +92,11 @@
                                 if (activeView.fields.groupById === id) {
                                     return
                                 }
-                                mutator.changeViewGroupById(activeView.id, activeView.fields.groupById, id)
+                                mutator.changeViewGroupById(activeView.boardId, activeView.id, activeView.fields.groupById, id)
                             }}
                         />
                         <Menu.Separator/>
                     </>}
->>>>>>> 152c6040
                 {properties?.filter((o: IPropertyTemplate) => o.type === 'select').map((option: IPropertyTemplate) => (
                     <Menu.Text
                         key={option.id}
