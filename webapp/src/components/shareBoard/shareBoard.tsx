--- conflicted
+++ resolved
@@ -88,7 +88,6 @@
     const [wasCopiedPublic, setWasCopiedPublic] = useState(false)
     const [wasCopiedInternal, setWasCopiedInternal] = useState(false)
     const [sharing, setSharing] = useState<ISharing|undefined>(undefined)
-<<<<<<< HEAD
     const [selectedUser, setSelectedUser] = useState<IUser|null>(null)
 
     // members of the current board
@@ -96,9 +95,8 @@
     const board = useAppSelector(getCurrentBoard)
     const boardUsers = useAppSelector<IUser[]>(getBoardUsersList)
     const me = useAppSelector<IUser|null>(getMe)
-=======
+
     const [publish, setPublish] = useState(false)
->>>>>>> 50020ce8
 
     const intl = useIntl()
     const match = useRouteMatch<{teamId?: string, boardId: string, viewId: string}>()
@@ -200,10 +198,10 @@
         })
         shareUrl.pathname = Utils.buildURL(newPath)
 
-        const boardPath = generatePath('/workspace/:workspaceId/:boardId/:viewId', {
+        const boardPath = generatePath('/team/:teamId/:boardId/:viewId', {
             boardId: match.params.boardId,
             viewId: match.params.viewId,
-            workspaceId: match.params.workspaceId,
+            teamId: match.params.teamId,
         })
         boardUrl.pathname = Utils.getFrontendBaseURL() + boardPath
     } else {
@@ -226,8 +224,6 @@
             className='ShareBoardDialog'
             title={' '}
         >
-<<<<<<< HEAD
-            {/* ToDo: Make an autocomplete */}
             <div className='share-input__container'>
                 <div className='share-input'>
                     <SearchIcon/>
@@ -273,8 +269,6 @@
                 })}
             </div>
 
-            <div className='tabs-modal'>
-=======
             {props.enableSharedBoards && (
                 <div className='tabs-container'>
                     <button
@@ -289,7 +283,6 @@
             )}
             {(props.enableSharedBoards && publish) &&
             (<div className='tabs-content'>
->>>>>>> 50020ce8
                 <div>
                     <div className='d-flex justify-content-between'>
                         <div className='d-flex flex-column'>
@@ -390,7 +383,7 @@
                             size='medium'
                             title='Copy internal link'
                             onClick={() => {
-                                TelemetryClient.trackEvent(TelemetryCategory, TelemetryActions.ShareLinkInternalCopy, {board: props.boardId})
+                                TelemetryClient.trackEvent(TelemetryCategory, TelemetryActions.ShareLinkInternalCopy, {board: board.id})
                                 Utils.copyTextToClipboard(boardUrl.toString())
                                 setWasCopiedPublic(false)
                                 setWasCopiedInternal(true)
