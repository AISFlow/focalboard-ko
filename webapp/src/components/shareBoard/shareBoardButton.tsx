// Copyright (c) 2015-present Mattermost, Inc. All Rights Reserved.
// See LICENSE.txt for license information.

import React, {useState} from 'react'
import {FormattedMessage} from 'react-intl'

import Button from '../../widgets/buttons/button'
import TelemetryClient, {TelemetryActions, TelemetryCategory} from '../../telemetry/telemetryClient'

import CompassIcon from '../../widgets/icons/compassIcon'

import './shareBoardButton.scss'

import ShareBoardDialog from './shareBoard'

type Props = {
    boardId: string
    enableSharedBoards: boolean
}
const ShareBoardButton = (props: Props) => {
    const [showShareDialog, setShowShareDialog] = useState(false)

    return (
        <div className='ShareBoardButton'>
            <Button
                title='Share board'
                size='medium'
                emphasis='primary'
                icon={
                    <CompassIcon
                        icon='globe'
                        className='CompassIcon'
                    />
                }
                onClick={() => {
                    TelemetryClient.trackEvent(TelemetryCategory, TelemetryActions.ShareBoardOpenModal, {board: props.boardId})
                    setShowShareDialog(!showShareDialog)
                }}
            >
                <FormattedMessage
                    id='CenterPanel.Share'
                    defaultMessage='Share'
                />
            </Button>
            {showShareDialog &&
<<<<<<< HEAD
                <ShareBoardDialog onClose={() => setShowShareDialog(false)}/>
=======
                <ShareBoardDialog
                    onClose={() => setShowShareDialog(false)}
                    boardId={props.boardId}
                    enableSharedBoards={props.enableSharedBoards}
                />
>>>>>>> 50020ce8
            }
        </div>
    )
}

export default React.memo(ShareBoardButton)<|MERGE_RESOLUTION|>--- conflicted
+++ resolved
@@ -43,16 +43,10 @@
                 />
             </Button>
             {showShareDialog &&
-<<<<<<< HEAD
-                <ShareBoardDialog onClose={() => setShowShareDialog(false)}/>
-=======
                 <ShareBoardDialog
                     onClose={() => setShowShareDialog(false)}
-                    boardId={props.boardId}
                     enableSharedBoards={props.enableSharedBoards}
-                />
->>>>>>> 50020ce8
-            }
+                />}
         </div>
     )
 }
