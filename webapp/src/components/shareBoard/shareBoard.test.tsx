// Copyright (c) 2015-present Mattermost, Inc. All Rights Reserved.
// See LICENSE.txt for license information.
import {act, render, screen} from '@testing-library/react'
import userEvent from '@testing-library/user-event'
import {Provider as ReduxProvider} from 'react-redux'
import thunk from 'redux-thunk'

import React from 'react'
import {MemoryRouter} from 'react-router'
import {mocked} from 'ts-jest/utils'

import {IUser} from '../../user'
import {ISharing} from '../../blocks/sharing'
import {TestBlockFactory} from '../../test/testBlockFactory'
import {mockStateStore, wrapDNDIntl} from '../../testUtils'
import client from '../../octoClient'
import {Utils} from '../../utils'

import ShareBoard from './shareBoard'

jest.useFakeTimers()

const boardId = '1'
const workspaceId: string|undefined = boardId
const viewId = boardId

jest.mock('../../octoClient')
jest.mock('../../utils')

const mockedOctoClient = mocked(client, true)
const mockedUtils = mocked(Utils, true)

let params = {}
jest.mock('react-router', () => {
    const originalModule = jest.requireActual('react-router')

    return {
        ...originalModule,
        useRouteMatch: jest.fn(() => {
            return {
                url: 'http://localhost/',
                path: '/',
                params,
                isExact: true,
            }
        }),
    }
})

const board = TestBlockFactory.createBoard()
board.id = boardId
board.teamId = 'team-id'
board.cardProperties = [
    {
        id: 'property1',
        name: 'Property 1',
        type: 'text',
        options: [
            {
                id: 'value1',
                value: 'value 1',
                color: 'propColorBrown',
            },
        ],
    },
    {
        id: 'property2',
        name: 'Property 2',
        type: 'select',
        options: [
            {
                id: 'value2',
                value: 'value 2',
                color: 'propColorBlue',
            },
        ],
    },
]
const activeView = TestBlockFactory.createBoardView(board)
activeView.id = 'view1'
activeView.fields.hiddenOptionIds = []
activeView.fields.visiblePropertyIds = ['property1']
activeView.fields.visibleOptionIds = ['value1']
const fakeBoard = {id: board.id}
activeView.boardId = fakeBoard.id
const card1 = TestBlockFactory.createCard(board)
card1.id = 'card1'
card1.title = 'card-1'
card1.boardId = fakeBoard.id
const card2 = TestBlockFactory.createCard(board)
card2.id = 'card2'
card2.title = 'card-2'
card2.boardId = fakeBoard.id
const card3 = TestBlockFactory.createCard(board)
card3.id = 'card3'
card3.title = 'card-3'
card3.boardId = fakeBoard.id

const me: IUser = {id: 'user-id-1', username: 'username_1', email: '', props: {}, create_at: 0, update_at: 0, is_bot: false}

const categoryAttribute1 = TestBlockFactory.createCategoryBlocks()
categoryAttribute1.name = 'Category 1'
categoryAttribute1.blockIDs = [board.id]

describe('src/components/shareBoard/shareBoard', () => {
    const w = (window as any)
    const oldBaseURL = w.baseURL

    const state = {
        teams: {
            current: {id: 'team-id', title: 'Test Team'},
        },
        users: {
            me,
            boardUsers: [me],
            blockSubscriptions: [],
        },
        boards: {
            current: board.id,
            boards: {
                [board.id]: board,
            },
            templates: [],
            membersInBoards: {
                [board.id]: {},
            },
        },
        globalTemplates: {
            value: [],
        },
        views: {
            views: {
                [activeView.id]: activeView,
            },
            current: activeView.id,
        },
        cards: {
            templates: [],
            cards: [card1, card2, card3],
        },
        searchText: {},
        clientConfig: {
            value: {
                telemetry: true,
                telemetryid: 'telemetry',
                enablePublicSharedBoards: true,
                featureFlags: {},
            },
        },
        contents: {
            contents: {},
        },
        comments: {
            comments: {},
        },
        sidebar: {
            categoryAttributes: [
                categoryAttribute1,
            ],
        },
    }

    const store = mockStateStore([thunk], state)
    beforeEach(() => {
        jest.clearAllMocks()
        mockedUtils.buildURL.mockImplementation((path) => (w.baseURL || '') + path)

        params = {
            boardId,
            viewId,
            workspaceId,
        }
    })

    afterEach(() => {
        w.baseURL = oldBaseURL
    })

    test('should match snapshot', async () => {
        mockedOctoClient.getSharing.mockResolvedValue(undefined)
        let container
        await act(async () => {
            const result = render(
                wrapDNDIntl(
<<<<<<< HEAD
                    <ReduxProvider store={store}>
                        <ShareBoard
                            onClose={jest.fn()}
                        />
                    </ReduxProvider>),
=======
                    <ShareBoard
                        boardId={board.id}
                        onClose={jest.fn()}
                        enableSharedBoards={true}
                    />),
>>>>>>> 50020ce8
                {wrapper: MemoryRouter},
            )
            container = result.container
        })

        expect(container).toMatchSnapshot()
        const closeButton = screen.getByRole('button', {name: 'Close dialog'})
        expect(closeButton).toBeDefined()
    })

    test('should match snapshot with sharing', async () => {
        const sharing:ISharing = {
            id: boardId,
            enabled: true,
            token: 'oneToken',
        }
        mockedOctoClient.getSharing.mockResolvedValue(sharing)

        let container
        await act(async () => {
            const result = render(
                wrapDNDIntl(
<<<<<<< HEAD
                    <ReduxProvider store={store}>
                        <ShareBoard
                            onClose={jest.fn()}
                        />
                    </ReduxProvider>),
=======
                    <ShareBoard
                        boardId={board.id}
                        onClose={jest.fn()}
                        enableSharedBoards={true}
                    />),
>>>>>>> 50020ce8
                {wrapper: MemoryRouter},
            )
            container = result.container
        })
        const copyLinkElement = screen.getByRole('button', {name: 'Copy internal link'})
        expect(copyLinkElement).toBeDefined()

        expect(container).toMatchSnapshot()
    })

    test('return shareBoard and click Copy link', async () => {
        const sharing:ISharing = {
            id: boardId,
            enabled: true,
            token: 'oneToken',
        }
        mockedOctoClient.getSharing.mockResolvedValue(sharing)

        let container
        await act(async () => {
            const result = render(
                wrapDNDIntl(
<<<<<<< HEAD
                    <ReduxProvider store={store}>
                        <ShareBoard
                            onClose={jest.fn()}
                        />
                    </ReduxProvider>),
=======
                    <ShareBoard
                        boardId={board.id}
                        onClose={jest.fn()}
                        enableSharedBoards={true}
                    />),
>>>>>>> 50020ce8
                {wrapper: MemoryRouter},
            )
            container = result.container
        })

        expect(container).toMatchSnapshot()

        const copyLinkElement = screen.getByRole('button', {name: 'Copy internal link'})
        expect(copyLinkElement).toBeDefined()

        await act(async () => {
            userEvent.click(copyLinkElement!)
        })

        expect(mockedUtils.copyTextToClipboard).toBeCalledTimes(1)
        expect(container).toMatchSnapshot()

        const copiedLinkElement = screen.getByRole('button', {name: 'Copy internal link'})
        expect(copiedLinkElement).toBeDefined()
        expect(copiedLinkElement.textContent).toContain('Copied!')
    })

    test('return shareBoard and click Regenerate token', async () => {
        window.confirm = jest.fn(() => {
            return true
        })
        const sharing:ISharing = {
            id: boardId,
            enabled: true,
            token: 'oneToken',
        }
        mockedOctoClient.getSharing.mockResolvedValue(sharing)

        let container
        await act(async () => {
            const result = render(
                wrapDNDIntl(
<<<<<<< HEAD
                    <ReduxProvider store={store}>
                        <ShareBoard
                            onClose={jest.fn()}
                        />
                    </ReduxProvider>),
=======
                    <ShareBoard
                        boardId={board.id}
                        onClose={jest.fn()}
                        enableSharedBoards={true}
                    />),
>>>>>>> 50020ce8
                {wrapper: MemoryRouter},
            )
            container = result.container
        })

        sharing.token = 'anotherToken'
        mockedUtils.createGuid.mockReturnValue('anotherToken')
        mockedOctoClient.getSharing.mockResolvedValue(sharing)
        mockedOctoClient.setSharing.mockResolvedValue(true)

        const publishButton = screen.getByRole('button', {name: 'Publish'})
        expect(publishButton).toBeDefined()
        userEvent.click(publishButton)
        await act(async () => {
            jest.runOnlyPendingTimers()
        })

        const regenerateTokenElement = screen.getByRole('button', {name: 'Regenerate token'})
        expect(regenerateTokenElement).toBeDefined()
        userEvent.click(regenerateTokenElement)
        await act(async () => {
            jest.runOnlyPendingTimers()
        })
        expect(mockedOctoClient.setSharing).toBeCalledTimes(1)
        expect(container).toMatchSnapshot()
    })
    test('return shareBoard, and click switch', async () => {
        const sharing:ISharing = {
            id: boardId,
            enabled: true,
            token: 'oneToken',
        }
        mockedOctoClient.getSharing.mockResolvedValue(sharing)
        let container: Element | undefined
        await act(async () => {
            const result = render(
                wrapDNDIntl(
<<<<<<< HEAD
                    <ReduxProvider store={store}>
                        <ShareBoard
                            onClose={jest.fn()}
                        />
                    </ReduxProvider>),
=======
                    <ShareBoard
                        boardId={board.id}
                        onClose={jest.fn()}
                        enableSharedBoards={true}
                    />),
>>>>>>> 50020ce8
                {wrapper: MemoryRouter},
            )
            container = result.container
        })

        const publishButton = screen.getByRole('button', {name: 'Publish'})
        expect(publishButton).toBeDefined()
        userEvent.click(publishButton)
        await act(async () => {
            jest.runOnlyPendingTimers()
        })

        const switchElement = container?.querySelector('.Switch')
        expect(switchElement).toBeDefined()
        await act(async () => {
            userEvent.click(switchElement!)
        })

        expect(mockedOctoClient.setSharing).toBeCalledTimes(1)
        expect(mockedOctoClient.getSharing).toBeCalledTimes(2)
        expect(container).toMatchSnapshot()
    })
    test('return shareBoardComponent and click Switch without sharing', async () => {
        mockedOctoClient.getSharing.mockResolvedValue(undefined)
        mockedUtils.createGuid.mockReturnValue('aToken')
        let container: Element | undefined
        await act(async () => {
            const result = render(
                wrapDNDIntl(
<<<<<<< HEAD
                    <ReduxProvider store={store}>
                        <ShareBoard
                            onClose={jest.fn()}
                        />
                    </ReduxProvider>),
=======
                    <ShareBoard
                        boardId={board.id}
                        onClose={jest.fn()}
                        enableSharedBoards={true}
                    />),
>>>>>>> 50020ce8
                {wrapper: MemoryRouter},
            )
            container = result.container
            mockedOctoClient.getSharing.mockResolvedValue({
                id: boardId,
                enabled: true,
                token: 'aToken',
            })

            const publishButton = screen.getByRole('button', {name: 'Publish'})
            expect(publishButton).toBeDefined()
            userEvent.click(publishButton)
            jest.runOnlyPendingTimers()

            const switchElement = container?.querySelector('.Switch')
            expect(switchElement).toBeDefined()
            userEvent.click(switchElement!)
            jest.runOnlyPendingTimers()
            result.rerender(
                wrapDNDIntl(
<<<<<<< HEAD
                    <ReduxProvider store={store}>
                        <ShareBoard
                            onClose={jest.fn()}
                        />
                    </ReduxProvider>))
=======
                    <ShareBoard
                        boardId={board.id}
                        onClose={jest.fn()}
                        enableSharedBoards={true}
                    />))
>>>>>>> 50020ce8
        })

        expect(mockedOctoClient.setSharing).toBeCalledTimes(1)
        expect(mockedOctoClient.getSharing).toBeCalledTimes(2)
        expect(mockedUtils.createGuid).toBeCalledTimes(1)
        expect(container).toMatchSnapshot()
    })
    test('should match snapshot with sharing and without workspaceId and subpath', async () => {
        w.baseURL = '/test-subpath/plugins/boards'
        const sharing:ISharing = {
            id: boardId,
            enabled: true,
            token: 'oneToken',
        }
        params = {
            boardId,
            viewId,
        }
        mockedOctoClient.getSharing.mockResolvedValue(sharing)
        let container
        await act(async () => {
            const result = render(wrapDNDIntl(
<<<<<<< HEAD
                <ReduxProvider store={store}>
                    <ShareBoard
                        onClose={jest.fn()}
                    />
                </ReduxProvider>),
            {wrapper: MemoryRouter})
=======
                <ShareBoard
                    boardId={board.id}
                    onClose={jest.fn()}
                    enableSharedBoards={true}
                />), {wrapper: MemoryRouter})
>>>>>>> 50020ce8
            container = result.container
        })
        expect(container).toMatchSnapshot()
    })

    test('should match snapshot with sharing and subpath', async () => {
        w.baseURL = '/test-subpath/plugins/boards'
        const sharing:ISharing = {
            id: boardId,
            enabled: true,
            token: 'oneToken',
        }
        mockedOctoClient.getSharing.mockResolvedValue(sharing)
        let container
        await act(async () => {
            const result = render(wrapDNDIntl(
<<<<<<< HEAD
                <ReduxProvider store={store}>
                    <ShareBoard
                        onClose={jest.fn()}
                    />
                </ReduxProvider>),
            {wrapper: MemoryRouter})
=======
                <ShareBoard
                    boardId={board.id}
                    onClose={jest.fn()}
                    enableSharedBoards={true}
                />), {wrapper: MemoryRouter})
>>>>>>> 50020ce8
            container = result.container
        })
        expect(container).toMatchSnapshot()
    })
})<|MERGE_RESOLUTION|>--- conflicted
+++ resolved
@@ -182,19 +182,12 @@
         await act(async () => {
             const result = render(
                 wrapDNDIntl(
-<<<<<<< HEAD
-                    <ReduxProvider store={store}>
-                        <ShareBoard
-                            onClose={jest.fn()}
-                        />
-                    </ReduxProvider>),
-=======
-                    <ShareBoard
-                        boardId={board.id}
-                        onClose={jest.fn()}
-                        enableSharedBoards={true}
-                    />),
->>>>>>> 50020ce8
+                    <ReduxProvider store={store}>
+                        <ShareBoard
+                            onClose={jest.fn()}
+                            enableSharedBoards={true}
+                        />
+                    </ReduxProvider>),
                 {wrapper: MemoryRouter},
             )
             container = result.container
@@ -217,19 +210,12 @@
         await act(async () => {
             const result = render(
                 wrapDNDIntl(
-<<<<<<< HEAD
-                    <ReduxProvider store={store}>
-                        <ShareBoard
-                            onClose={jest.fn()}
-                        />
-                    </ReduxProvider>),
-=======
-                    <ShareBoard
-                        boardId={board.id}
-                        onClose={jest.fn()}
-                        enableSharedBoards={true}
-                    />),
->>>>>>> 50020ce8
+                    <ReduxProvider store={store}>
+                        <ShareBoard
+                            onClose={jest.fn()}
+                            enableSharedBoards={true}
+                        />
+                    </ReduxProvider>),
                 {wrapper: MemoryRouter},
             )
             container = result.container
@@ -252,19 +238,12 @@
         await act(async () => {
             const result = render(
                 wrapDNDIntl(
-<<<<<<< HEAD
-                    <ReduxProvider store={store}>
-                        <ShareBoard
-                            onClose={jest.fn()}
-                        />
-                    </ReduxProvider>),
-=======
-                    <ShareBoard
-                        boardId={board.id}
-                        onClose={jest.fn()}
-                        enableSharedBoards={true}
-                    />),
->>>>>>> 50020ce8
+                    <ReduxProvider store={store}>
+                        <ShareBoard
+                            onClose={jest.fn()}
+                            enableSharedBoards={true}
+                        />
+                    </ReduxProvider>),
                 {wrapper: MemoryRouter},
             )
             container = result.container
@@ -302,19 +281,12 @@
         await act(async () => {
             const result = render(
                 wrapDNDIntl(
-<<<<<<< HEAD
-                    <ReduxProvider store={store}>
-                        <ShareBoard
-                            onClose={jest.fn()}
-                        />
-                    </ReduxProvider>),
-=======
-                    <ShareBoard
-                        boardId={board.id}
-                        onClose={jest.fn()}
-                        enableSharedBoards={true}
-                    />),
->>>>>>> 50020ce8
+                    <ReduxProvider store={store}>
+                        <ShareBoard
+                            onClose={jest.fn()}
+                            enableSharedBoards={true}
+                        />
+                    </ReduxProvider>),
                 {wrapper: MemoryRouter},
             )
             container = result.container
@@ -352,19 +324,12 @@
         await act(async () => {
             const result = render(
                 wrapDNDIntl(
-<<<<<<< HEAD
-                    <ReduxProvider store={store}>
-                        <ShareBoard
-                            onClose={jest.fn()}
-                        />
-                    </ReduxProvider>),
-=======
-                    <ShareBoard
-                        boardId={board.id}
-                        onClose={jest.fn()}
-                        enableSharedBoards={true}
-                    />),
->>>>>>> 50020ce8
+                    <ReduxProvider store={store}>
+                        <ShareBoard
+                            onClose={jest.fn()}
+                            enableSharedBoards={true}
+                        />
+                    </ReduxProvider>),
                 {wrapper: MemoryRouter},
             )
             container = result.container
@@ -394,19 +359,12 @@
         await act(async () => {
             const result = render(
                 wrapDNDIntl(
-<<<<<<< HEAD
-                    <ReduxProvider store={store}>
-                        <ShareBoard
-                            onClose={jest.fn()}
-                        />
-                    </ReduxProvider>),
-=======
-                    <ShareBoard
-                        boardId={board.id}
-                        onClose={jest.fn()}
-                        enableSharedBoards={true}
-                    />),
->>>>>>> 50020ce8
+                    <ReduxProvider store={store}>
+                        <ShareBoard
+                            onClose={jest.fn()}
+                            enableSharedBoards={true}
+                        />
+                    </ReduxProvider>),
                 {wrapper: MemoryRouter},
             )
             container = result.container
@@ -427,19 +385,12 @@
             jest.runOnlyPendingTimers()
             result.rerender(
                 wrapDNDIntl(
-<<<<<<< HEAD
-                    <ReduxProvider store={store}>
-                        <ShareBoard
-                            onClose={jest.fn()}
+                    <ReduxProvider store={store}>
+                        <ShareBoard
+                            onClose={jest.fn()}
+                            enableSharedBoards={true}
                         />
                     </ReduxProvider>))
-=======
-                    <ShareBoard
-                        boardId={board.id}
-                        onClose={jest.fn()}
-                        enableSharedBoards={true}
-                    />))
->>>>>>> 50020ce8
         })
 
         expect(mockedOctoClient.setSharing).toBeCalledTimes(1)
@@ -462,20 +413,13 @@
         let container
         await act(async () => {
             const result = render(wrapDNDIntl(
-<<<<<<< HEAD
                 <ReduxProvider store={store}>
                     <ShareBoard
                         onClose={jest.fn()}
+                        enableSharedBoards={true}
                     />
                 </ReduxProvider>),
             {wrapper: MemoryRouter})
-=======
-                <ShareBoard
-                    boardId={board.id}
-                    onClose={jest.fn()}
-                    enableSharedBoards={true}
-                />), {wrapper: MemoryRouter})
->>>>>>> 50020ce8
             container = result.container
         })
         expect(container).toMatchSnapshot()
@@ -492,20 +436,13 @@
         let container
         await act(async () => {
             const result = render(wrapDNDIntl(
-<<<<<<< HEAD
                 <ReduxProvider store={store}>
                     <ShareBoard
                         onClose={jest.fn()}
+                        enableSharedBoards={true}
                     />
                 </ReduxProvider>),
             {wrapper: MemoryRouter})
-=======
-                <ShareBoard
-                    boardId={board.id}
-                    onClose={jest.fn()}
-                    enableSharedBoards={true}
-                />), {wrapper: MemoryRouter})
->>>>>>> 50020ce8
             container = result.container
         })
         expect(container).toMatchSnapshot()
