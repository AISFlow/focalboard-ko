--- conflicted
+++ resolved
@@ -34,12 +34,8 @@
     const [collapsed, setCollapsed] = useState(false)
     const intl = useIntl()
     const history = useHistory()
-<<<<<<< HEAD
-    const match = useRouteMatch()
     const [deleteBoardOpen, setDeleteBoardOpen] = useState(false)
-=======
     const match = useRouteMatch<{boardId: string, viewId?: string, cardId?: string, workspaceId?: string}>()
->>>>>>> eac48923
 
     const showBoard = useCallback((boardId) => {
         // if the same board, reuse the match params
