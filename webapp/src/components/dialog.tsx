--- conflicted
+++ resolved
@@ -21,12 +21,7 @@
 }
 
 const Dialog = React.memo((props: Props) => {
-<<<<<<< HEAD
     const {toolsMenu, title, toolbar} = props
-=======
-    const {toolsMenu} = props
-    const {toolbar, title} = props
->>>>>>> 16120e43
     const intl = useIntl()
 
     const closeDialogText = intl.formatMessage({
@@ -52,11 +47,7 @@
                     className='dialog'
                 >
                     <div className='toolbar'>
-<<<<<<< HEAD
-                        {title && <h1 className='text-heading5 mt-2'>{title}</h1> }
-=======
                         {title && <h1 className='text-heading5 mt-2'>{title}</h1>}
->>>>>>> 16120e43
                         {
                             !props.hideCloseButton &&
                             <IconButton
