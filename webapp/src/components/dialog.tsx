--- conflicted
+++ resolved
@@ -20,14 +20,8 @@
     onClose: () => void,
 }
 
-<<<<<<< HEAD
-const Dialog = React.memo((props: Props) => {
-    const {toolsMenu, title, toolbar} = props
-=======
 const Dialog = (props: Props) => {
-    const {toolsMenu} = props
-    const {toolbar, title} = props
->>>>>>> ed33918d
+    const {toolsMenu, toolbar, title} = props
     const intl = useIntl()
 
     const closeDialogText = intl.formatMessage({
