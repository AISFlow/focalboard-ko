// Jest Snapshot v1, https://goo.gl/fbAQLP

exports[`src/components/workspace return workspace and showcard 1`] = `
<div>
  <div
    class="Workspace"
  >
    <div
      class="Sidebar octo-sidebar"
    >
      <div
        class="octo-sidebar-header"
      >
        <div
          class="heading"
        >
          <div
            class="SidebarUserMenu"
          >
            <div
              class="ModalWrapper"
            >
              <div
                aria-label="menuwrapper"
                class="MenuWrapper"
                role="button"
              >
                <div
                  class="logo"
                >
                  <div
                    class="logo-title"
                  >
                    <svg
                      class="FocalboardLogoIcon Icon"
                      version="1.1"
                      viewBox="0 0 52.589677 64"
                      x="0px"
                      y="0px"
                    >
                      <path
                        d="m 33.071077,12.069805 c -12.663,-3.4670001 -27.0530002,3.289 -31.6760002,16.943 -4.655,13.75 2.719,28.67 16.4690002,33.325 13.75,4.655 28.67,-2.719 33.326,-16.469 3.804,-11.235 -0.462,-22.701 -8.976,-29.249 l -0.46,4.871 h -0.001 c 4.631,4.896 6.709,11.941 4.325,18.985 -3.362,9.931 -14.447,15.151 -24.76,11.66 -10.313,-3.49 -15.9480002,-14.37 -12.5870002,-24.301 2.9750002,-8.788 11.9980002,-13.715 20.7430002,-12.625 v -10e-4 z m -6.175,16.488 c 3.456,-0.665 6.986,2.754 5.762,6.37 -0.854,2.522 -3.67,3.85 -6.291,2.962 -2.62,-0.887 -4.052,-3.651 -3.197,-6.174 0.573,-1.697 2.034,-2.852 3.726,-3.158 z m -1.285,-4.944 c -1.786,0.323 -3.45,1.104 -4.812,2.258 -1.299,1.101 -2.319,2.545 -2.898,4.258 -0.879,2.597 -0.579,5.323 0.617,7.632 1.206,2.329 3.325,4.234 6.07,5.164 2.744,0.929 5.584,0.701 7.959,-0.417 2.352,-1.107 4.246,-3.091 5.125,-5.688 0.555,-1.639 0.633,-3.254 0.344,-4.761 -0.21,-1.093 -0.615,-2.134 -1.174,-3.091 l 1.019,-5.107 c 0.189,0.187 0.374,0.378 0.552,0.574 1.75,1.919 3.008,4.283 3.508,6.877 0.415,2.154 0.304,4.457 -0.484,6.784 -1.239,3.661 -3.898,6.453 -7.193,8.005 -3.273,1.541 -7.175,1.858 -10.93,0.588 -3.754,-1.271 -6.661,-3.895 -8.326,-7.108 -1.674,-3.233 -2.09,-7.065 -0.851,-10.728 0.819,-2.419 2.26,-4.46 4.097,-6.016 1.88,-1.593 4.181,-2.673 6.656,-3.125 l -0.001,-0.004 c 1.759,-0.339 3.522,-0.313 5.213,0.016 l -3.583,3.761 c -0.294,0.028 -0.588,0.071 -0.883,0.127 h -0.025 z"
                      />
                      <polygon
                        points="26.057,32.594 37.495,11.658 36.79,8.44 41.066,0.207 43.683,4.611 48.803,4.434 44.185,12.48 40.902,13.697 29.542,34.491 "
                        transform="translate(7.6780426e-5,-0.21919512)"
                      />
                    </svg>
                    <span>
                      Focalboard
                    </span>
                    <div
                      class="versionFrame"
                    >
                      <div
                        class="version"
                        title="v1.0.0"
                      >
                        Mar 2022
                      </div>
                    </div>
                  </div>
                </div>
              </div>
            </div>
          </div>
        </div>
        <div
          class="octo-spacer"
        />
        <div
          class="sidebarSwitcher"
        >
          <button
            type="button"
          >
            <svg
              class="HideSidebarIcon Icon"
              viewBox="0 0 100 100"
              xmlns="http://www.w3.org/2000/svg"
            >
              <polyline
                points="80,20 50,50 80,80"
              />
              <polyline
                points="50,20 20,50, 50,80"
              />
            </svg>
          </button>
        </div>
      </div>
      <div
        class="WorkspaceTitle"
      />
      <div
        class="BoardsSwitcherWrapper"
      >
        <div
          class="BoardsSwitcher"
        >
          <i
            class="CompassIcon icon-magnify MagnifyIcon"
          />
          <div>
            <span>
              Find Boards
            </span>
          </div>
        </div>
      </div>
      <div
        class="octo-sidebar-list"
      >
        <div
          class="SidebarBoardItem"
        >
          <div
            class="octo-sidebar-item category ' expanded active"
          >
            <button
              type="button"
            >
              <i
                class="CompassIcon icon-chevron-down ChevronDownIcon"
              />
            </button>
            <div
              class="octo-sidebar-title category-title"
              title="Category 1"
            >
              Category 1
            </div>
            <div
              aria-label="menuwrapper"
              class="MenuWrapper"
              role="button"
            >
              <button
                type="button"
              >
                <i
                  class="CompassIcon icon-dots-horizontal OptionsIcon"
                />
              </button>
            </div>
          </div>
          <div
            class="octo-sidebar-item subitem active"
          >
            <div
              class="octo-sidebar-icon"
            >
              i
            </div>
            <div
              class="octo-sidebar-title"
              title="board title"
            >
              board title
            </div>
            <div
              aria-label="menuwrapper"
              class="MenuWrapper x"
              role="button"
            >
              <button
                type="button"
              >
                <i
                  class="CompassIcon icon-dots-horizontal OptionsIcon"
                />
              </button>
            </div>
          </div>
        </div>
        <div
          class="SidebarBoardItem"
        >
          <div
            class="octo-sidebar-item category ' expanded "
          >
            <button
              type="button"
            >
              <i
                class="CompassIcon icon-chevron-down ChevronDownIcon"
              />
            </button>
            <div
              class="octo-sidebar-title category-title"
              title="Boards"
            >
              Boards
            </div>
            <div
              aria-label="menuwrapper"
              class="MenuWrapper"
              role="button"
            >
              <button
                type="button"
              >
                <i
                  class="CompassIcon icon-dots-horizontal OptionsIcon"
                />
              </button>
            </div>
          </div>
          <div
            class="octo-sidebar-item subitem no-views"
          >
            No boards inside
          </div>
        </div>
      </div>
      <div
        class="octo-spacer"
      />
      <div
        class="add-board"
      >
        + Add board
      </div>
      <div
        class="SidebarSettingsMenu"
      >
        <div
          aria-label="menuwrapper"
          class="MenuWrapper"
          role="button"
        >
          <div
            class="menu-entry"
          >
            Settings
          </div>
        </div>
      </div>
    </div>
    <div
      class="mainFrame"
    >
      <div
        class="BoardComponent"
      >
        <div
          class="top-head"
        >
          <div
            class="TopBar"
          >
            <a
              class="link"
              href="https://www.focalboard.com/fwlink/feedback-focalboard.html?v=1.0.0"
              rel="noreferrer"
              target="_blank"
            >
              Give Feedback
            </a>
            <a
              href="https://www.focalboard.com/guide/user?utm_source=webapp"
              rel="noreferrer"
              target="_blank"
            >
              <i
                class="CompassIcon icon-help-circle-outline HelpIcon"
              />
            </a>
          </div>
          <div
            class="mid-head"
          >
            <div
              class="ViewTitle"
            >
              <div
                class="add-buttons add-visible"
              >
                <button
                  type="button"
                >
                  <svg
                    class="HideIcon Icon"
                    viewBox="0 0 640 512"
                    xmlns="http://www.w3.org/2000/svg"
                  >
                    <path
                      d="M634 471L36 3.51A16 16 0 0 0 13.51 6l-10 12.49A16 16 0 0 0 6 41l598 467.49a16 16 0 0 0 22.49-2.49l10-12.49A16 16 0 0 0 634 471zM296.79 146.47l134.79 105.38C429.36 191.91 380.48 144 320 144a112.26 112.26 0 0 0-23.21 2.47zm46.42 219.07L208.42 260.16C210.65 320.09 259.53 368 320 368a113 113 0 0 0 23.21-2.46zM320 112c98.65 0 189.09 55 237.93 144a285.53 285.53 0 0 1-44 60.2l37.74 29.5a333.7 333.7 0 0 0 52.9-75.11 32.35 32.35 0 0 0 0-29.19C550.29 135.59 442.93 64 320 64c-36.7 0-71.71 7-104.63 18.81l46.41 36.29c18.94-4.3 38.34-7.1 58.22-7.1zm0 288c-98.65 0-189.08-55-237.93-144a285.47 285.47 0 0 1 44.05-60.19l-37.74-29.5a333.6 333.6 0 0 0-52.89 75.1 32.35 32.35 0 0 0 0 29.19C89.72 376.41 197.08 448 320 448c36.7 0 71.71-7.05 104.63-18.81l-46.41-36.28C359.28 397.2 339.89 400 320 400z"
                    />
                  </svg>
                  <span>
                    hide description
                  </span>
                </button>
              </div>
              <div
<<<<<<< HEAD
                class="IconSelector"
=======
                class="title"
>>>>>>> 16120e43
              >
                <div
                  class="BlockIconSelector"
                >
                  <div
                    aria-label="menuwrapper"
                    class="MenuWrapper"
                    role="button"
                  >
                    <div
                      class="octo-icon size-m"
                    >
                      <span>
                        i
                      </span>
                    </div>
                  </div>
                </div>
                <input
                  class="Editable title"
                  placeholder="Untitled board"
                  spellcheck="true"
                  title="board title"
                  value="board title"
                />
              </div>
              <div
                class="description"
              >
                <div
                  class="MarkdownEditor octo-editor  "
                >
                  <div
                    class="octo-editor-preview"
                    data-testid="preview-element"
                  />
                  <div
                    class="MarkdownEditorInput MarkdownEditorInput--IsNotEditing"
                  >
                    <div
                      class="DraftEditor-root"
                    >
                      <div
                        class="DraftEditor-editorContainer"
                      >
                        <div
                          aria-autocomplete="list"
                          aria-expanded="false"
                          class="notranslate public-DraftEditor-content"
                          contenteditable="true"
                          role="combobox"
                          spellcheck="false"
                          style="outline: none; user-select: text; white-space: pre-wrap; word-wrap: break-word;"
                        >
                          <div
                            data-contents="true"
                          >
                            <div
                              class=""
                              data-block="true"
                              data-editor="123"
                              data-offset-key="123-0-0"
                            >
                              <div
                                class="public-DraftStyleDefault-block public-DraftStyleDefault-ltr"
                                data-offset-key="123-0-0"
                              >
                                <span
                                  data-offset-key="123-0-0"
                                >
                                  <span
                                    data-text="true"
                                  >
                                    description
                                  </span>
                                </span>
                              </div>
                            </div>
                          </div>
                        </div>
                      </div>
                    </div>
                  </div>
                </div>
              </div>
            </div>
            <div
              class="ShareBoardButton"
            >
              <button
                title="Share board"
                type="button"
              >
                <span>
                  <i
                    class="CompassIcon icon-globe CompassIcon"
                  />
                  Share
                </span>
              </button>
            </div>
          </div>
          <div
            class="ViewHeader"
          >
            <input
              class="Editable undefined"
              placeholder="Untitled View"
              spellcheck="true"
              title="view title"
              value="view title"
            />
            <div
              aria-label="View menu"
              class="MenuWrapper"
              role="button"
            >
              <button
                type="button"
              >
                <i
                  class="CompassIcon icon-chevron-down DropdownIcon"
                />
              </button>
            </div>
            <button>
              Show Share Modal
            </button>
            <div
              class="octo-spacer"
            />
            <div
              aria-label="Properties menu"
              class="MenuWrapper"
              role="button"
            >
              <button
                type="button"
              >
                <span>
                  Properties
                </span>
              </button>
            </div>
            <div
              aria-label="menuwrapper"
              class="MenuWrapper"
              role="button"
            >
              <button
                type="button"
              >
                <span>
                  Group by: 
                  <span
                    id="groupByLabel"
                  >
                    Property 2
                  </span>
                </span>
              </button>
            </div>
            <div
              class="ModalWrapper"
            >
              <button
                type="button"
              >
                <span>
                  Filter
                </span>
              </button>
            </div>
            <div
              aria-label="menuwrapper"
              class="MenuWrapper"
              role="button"
            >
              <button
                type="button"
              >
                <span>
                  Sort
                </span>
              </button>
            </div>
            <button
              type="button"
            >
              <span>
                Search
              </span>
            </button>
            <div
              class="ModalWrapper"
            >
              <div
                aria-label="View header menu"
                class="MenuWrapper"
                role="button"
              >
                <button
                  type="button"
                >
                  <i
                    class="CompassIcon icon-dots-horizontal OptionsIcon"
                  />
                </button>
              </div>
            </div>
            <div
              class="ButtonWithMenu"
            >
              <div
                class="button-text"
              >
                New
              </div>
              <div
                aria-label="menuwrapper"
                class="MenuWrapper"
                role="button"
              >
                <div
                  class="button-dropdown"
                >
                  <i
                    class="CompassIcon icon-chevron-down DropdownIcon"
                  />
                </div>
              </div>
            </div>
          </div>
        </div>
        <div
          class="Kanban"
        >
          <div
            class="octo-board-header"
            id="mainBoardHeader"
          >
            <div
              class="octo-board-header-cell KanbanColumnHeader"
              draggable="true"
              style="opacity: 1;"
            >
              <span
                class="Label empty "
                title="Items with an empty Property 2 property will go here. This column cannot be removed."
              >
                No Property 2
              </span>
              
              <div
                class="KanbanCalculation"
              >
                <button
                  title="3"
                  type="button"
                >
                  <span>
                    3
                  </span>
                </button>
              </div>
              <div
                class="octo-spacer"
              />
              <div
                aria-label="menuwrapper"
                class="MenuWrapper"
                role="button"
              >
                <button
                  type="button"
                >
                  <i
                    class="CompassIcon icon-dots-horizontal OptionsIcon"
                  />
                </button>
              </div>
              <button
                type="button"
              >
                <i
                  class="CompassIcon icon-plus AddIcon"
                />
              </button>
            </div>
            <div
              class="octo-board-header-cell KanbanColumnHeader"
              draggable="true"
              style="opacity: 1;"
            >
              <span
                class="Label propColorBlue "
              >
                <input
                  class="Editable undefined"
                  placeholder="New Select"
                  spellcheck="true"
                  title="value 2"
                  value="value 2"
                />
              </span>
              <div
                class="KanbanCalculation"
              >
                <button
                  title="0"
                  type="button"
                >
                  <span>
                    0
                  </span>
                </button>
              </div>
              <div
                class="octo-spacer"
              />
              <div
                aria-label="menuwrapper"
                class="MenuWrapper"
                role="button"
              >
                <button
                  type="button"
                >
                  <i
                    class="CompassIcon icon-dots-horizontal OptionsIcon"
                  />
                </button>
              </div>
              <button
                type="button"
              >
                <i
                  class="CompassIcon icon-plus AddIcon"
                />
              </button>
            </div>
            <div
              class="octo-board-header-cell narrow"
            >
              <button
                type="button"
              >
                <span>
                  + Add a group
                </span>
              </button>
            </div>
          </div>
          <div
            class="octo-board-body"
            id="mainBoardBody"
          >
            <div
              class="octo-board-column"
            >
              <div
                class="KanbanCard"
                draggable="true"
                style="opacity: 1;"
              >
                <div
                  aria-label="menuwrapper"
                  class="MenuWrapper optionsMenu"
                  role="button"
                >
                  <button
                    type="button"
                  >
                    <i
                      class="CompassIcon icon-dots-horizontal OptionsIcon"
                    />
                  </button>
                </div>
                <div
                  class="octo-icontitle"
                >
                  <div
                    class="octo-icon"
                  >
                    i
                  </div>
                  <div
                    class="octo-titletext"
                  >
                    card-1
                  </div>
                </div>
                <div
                  class="octo-tooltip tooltip-top"
                  data-tooltip="Property 1"
                >
                  <div
                    class="octo-propertyvalue octo-propertyvalue--readonly"
                  >
                    value1
                  </div>
                </div>
              </div>
              <div
                class="KanbanCard"
                draggable="true"
                style="opacity: 1;"
              >
                <div
                  aria-label="menuwrapper"
                  class="MenuWrapper optionsMenu"
                  role="button"
                >
                  <button
                    type="button"
                  >
                    <i
                      class="CompassIcon icon-dots-horizontal OptionsIcon"
                    />
                  </button>
                </div>
                <div
                  class="octo-icontitle"
                >
                  <div
                    class="octo-icon"
                  >
                    i
                  </div>
                  <div
                    class="octo-titletext"
                  >
                    card-2
                  </div>
                </div>
                <div
                  class="octo-tooltip tooltip-top"
                  data-tooltip="Property 1"
                >
                  <div
                    class="octo-propertyvalue octo-propertyvalue--readonly"
                  >
                    value1
                  </div>
                </div>
              </div>
              <div
                class="KanbanCard"
                draggable="true"
                style="opacity: 1;"
              >
                <div
                  aria-label="menuwrapper"
                  class="MenuWrapper optionsMenu"
                  role="button"
                >
                  <button
                    type="button"
                  >
                    <i
                      class="CompassIcon icon-dots-horizontal OptionsIcon"
                    />
                  </button>
                </div>
                <div
                  class="octo-icontitle"
                >
                  <div
                    class="octo-icon"
                  >
                    i
                  </div>
                  <div
                    class="octo-titletext"
                  >
                    card-3
                  </div>
                </div>
                <div
                  class="octo-tooltip tooltip-top"
                  data-tooltip="Property 1"
                >
                  <div
                    class="octo-propertyvalue octo-propertyvalue--readonly"
                  >
                    value1
                  </div>
                </div>
              </div>
              <button
                type="button"
              >
                <span>
                  + New
                </span>
              </button>
            </div>
            <div
              class="octo-board-column"
            >
              <button
                type="button"
              >
                <span>
                  + New
                </span>
              </button>
            </div>
          </div>
        </div>
      </div>
    </div>
  </div>
</div>
`;

exports[`src/components/workspace return workspace readonly and showcard 1`] = `
<div>
  <div
    class="Workspace"
  >
    <div
      class="mainFrame"
    >
      <div
        class="BoardComponent"
      >
        <div
          class="top-head"
        >
          <div
            class="TopBar"
          >
            <a
              class="link"
              href="https://www.focalboard.com/fwlink/feedback-focalboard.html?v=1.0.0"
              rel="noreferrer"
              target="_blank"
            >
              Give Feedback
            </a>
            <a
              href="https://www.focalboard.com/guide/user?utm_source=webapp"
              rel="noreferrer"
              target="_blank"
            >
              <i
                class="CompassIcon icon-help-circle-outline HelpIcon"
              />
            </a>
          </div>
          <div
            class="mid-head"
          >
            <div
              class="ViewTitle"
            >
              <div
<<<<<<< HEAD
                class="IconSelector"
=======
                class="add-buttons add-visible"
              />
              <div
                class="title"
>>>>>>> 16120e43
              >
                <div
                  class="BlockIconSelector"
                >
                  <div
                    aria-label="menuwrapper"
                    class="MenuWrapper"
                    role="button"
                  >
                    <div
                      class="octo-icon size-m"
                    >
                      <span>
                        i
                      </span>
                    </div>
                  </div>
                </div>
                <input
                  class="Editable readonly title"
                  placeholder="Untitled board"
                  readonly=""
                  spellcheck="true"
                  title="board title"
                  value="board title"
                />
              </div>
              <div
                class="description"
              >
                <div
                  class="MarkdownEditor octo-editor  "
                >
                  <div
                    class="octo-editor-preview"
                    data-testid="preview-element"
                  />
                  <div
                    class="MarkdownEditorInput MarkdownEditorInput--IsNotEditing"
                  >
                    <div
                      class="DraftEditor-root"
                    >
                      <div
                        class="DraftEditor-editorContainer"
                      >
                        <div
                          aria-autocomplete="list"
                          aria-expanded="false"
                          class="notranslate public-DraftEditor-content"
                          contenteditable="true"
                          role="combobox"
                          spellcheck="false"
                          style="outline: none; user-select: text; white-space: pre-wrap; word-wrap: break-word;"
                        >
                          <div
                            data-contents="true"
                          >
                            <div
                              class=""
                              data-block="true"
                              data-editor="123"
                              data-offset-key="123-0-0"
                            >
                              <div
                                class="public-DraftStyleDefault-block public-DraftStyleDefault-ltr"
                                data-offset-key="123-0-0"
                              >
                                <span
                                  data-offset-key="123-0-0"
                                >
                                  <span
                                    data-text="true"
                                  >
                                    description
                                  </span>
                                </span>
                              </div>
                            </div>
                          </div>
                        </div>
                      </div>
                    </div>
                  </div>
                </div>
              </div>
            </div>
          </div>
          <div
            class="ViewHeader"
          >
            <input
              class="Editable readonly undefined"
              placeholder="Untitled View"
              readonly=""
              spellcheck="true"
              title="view title"
              value="view title"
            />
            <div
              aria-label="View menu"
              class="MenuWrapper"
              role="button"
            >
              <button
                type="button"
              >
                <i
                  class="CompassIcon icon-chevron-down DropdownIcon"
                />
              </button>
            </div>
            <button>
              Show Share Modal
            </button>
            <div
              class="octo-spacer"
            />
            <button
              type="button"
            >
              <span>
                Search
              </span>
            </button>
          </div>
        </div>
        <div
          class="Kanban"
        >
          <div
            class="octo-board-header"
            id="mainBoardHeader"
          >
            <div
              class="octo-board-header-cell KanbanColumnHeader"
              draggable="true"
              style="opacity: 1;"
            >
              <span
                class="Label empty "
                title="Items with an empty Property 2 property will go here. This column cannot be removed."
              >
                No Property 2
              </span>
              
              <div
                class="KanbanCalculation"
              >
                <button
                  title="3"
                  type="button"
                >
                  <span>
                    3
                  </span>
                </button>
              </div>
              <div
                class="octo-spacer"
              />
            </div>
            <div
              class="octo-board-header-cell KanbanColumnHeader"
              draggable="true"
              style="opacity: 1;"
            >
              <span
                class="Label propColorBlue "
              >
                <input
                  class="Editable readonly undefined"
                  placeholder="New Select"
                  readonly=""
                  spellcheck="true"
                  title="value 2"
                  value="value 2"
                />
              </span>
              <div
                class="KanbanCalculation"
              >
                <button
                  title="0"
                  type="button"
                >
                  <span>
                    0
                  </span>
                </button>
              </div>
              <div
                class="octo-spacer"
              />
            </div>
          </div>
          <div
            class="octo-board-body"
            id="mainBoardBody"
          >
            <div
              class="octo-board-column"
            >
              <div
                class="KanbanCard"
                draggable="false"
                style="opacity: 1;"
              >
                <div
                  class="octo-icontitle"
                >
                  <div
                    class="octo-icon"
                  >
                    i
                  </div>
                  <div
                    class="octo-titletext"
                  >
                    card-1
                  </div>
                </div>
                <div
                  class="octo-tooltip tooltip-top"
                  data-tooltip="Property 1"
                >
                  <div
                    class="octo-propertyvalue octo-propertyvalue--readonly"
                  >
                    value1
                  </div>
                </div>
              </div>
              <div
                class="KanbanCard"
                draggable="false"
                style="opacity: 1;"
              >
                <div
                  class="octo-icontitle"
                >
                  <div
                    class="octo-icon"
                  >
                    i
                  </div>
                  <div
                    class="octo-titletext"
                  >
                    card-2
                  </div>
                </div>
                <div
                  class="octo-tooltip tooltip-top"
                  data-tooltip="Property 1"
                >
                  <div
                    class="octo-propertyvalue octo-propertyvalue--readonly"
                  >
                    value1
                  </div>
                </div>
              </div>
              <div
                class="KanbanCard"
                draggable="false"
                style="opacity: 1;"
              >
                <div
                  class="octo-icontitle"
                >
                  <div
                    class="octo-icon"
                  >
                    i
                  </div>
                  <div
                    class="octo-titletext"
                  >
                    card-3
                  </div>
                </div>
                <div
                  class="octo-tooltip tooltip-top"
                  data-tooltip="Property 1"
                >
                  <div
                    class="octo-propertyvalue octo-propertyvalue--readonly"
                  >
                    value1
                  </div>
                </div>
              </div>
            </div>
            <div
              class="octo-board-column"
            />
          </div>
        </div>
      </div>
    </div>
  </div>
</div>
`;

exports[`src/components/workspace return workspace with BoardTemplateSelector component 1`] = `
<div>
  <div
    class="Workspace"
  >
    <div
      class="mainFrame"
    >
      <div
        class="BoardTemplateSelector"
      >
        <div
          class="toolbar"
        />
        <div
          class="header"
        >
          <h1
            class="title"
          >
            Create a Board in Test Team
          </h1>
          <p
            class="description"
          >
            Add a board to the sidebar using any of the templates defined below or start from scratch.
            <br />
             Members of "
            <b>
              Test Team
            </b>
            " will have access to boards created here.
          </p>
        </div>
        <div
          class="templates"
        >
          <div
            class="templates-list"
          >
            <div
              class="new-template"
            >
              <span
                class="template-icon"
              >
                <i
                  class="CompassIcon icon-plus AddIcon"
                />
              </span>
              <span
                class="template-name"
              >
                New template
              </span>
            </div>
          </div>
          <div
            class="template-preview-box"
          >
            <div
              class="buttons"
            >
              <button
                type="button"
              >
                <span>
                  Use this template
                </span>
              </button>
              <button
                type="button"
              >
                <span>
                  Create empty board
                </span>
              </button>
            </div>
          </div>
        </div>
      </div>
    </div>
  </div>
</div>
`;

exports[`src/components/workspace should match snapshot 1`] = `
<div>
  <div
    class="Workspace"
  >
    <div
      class="Sidebar octo-sidebar"
    >
      <div
        class="octo-sidebar-header"
      >
        <div
          class="heading"
        >
          <div
            class="SidebarUserMenu"
          >
            <div
              class="ModalWrapper"
            >
              <div
                aria-label="menuwrapper"
                class="MenuWrapper"
                role="button"
              >
                <div
                  class="logo"
                >
                  <div
                    class="logo-title"
                  >
                    <svg
                      class="FocalboardLogoIcon Icon"
                      version="1.1"
                      viewBox="0 0 52.589677 64"
                      x="0px"
                      y="0px"
                    >
                      <path
                        d="m 33.071077,12.069805 c -12.663,-3.4670001 -27.0530002,3.289 -31.6760002,16.943 -4.655,13.75 2.719,28.67 16.4690002,33.325 13.75,4.655 28.67,-2.719 33.326,-16.469 3.804,-11.235 -0.462,-22.701 -8.976,-29.249 l -0.46,4.871 h -0.001 c 4.631,4.896 6.709,11.941 4.325,18.985 -3.362,9.931 -14.447,15.151 -24.76,11.66 -10.313,-3.49 -15.9480002,-14.37 -12.5870002,-24.301 2.9750002,-8.788 11.9980002,-13.715 20.7430002,-12.625 v -10e-4 z m -6.175,16.488 c 3.456,-0.665 6.986,2.754 5.762,6.37 -0.854,2.522 -3.67,3.85 -6.291,2.962 -2.62,-0.887 -4.052,-3.651 -3.197,-6.174 0.573,-1.697 2.034,-2.852 3.726,-3.158 z m -1.285,-4.944 c -1.786,0.323 -3.45,1.104 -4.812,2.258 -1.299,1.101 -2.319,2.545 -2.898,4.258 -0.879,2.597 -0.579,5.323 0.617,7.632 1.206,2.329 3.325,4.234 6.07,5.164 2.744,0.929 5.584,0.701 7.959,-0.417 2.352,-1.107 4.246,-3.091 5.125,-5.688 0.555,-1.639 0.633,-3.254 0.344,-4.761 -0.21,-1.093 -0.615,-2.134 -1.174,-3.091 l 1.019,-5.107 c 0.189,0.187 0.374,0.378 0.552,0.574 1.75,1.919 3.008,4.283 3.508,6.877 0.415,2.154 0.304,4.457 -0.484,6.784 -1.239,3.661 -3.898,6.453 -7.193,8.005 -3.273,1.541 -7.175,1.858 -10.93,0.588 -3.754,-1.271 -6.661,-3.895 -8.326,-7.108 -1.674,-3.233 -2.09,-7.065 -0.851,-10.728 0.819,-2.419 2.26,-4.46 4.097,-6.016 1.88,-1.593 4.181,-2.673 6.656,-3.125 l -0.001,-0.004 c 1.759,-0.339 3.522,-0.313 5.213,0.016 l -3.583,3.761 c -0.294,0.028 -0.588,0.071 -0.883,0.127 h -0.025 z"
                      />
                      <polygon
                        points="26.057,32.594 37.495,11.658 36.79,8.44 41.066,0.207 43.683,4.611 48.803,4.434 44.185,12.48 40.902,13.697 29.542,34.491 "
                        transform="translate(7.6780426e-5,-0.21919512)"
                      />
                    </svg>
                    <span>
                      Focalboard
                    </span>
                    <div
                      class="versionFrame"
                    >
                      <div
                        class="version"
                        title="v1.0.0"
                      >
                        Mar 2022
                      </div>
                    </div>
                  </div>
                </div>
              </div>
            </div>
          </div>
        </div>
        <div
          class="octo-spacer"
        />
        <div
          class="sidebarSwitcher"
        >
          <button
            type="button"
          >
            <svg
              class="HideSidebarIcon Icon"
              viewBox="0 0 100 100"
              xmlns="http://www.w3.org/2000/svg"
            >
              <polyline
                points="80,20 50,50 80,80"
              />
              <polyline
                points="50,20 20,50, 50,80"
              />
            </svg>
          </button>
        </div>
      </div>
      <div
        class="WorkspaceTitle"
      />
      <div
        class="BoardsSwitcherWrapper"
      >
        <div
          class="BoardsSwitcher"
        >
          <i
            class="CompassIcon icon-magnify MagnifyIcon"
          />
          <div>
            <span>
              Find Boards
            </span>
          </div>
        </div>
      </div>
      <div
        class="octo-sidebar-list"
      >
        <div
          class="SidebarBoardItem"
        >
          <div
            class="octo-sidebar-item category ' expanded active"
          >
            <button
              type="button"
            >
              <i
                class="CompassIcon icon-chevron-down ChevronDownIcon"
              />
            </button>
            <div
              class="octo-sidebar-title category-title"
              title="Category 1"
            >
              Category 1
            </div>
            <div
              aria-label="menuwrapper"
              class="MenuWrapper"
              role="button"
            >
              <button
                type="button"
              >
                <i
                  class="CompassIcon icon-dots-horizontal OptionsIcon"
                />
              </button>
            </div>
          </div>
          <div
            class="octo-sidebar-item subitem active"
          >
            <div
              class="octo-sidebar-icon"
            >
              i
            </div>
            <div
              class="octo-sidebar-title"
              title="board title"
            >
              board title
            </div>
            <div
              aria-label="menuwrapper"
              class="MenuWrapper x"
              role="button"
            >
              <button
                type="button"
              >
                <i
                  class="CompassIcon icon-dots-horizontal OptionsIcon"
                />
              </button>
            </div>
          </div>
        </div>
        <div
          class="SidebarBoardItem"
        >
          <div
            class="octo-sidebar-item category ' expanded "
          >
            <button
              type="button"
            >
              <i
                class="CompassIcon icon-chevron-down ChevronDownIcon"
              />
            </button>
            <div
              class="octo-sidebar-title category-title"
              title="Boards"
            >
              Boards
            </div>
            <div
              aria-label="menuwrapper"
              class="MenuWrapper"
              role="button"
            >
              <button
                type="button"
              >
                <i
                  class="CompassIcon icon-dots-horizontal OptionsIcon"
                />
              </button>
            </div>
          </div>
          <div
            class="octo-sidebar-item subitem no-views"
          >
            No boards inside
          </div>
        </div>
      </div>
      <div
        class="octo-spacer"
      />
      <div
        class="add-board"
      >
        + Add board
      </div>
      <div
        class="SidebarSettingsMenu"
      >
        <div
          aria-label="menuwrapper"
          class="MenuWrapper"
          role="button"
        >
          <div
            class="menu-entry"
          >
            Settings
          </div>
        </div>
      </div>
    </div>
    <div
      class="mainFrame"
    >
      <div
        class="BoardComponent"
      >
        <div
          class="top-head"
        >
          <div
            class="TopBar"
          >
            <a
              class="link"
              href="https://www.focalboard.com/fwlink/feedback-focalboard.html?v=1.0.0"
              rel="noreferrer"
              target="_blank"
            >
              Give Feedback
            </a>
            <a
              href="https://www.focalboard.com/guide/user?utm_source=webapp"
              rel="noreferrer"
              target="_blank"
            >
              <i
                class="CompassIcon icon-help-circle-outline HelpIcon"
              />
            </a>
          </div>
          <div
            class="mid-head"
          >
            <div
              class="ViewTitle"
            >
              <div
                class="add-buttons add-visible"
              >
                <button
                  type="button"
                >
                  <svg
                    class="HideIcon Icon"
                    viewBox="0 0 640 512"
                    xmlns="http://www.w3.org/2000/svg"
                  >
                    <path
                      d="M634 471L36 3.51A16 16 0 0 0 13.51 6l-10 12.49A16 16 0 0 0 6 41l598 467.49a16 16 0 0 0 22.49-2.49l10-12.49A16 16 0 0 0 634 471zM296.79 146.47l134.79 105.38C429.36 191.91 380.48 144 320 144a112.26 112.26 0 0 0-23.21 2.47zm46.42 219.07L208.42 260.16C210.65 320.09 259.53 368 320 368a113 113 0 0 0 23.21-2.46zM320 112c98.65 0 189.09 55 237.93 144a285.53 285.53 0 0 1-44 60.2l37.74 29.5a333.7 333.7 0 0 0 52.9-75.11 32.35 32.35 0 0 0 0-29.19C550.29 135.59 442.93 64 320 64c-36.7 0-71.71 7-104.63 18.81l46.41 36.29c18.94-4.3 38.34-7.1 58.22-7.1zm0 288c-98.65 0-189.08-55-237.93-144a285.47 285.47 0 0 1 44.05-60.19l-37.74-29.5a333.6 333.6 0 0 0-52.89 75.1 32.35 32.35 0 0 0 0 29.19C89.72 376.41 197.08 448 320 448c36.7 0 71.71-7.05 104.63-18.81l-46.41-36.28C359.28 397.2 339.89 400 320 400z"
                    />
                  </svg>
                  <span>
                    hide description
                  </span>
                </button>
              </div>
              <div
<<<<<<< HEAD
                class="IconSelector"
=======
                class="title"
>>>>>>> 16120e43
              >
                <div
                  class="BlockIconSelector"
                >
                  <div
                    aria-label="menuwrapper"
                    class="MenuWrapper"
                    role="button"
                  >
                    <div
                      class="octo-icon size-m"
                    >
                      <span>
                        i
                      </span>
                    </div>
                  </div>
                </div>
                <input
                  class="Editable title"
                  placeholder="Untitled board"
                  spellcheck="true"
                  title="board title"
                  value="board title"
                />
              </div>
              <div
                class="description"
              >
                <div
                  class="MarkdownEditor octo-editor  "
                >
                  <div
                    class="octo-editor-preview"
                    data-testid="preview-element"
                  />
                  <div
                    class="MarkdownEditorInput MarkdownEditorInput--IsNotEditing"
                  >
                    <div
                      class="DraftEditor-root"
                    >
                      <div
                        class="DraftEditor-editorContainer"
                      >
                        <div
                          aria-autocomplete="list"
                          aria-expanded="false"
                          class="notranslate public-DraftEditor-content"
                          contenteditable="true"
                          role="combobox"
                          spellcheck="false"
                          style="outline: none; user-select: text; white-space: pre-wrap; word-wrap: break-word;"
                        >
                          <div
                            data-contents="true"
                          >
                            <div
                              class=""
                              data-block="true"
                              data-editor="123"
                              data-offset-key="123-0-0"
                            >
                              <div
                                class="public-DraftStyleDefault-block public-DraftStyleDefault-ltr"
                                data-offset-key="123-0-0"
                              >
                                <span
                                  data-offset-key="123-0-0"
                                >
                                  <span
                                    data-text="true"
                                  >
                                    description
                                  </span>
                                </span>
                              </div>
                            </div>
                          </div>
                        </div>
                      </div>
                    </div>
                  </div>
                </div>
              </div>
            </div>
            <div
              class="ShareBoardButton"
            >
              <button
                title="Share board"
                type="button"
              >
                <span>
                  <i
                    class="CompassIcon icon-globe CompassIcon"
                  />
                  Share
                </span>
              </button>
            </div>
          </div>
          <div
            class="ViewHeader"
          >
            <input
              class="Editable undefined"
              placeholder="Untitled View"
              spellcheck="true"
              title="view title"
              value="view title"
            />
            <div
              aria-label="View menu"
              class="MenuWrapper"
              role="button"
            >
              <button
                type="button"
              >
                <i
                  class="CompassIcon icon-chevron-down DropdownIcon"
                />
              </button>
            </div>
            <button>
              Show Share Modal
            </button>
            <div
              class="octo-spacer"
            />
            <div
              aria-label="Properties menu"
              class="MenuWrapper"
              role="button"
            >
              <button
                type="button"
              >
                <span>
                  Properties
                </span>
              </button>
            </div>
            <div
              aria-label="menuwrapper"
              class="MenuWrapper"
              role="button"
            >
              <button
                type="button"
              >
                <span>
                  Group by: 
                  <span
                    id="groupByLabel"
                  >
                    Property 2
                  </span>
                </span>
              </button>
            </div>
            <div
              class="ModalWrapper"
            >
              <button
                type="button"
              >
                <span>
                  Filter
                </span>
              </button>
            </div>
            <div
              aria-label="menuwrapper"
              class="MenuWrapper"
              role="button"
            >
              <button
                type="button"
              >
                <span>
                  Sort
                </span>
              </button>
            </div>
            <button
              type="button"
            >
              <span>
                Search
              </span>
            </button>
            <div
              class="ModalWrapper"
            >
              <div
                aria-label="View header menu"
                class="MenuWrapper"
                role="button"
              >
                <button
                  type="button"
                >
                  <i
                    class="CompassIcon icon-dots-horizontal OptionsIcon"
                  />
                </button>
              </div>
            </div>
            <div
              class="ButtonWithMenu"
            >
              <div
                class="button-text"
              >
                New
              </div>
              <div
                aria-label="menuwrapper"
                class="MenuWrapper"
                role="button"
              >
                <div
                  class="button-dropdown"
                >
                  <i
                    class="CompassIcon icon-chevron-down DropdownIcon"
                  />
                </div>
              </div>
            </div>
          </div>
        </div>
        <div
          class="Kanban"
        >
          <div
            class="octo-board-header"
            id="mainBoardHeader"
          >
            <div
              class="octo-board-header-cell KanbanColumnHeader"
              draggable="true"
              style="opacity: 1;"
            >
              <span
                class="Label empty "
                title="Items with an empty Property 2 property will go here. This column cannot be removed."
              >
                No Property 2
              </span>
              
              <div
                class="KanbanCalculation"
              >
                <button
                  title="3"
                  type="button"
                >
                  <span>
                    3
                  </span>
                </button>
              </div>
              <div
                class="octo-spacer"
              />
              <div
                aria-label="menuwrapper"
                class="MenuWrapper"
                role="button"
              >
                <button
                  type="button"
                >
                  <i
                    class="CompassIcon icon-dots-horizontal OptionsIcon"
                  />
                </button>
              </div>
              <button
                type="button"
              >
                <i
                  class="CompassIcon icon-plus AddIcon"
                />
              </button>
            </div>
            <div
              class="octo-board-header-cell KanbanColumnHeader"
              draggable="true"
              style="opacity: 1;"
            >
              <span
                class="Label propColorBlue "
              >
                <input
                  class="Editable undefined"
                  placeholder="New Select"
                  spellcheck="true"
                  title="value 2"
                  value="value 2"
                />
              </span>
              <div
                class="KanbanCalculation"
              >
                <button
                  title="0"
                  type="button"
                >
                  <span>
                    0
                  </span>
                </button>
              </div>
              <div
                class="octo-spacer"
              />
              <div
                aria-label="menuwrapper"
                class="MenuWrapper"
                role="button"
              >
                <button
                  type="button"
                >
                  <i
                    class="CompassIcon icon-dots-horizontal OptionsIcon"
                  />
                </button>
              </div>
              <button
                type="button"
              >
                <i
                  class="CompassIcon icon-plus AddIcon"
                />
              </button>
            </div>
            <div
              class="octo-board-header-cell narrow"
            >
              <button
                type="button"
              >
                <span>
                  + Add a group
                </span>
              </button>
            </div>
          </div>
          <div
            class="octo-board-body"
            id="mainBoardBody"
          >
            <div
              class="octo-board-column"
            >
              <div
                class="KanbanCard"
                draggable="true"
                style="opacity: 1;"
              >
                <div
                  aria-label="menuwrapper"
                  class="MenuWrapper optionsMenu"
                  role="button"
                >
                  <button
                    type="button"
                  >
                    <i
                      class="CompassIcon icon-dots-horizontal OptionsIcon"
                    />
                  </button>
                </div>
                <div
                  class="octo-icontitle"
                >
                  <div
                    class="octo-icon"
                  >
                    i
                  </div>
                  <div
                    class="octo-titletext"
                  >
                    card-1
                  </div>
                </div>
                <div
                  class="octo-tooltip tooltip-top"
                  data-tooltip="Property 1"
                >
                  <div
                    class="octo-propertyvalue octo-propertyvalue--readonly"
                  >
                    value1
                  </div>
                </div>
              </div>
              <div
                class="KanbanCard"
                draggable="true"
                style="opacity: 1;"
              >
                <div
                  aria-label="menuwrapper"
                  class="MenuWrapper optionsMenu"
                  role="button"
                >
                  <button
                    type="button"
                  >
                    <i
                      class="CompassIcon icon-dots-horizontal OptionsIcon"
                    />
                  </button>
                </div>
                <div
                  class="octo-icontitle"
                >
                  <div
                    class="octo-icon"
                  >
                    i
                  </div>
                  <div
                    class="octo-titletext"
                  >
                    card-2
                  </div>
                </div>
                <div
                  class="octo-tooltip tooltip-top"
                  data-tooltip="Property 1"
                >
                  <div
                    class="octo-propertyvalue octo-propertyvalue--readonly"
                  >
                    value1
                  </div>
                </div>
              </div>
              <div
                class="KanbanCard"
                draggable="true"
                style="opacity: 1;"
              >
                <div
                  aria-label="menuwrapper"
                  class="MenuWrapper optionsMenu"
                  role="button"
                >
                  <button
                    type="button"
                  >
                    <i
                      class="CompassIcon icon-dots-horizontal OptionsIcon"
                    />
                  </button>
                </div>
                <div
                  class="octo-icontitle"
                >
                  <div
                    class="octo-icon"
                  >
                    i
                  </div>
                  <div
                    class="octo-titletext"
                  >
                    card-3
                  </div>
                </div>
                <div
                  class="octo-tooltip tooltip-top"
                  data-tooltip="Property 1"
                >
                  <div
                    class="octo-propertyvalue octo-propertyvalue--readonly"
                  >
                    value1
                  </div>
                </div>
              </div>
              <button
                type="button"
              >
                <span>
                  + New
                </span>
              </button>
            </div>
            <div
              class="octo-board-column"
            >
              <button
                type="button"
              >
                <span>
                  + New
                </span>
              </button>
            </div>
          </div>
        </div>
      </div>
    </div>
  </div>
</div>
`;

exports[`src/components/workspace should match snapshot with readonly 1`] = `
<div>
  <div
    class="Workspace"
  >
    <div
      class="mainFrame"
    >
      <div
        class="BoardComponent"
      >
        <div
          class="top-head"
        >
          <div
            class="TopBar"
          >
            <a
              class="link"
              href="https://www.focalboard.com/fwlink/feedback-focalboard.html?v=1.0.0"
              rel="noreferrer"
              target="_blank"
            >
              Give Feedback
            </a>
            <a
              href="https://www.focalboard.com/guide/user?utm_source=webapp"
              rel="noreferrer"
              target="_blank"
            >
              <i
                class="CompassIcon icon-help-circle-outline HelpIcon"
              />
            </a>
          </div>
          <div
            class="mid-head"
          >
            <div
              class="ViewTitle"
            >
              <div
<<<<<<< HEAD
                class="IconSelector"
=======
                class="add-buttons add-visible"
              />
              <div
                class="title"
>>>>>>> 16120e43
              >
                <div
                  class="BlockIconSelector"
                >
                  <div
                    aria-label="menuwrapper"
                    class="MenuWrapper"
                    role="button"
                  >
                    <div
                      class="octo-icon size-m"
                    >
                      <span>
                        i
                      </span>
                    </div>
                  </div>
                </div>
                <input
                  class="Editable readonly title"
                  placeholder="Untitled board"
                  readonly=""
                  spellcheck="true"
                  title="board title"
                  value="board title"
                />
              </div>
              <div
                class="description"
              >
                <div
                  class="MarkdownEditor octo-editor  "
                >
                  <div
                    class="octo-editor-preview"
                    data-testid="preview-element"
                  />
                  <div
                    class="MarkdownEditorInput MarkdownEditorInput--IsNotEditing"
                  >
                    <div
                      class="DraftEditor-root"
                    >
                      <div
                        class="DraftEditor-editorContainer"
                      >
                        <div
                          aria-autocomplete="list"
                          aria-expanded="false"
                          class="notranslate public-DraftEditor-content"
                          contenteditable="true"
                          role="combobox"
                          spellcheck="false"
                          style="outline: none; user-select: text; white-space: pre-wrap; word-wrap: break-word;"
                        >
                          <div
                            data-contents="true"
                          >
                            <div
                              class=""
                              data-block="true"
                              data-editor="123"
                              data-offset-key="123-0-0"
                            >
                              <div
                                class="public-DraftStyleDefault-block public-DraftStyleDefault-ltr"
                                data-offset-key="123-0-0"
                              >
                                <span
                                  data-offset-key="123-0-0"
                                >
                                  <span
                                    data-text="true"
                                  >
                                    description
                                  </span>
                                </span>
                              </div>
                            </div>
                          </div>
                        </div>
                      </div>
                    </div>
                  </div>
                </div>
              </div>
            </div>
          </div>
          <div
            class="ViewHeader"
          >
            <input
              class="Editable readonly undefined"
              placeholder="Untitled View"
              readonly=""
              spellcheck="true"
              title="view title"
              value="view title"
            />
            <div
              aria-label="View menu"
              class="MenuWrapper"
              role="button"
            >
              <button
                type="button"
              >
                <i
                  class="CompassIcon icon-chevron-down DropdownIcon"
                />
              </button>
            </div>
            <button>
              Show Share Modal
            </button>
            <div
              class="octo-spacer"
            />
            <button
              type="button"
            >
              <span>
                Search
              </span>
            </button>
          </div>
        </div>
        <div
          class="Kanban"
        >
          <div
            class="octo-board-header"
            id="mainBoardHeader"
          >
            <div
              class="octo-board-header-cell KanbanColumnHeader"
              draggable="true"
              style="opacity: 1;"
            >
              <span
                class="Label empty "
                title="Items with an empty Property 2 property will go here. This column cannot be removed."
              >
                No Property 2
              </span>
              
              <div
                class="KanbanCalculation"
              >
                <button
                  title="3"
                  type="button"
                >
                  <span>
                    3
                  </span>
                </button>
              </div>
              <div
                class="octo-spacer"
              />
            </div>
            <div
              class="octo-board-header-cell KanbanColumnHeader"
              draggable="true"
              style="opacity: 1;"
            >
              <span
                class="Label propColorBlue "
              >
                <input
                  class="Editable readonly undefined"
                  placeholder="New Select"
                  readonly=""
                  spellcheck="true"
                  title="value 2"
                  value="value 2"
                />
              </span>
              <div
                class="KanbanCalculation"
              >
                <button
                  title="0"
                  type="button"
                >
                  <span>
                    0
                  </span>
                </button>
              </div>
              <div
                class="octo-spacer"
              />
            </div>
          </div>
          <div
            class="octo-board-body"
            id="mainBoardBody"
          >
            <div
              class="octo-board-column"
            >
              <div
                class="KanbanCard"
                draggable="false"
                style="opacity: 1;"
              >
                <div
                  class="octo-icontitle"
                >
                  <div
                    class="octo-icon"
                  >
                    i
                  </div>
                  <div
                    class="octo-titletext"
                  >
                    card-1
                  </div>
                </div>
                <div
                  class="octo-tooltip tooltip-top"
                  data-tooltip="Property 1"
                >
                  <div
                    class="octo-propertyvalue octo-propertyvalue--readonly"
                  >
                    value1
                  </div>
                </div>
              </div>
              <div
                class="KanbanCard"
                draggable="false"
                style="opacity: 1;"
              >
                <div
                  class="octo-icontitle"
                >
                  <div
                    class="octo-icon"
                  >
                    i
                  </div>
                  <div
                    class="octo-titletext"
                  >
                    card-2
                  </div>
                </div>
                <div
                  class="octo-tooltip tooltip-top"
                  data-tooltip="Property 1"
                >
                  <div
                    class="octo-propertyvalue octo-propertyvalue--readonly"
                  >
                    value1
                  </div>
                </div>
              </div>
              <div
                class="KanbanCard"
                draggable="false"
                style="opacity: 1;"
              >
                <div
                  class="octo-icontitle"
                >
                  <div
                    class="octo-icon"
                  >
                    i
                  </div>
                  <div
                    class="octo-titletext"
                  >
                    card-3
                  </div>
                </div>
                <div
                  class="octo-tooltip tooltip-top"
                  data-tooltip="Property 1"
                >
                  <div
                    class="octo-propertyvalue octo-propertyvalue--readonly"
                  >
                    value1
                  </div>
                </div>
              </div>
            </div>
            <div
              class="octo-board-column"
            />
          </div>
        </div>
      </div>
    </div>
  </div>
</div>
`;<|MERGE_RESOLUTION|>--- conflicted
+++ resolved
@@ -294,14 +294,10 @@
                 </button>
               </div>
               <div
-<<<<<<< HEAD
-                class="IconSelector"
-=======
                 class="title"
->>>>>>> 16120e43
-              >
-                <div
-                  class="BlockIconSelector"
+              >
+                <div
+                  class="IconSelector"
                 >
                   <div
                     aria-label="menuwrapper"
@@ -857,17 +853,13 @@
               class="ViewTitle"
             >
               <div
-<<<<<<< HEAD
-                class="IconSelector"
-=======
                 class="add-buttons add-visible"
               />
               <div
                 class="title"
->>>>>>> 16120e43
-              >
-                <div
-                  class="BlockIconSelector"
+              >
+                <div
+                  class="IconSelector"
                 >
                   <div
                     aria-label="menuwrapper"
@@ -1550,14 +1542,10 @@
                 </button>
               </div>
               <div
-<<<<<<< HEAD
-                class="IconSelector"
-=======
                 class="title"
->>>>>>> 16120e43
-              >
-                <div
-                  class="BlockIconSelector"
+              >
+                <div
+                  class="IconSelector"
                 >
                   <div
                     aria-label="menuwrapper"
@@ -2113,17 +2101,13 @@
               class="ViewTitle"
             >
               <div
-<<<<<<< HEAD
-                class="IconSelector"
-=======
                 class="add-buttons add-visible"
               />
               <div
                 class="title"
->>>>>>> 16120e43
-              >
-                <div
-                  class="BlockIconSelector"
+              >
+                <div
+                  class="IconSelector"
                 >
                   <div
                     aria-label="menuwrapper"
