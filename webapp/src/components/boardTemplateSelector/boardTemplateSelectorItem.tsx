// Copyright (c) 2015-present Mattermost, Inc. All Rights Reserved.
// See LICENSE.txt for license information.
import React, {useCallback, useState} from 'react'
import {useIntl} from 'react-intl'

import {Board} from '../../blocks/board'
import IconButton from '../../widgets/buttons/iconButton'
import DeleteIcon from '../../widgets/icons/delete'
import EditIcon from '../../widgets/icons/edit'
import DeleteBoardDialog from '../sidebar/deleteBoardDialog'

import './boardTemplateSelectorItem.scss'

type Props = {
    isActive: boolean
    template: Board
    onSelect: (template: Board) => void
    onDelete: (template: Board) => void
    onEdit: (templateId: string) => void
}

const BoardTemplateSelectorItem = React.memo((props: Props) => {
    const {isActive, template, onEdit, onDelete, onSelect} = props
    const intl = useIntl()
    const [deleteOpen, setDeleteOpen] = useState<boolean>(false)
    const onClickHandler = useCallback(() => {
        onSelect(template)
    }, [onSelect, template])
    const onEditHandler = useCallback((e: React.MouseEvent) => {
        e.stopPropagation()
        onEdit(template.id)
    }, [onEdit, template])

    return (
        <div
            className={isActive ? 'BoardTemplateSelectorItem active' : 'BoardTemplateSelectorItem'}
            onClick={onClickHandler}
        >
            <span className='template-icon'>{template.icon}</span>
            <span className='template-name'>{template.title}</span>
<<<<<<< HEAD
            {template.teamId !== '0' &&
=======
            {!template.fields.templateVer &&
>>>>>>> 16120e43
                <div className='actions'>
                    <IconButton
                        icon={<DeleteIcon/>}
                        title={intl.formatMessage({id: 'BoardTemplateSelector.delete-template', defaultMessage: 'Delete'})}
                        onClick={(e: React.MouseEvent) => {
                            e.stopPropagation()
                            setDeleteOpen(true)
                        }}
                    />
                    <IconButton
                        icon={<EditIcon/>}
                        title={intl.formatMessage({id: 'BoardTemplateSelector.edit-template', defaultMessage: 'Edit'})}
                        onClick={onEditHandler}
                    />
                </div>}
            {deleteOpen &&
            <DeleteBoardDialog
                boardTitle={template.title}
                onClose={() => setDeleteOpen(false)}
                isTemplate={true}
                onDelete={async () => {
                    onDelete(template)
                }}
            />}
        </div>
    )
})

export default BoardTemplateSelectorItem<|MERGE_RESOLUTION|>--- conflicted
+++ resolved
@@ -38,11 +38,7 @@
         >
             <span className='template-icon'>{template.icon}</span>
             <span className='template-name'>{template.title}</span>
-<<<<<<< HEAD
-            {template.teamId !== '0' &&
-=======
-            {!template.fields.templateVer &&
->>>>>>> 16120e43
+            {!template.templateVersion &&
                 <div className='actions'>
                     <IconButton
                         icon={<DeleteIcon/>}
