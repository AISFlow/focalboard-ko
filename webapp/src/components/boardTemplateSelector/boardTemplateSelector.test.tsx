--- conflicted
+++ resolved
@@ -55,19 +55,13 @@
     beforeEach(() => {
         jest.clearAllMocks()
         const state = {
-<<<<<<< HEAD
             teams: {
                 current: team1,
-=======
+            },
             users: {
                 me: {
                     id: 'user_id_1',
                 },
-            },
-            workspace: {
-                userWorkspaces: new Array<UserWorkspace>(workspace1),
-                current: workspace1,
->>>>>>> b85f1ff0
             },
             boards: {
                 boards: [
