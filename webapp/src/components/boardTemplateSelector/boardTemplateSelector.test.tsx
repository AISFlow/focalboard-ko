// Copyright (c) 2015-present Mattermost, Inc. All Rights Reserved.
// See LICENSE.txt for license information.
import {render, screen, act, waitFor, within} from '@testing-library/react'
import userEvent from '@testing-library/user-event'
import React from 'react'
import {MockStoreEnhanced} from 'redux-mock-store'
import {createMemoryHistory} from 'history'

import {mocked} from 'ts-jest/utils'

import {Provider as ReduxProvider} from 'react-redux'

import {MemoryRouter, Router} from 'react-router-dom'

import Mutator from '../../mutator'
import {Utils} from '../../utils'
import {Team} from '../../store/teams'
import {mockDOM, mockStateStore, wrapDNDIntl} from '../../testUtils'

import BoardTemplateSelector from './boardTemplateSelector'

jest.mock('react-router-dom', () => {
    const originalModule = jest.requireActual('react-router-dom')

    return {
        ...originalModule,
        useRouteMatch: jest.fn(() => {
            return {url: '/'}
        }),
    }
})
jest.mock('../../octoClient', () => {
    return {
        getAllBlocks: jest.fn(() => Promise.resolve([])),
    }
})
jest.mock('../../utils')
jest.mock('../../mutator')

describe('components/boardTemplateSelector/boardTemplateSelector', () => {
    const mockedUtils = mocked(Utils, true)
    const mockedMutator = mocked(Mutator, true)
    const team1: Team = {
        id: 'team-1',
        title: 'Team 1',
        signupToken: '',
        updateAt: 0,
        modifiedBy: 'user-1',
    }
    const template1Title = 'Template 1'
    const globalTemplateTitle = 'Template Global'
    const boardTitle = 'Board 1'
    let store:MockStoreEnhanced<unknown, unknown>
    beforeAll(mockDOM)
    beforeEach(() => {
        jest.clearAllMocks()
        const state = {
            teams: {
                current: team1,
            },
            boards: {
                boards: [
                    {
                        id: '2',
                        title: boardTitle,
                        teamId: team1.id,
                        icon: '🚴🏻‍♂️',
                        cardProperties: [
                            {id: 'id-6'},
                        ],
                        dateDisplayPropertyId: 'id-6',
                    },
                ],
                templates: [
                    {
                        id: '1',
                        teamId: team1.id,
                        title: template1Title,
                        icon: '🚴🏻‍♂️',
                        cardProperties: [
                            {id: 'id-5'},
                        ],
                        dateDisplayPropertyId: 'id-5',
                    },
                ],
                cards: [],
                views: [],
            },
            globalTemplates: {
                value: [{
                    id: 'global-1',
                    title: globalTemplateTitle,
<<<<<<< HEAD
                    teamId: '0',
                    icon: '🚴🏻‍♂️',
                    cardProperties: [
                        {id: 'global-id-5'},
                    ],
                    dateDisplayPropertyId: 'global-id-5',
=======
                    workspaceId: '0',
                    fields: {
                        icon: '🚴🏻‍♂️',
                        cardProperties: [
                            {id: 'global-id-5'},
                        ],
                        dateDisplayPropertyId: 'global-id-5',
                        isTemplate: true,
                        templateVer: 2,
                    },
>>>>>>> 16120e43
                }],
            },
        }
        store = mockStateStore([], state)
    })
    describe('not a focalboard Plugin', () => {
        beforeAll(() => {
            mockedUtils.isFocalboardPlugin.mockReturnValue(false)
        })
        test('should match snapshot', () => {
            const {container} = render(wrapDNDIntl(
                <ReduxProvider store={store}>
                    <BoardTemplateSelector onClose={jest.fn()}/>
                </ReduxProvider>
                ,
            ), {wrapper: MemoryRouter})
            expect(container).toMatchSnapshot()
        })
    })
    describe('a focalboard Plugin', () => {
        beforeAll(() => {
            mockedUtils.isFocalboardPlugin.mockReturnValue(true)
        })
        test('should match snapshot', () => {
            const {container} = render(wrapDNDIntl(
                <ReduxProvider store={store}>
                    <BoardTemplateSelector onClose={jest.fn()}/>
                </ReduxProvider>
                ,
            ), {wrapper: MemoryRouter})
            expect(container).toMatchSnapshot()
        })
        test('should match snapshot without close', () => {
            const {container} = render(wrapDNDIntl(
                <ReduxProvider store={store}>
                    <BoardTemplateSelector/>
                </ReduxProvider>
                ,
            ), {wrapper: MemoryRouter})
            expect(container).toMatchSnapshot()
        })
        test('should match snapshot with custom title and description', () => {
            const {container} = render(wrapDNDIntl(
                <ReduxProvider store={store}>
                    <BoardTemplateSelector
                        title='test-title'
                        description='test-description'
                    />
                </ReduxProvider>
                ,
            ), {wrapper: MemoryRouter})
            expect(container).toMatchSnapshot()
        })
        test('return BoardTemplateSelector and click close call the onClose callback', () => {
            const onClose = jest.fn()
            const {container} = render(wrapDNDIntl(
                <ReduxProvider store={store}>
                    <BoardTemplateSelector onClose={onClose}/>
                </ReduxProvider>
                ,
            ), {wrapper: MemoryRouter})
            const divCloseButton = container.querySelector('div.toolbar .CloseIcon')
            expect(divCloseButton).not.toBeNull()
            userEvent.click(divCloseButton!)
            expect(onClose).toBeCalledTimes(1)
        })
        test('return BoardTemplateSelector and click new template', () => {
            const {container} = render(wrapDNDIntl(
                <ReduxProvider store={store}>
                    <BoardTemplateSelector onClose={jest.fn()}/>
                </ReduxProvider>
                ,
            ), {wrapper: MemoryRouter})
            const divNewTemplate = container.querySelector('div.new-template')
            expect(divNewTemplate).not.toBeNull()
            userEvent.click(divNewTemplate!)
            expect(mockedMutator.addEmptyBoardTemplate).toBeCalledTimes(1)
        })
        test('return BoardTemplateSelector and click empty board', () => {
            render(wrapDNDIntl(
                <ReduxProvider store={store}>
                    <BoardTemplateSelector onClose={jest.fn()}/>
                </ReduxProvider>
                ,
            ), {wrapper: MemoryRouter})
            const divEmptyboard = screen.getByText('Create empty board').parentElement
            expect(divEmptyboard).not.toBeNull()
            userEvent.click(divEmptyboard!)
            expect(mockedMutator.addEmptyBoard).toBeCalledTimes(1)
        })
        test('return BoardTemplateSelector and click delete template icon', async () => {
            const root = document.createElement('div')
            root.setAttribute('id', 'focalboard-root-portal')
            render(wrapDNDIntl(
                <ReduxProvider store={store}>
                    <BoardTemplateSelector onClose={jest.fn()}/>
                </ReduxProvider>
                ,
            ), {wrapper: MemoryRouter, container: document.body.appendChild(root)})
            const deleteIcon = screen.getByText(template1Title).parentElement?.querySelector('.DeleteIcon')
            expect(deleteIcon).not.toBeNull()
            act(() => {
                userEvent.click(deleteIcon!)
            })

            const {getByText} = within(root)
            const deleteConfirm = getByText('Delete')
            expect(deleteConfirm).not.toBeNull()

            await act(async () => {
                await userEvent.click(deleteConfirm!)
            })

            expect(mockedMutator.deleteBoard).toBeCalledTimes(1)
        })
        test('return BoardTemplateSelector and click edit template icon', async () => {
            const history = createMemoryHistory()
            history.push = jest.fn()
            render(wrapDNDIntl(
                <Router history={history}>
                    <ReduxProvider store={store}>
                        <BoardTemplateSelector onClose={jest.fn()}/>
                    </ReduxProvider>
                </Router>,
            ))
            const editIcon = screen.getByText(template1Title).parentElement?.querySelector('.EditIcon')
            expect(editIcon).not.toBeNull()
            userEvent.click(editIcon!)
            expect(history.push).toBeCalledTimes(1)
        })
        test('return BoardTemplateSelector and click to add board from template', async () => {
            render(wrapDNDIntl(
                <ReduxProvider store={store}>
                    <BoardTemplateSelector onClose={jest.fn()}/>
                </ReduxProvider>
                ,
            ), {wrapper: MemoryRouter})
            const divBoardToSelect = screen.getByText(template1Title).parentElement
            expect(divBoardToSelect).not.toBeNull()

            act(() => {
                userEvent.click(divBoardToSelect!)
            })

            const useTemplateButton = screen.getByText('Use this template').parentElement
            expect(useTemplateButton).not.toBeNull()
            act(() => {
                userEvent.click(useTemplateButton!)
            })

            await waitFor(() => expect(mockedMutator.addBoardFromTemplate).toBeCalledTimes(1))
            await waitFor(() => expect(mockedMutator.addBoardFromTemplate).toBeCalledWith(team1.id, expect.anything(), expect.anything(), expect.anything(), '1'))
        })
        test('return BoardTemplateSelector and click to add board from global template', async () => {
            render(wrapDNDIntl(
                <ReduxProvider store={store}>
                    <BoardTemplateSelector onClose={jest.fn()}/>
                </ReduxProvider>
                ,
            ), {wrapper: MemoryRouter})
            const divBoardToSelect = screen.getByText(globalTemplateTitle).parentElement
            expect(divBoardToSelect).not.toBeNull()

            act(() => {
                userEvent.click(divBoardToSelect!)
            })

            const useTemplateButton = screen.getByText('Use this template').parentElement
            expect(useTemplateButton).not.toBeNull()
            act(() => {
                userEvent.click(useTemplateButton!)
            })
            await waitFor(() => expect(mockedMutator.addBoardFromTemplate).toBeCalledTimes(1))
            await waitFor(() => expect(mockedMutator.addBoardFromTemplate).toBeCalledWith(team1.id, expect.anything(), expect.anything(), expect.anything(), 'global-1'))
        })
    })
})<|MERGE_RESOLUTION|>--- conflicted
+++ resolved
@@ -90,25 +90,14 @@
                 value: [{
                     id: 'global-1',
                     title: globalTemplateTitle,
-<<<<<<< HEAD
                     teamId: '0',
                     icon: '🚴🏻‍♂️',
                     cardProperties: [
                         {id: 'global-id-5'},
                     ],
                     dateDisplayPropertyId: 'global-id-5',
-=======
-                    workspaceId: '0',
-                    fields: {
-                        icon: '🚴🏻‍♂️',
-                        cardProperties: [
-                            {id: 'global-id-5'},
-                        ],
-                        dateDisplayPropertyId: 'global-id-5',
-                        isTemplate: true,
-                        templateVer: 2,
-                    },
->>>>>>> 16120e43
+                    isTemplate: true,
+                    templateVersion: 2,
                 }],
             },
         }
