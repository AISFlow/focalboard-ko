--- conflicted
+++ resolved
@@ -16,11 +16,8 @@
     submit?: boolean
     emphasis?: string
     size?: string
-<<<<<<< HEAD
     danger?: boolean
-=======
     className?: string
->>>>>>> eac48923
 }
 
 function Button(props: Props): JSX.Element {
@@ -28,6 +25,7 @@
         Button: true,
         active: Boolean(props.active),
         filled: Boolean(props.filled),
+        danger: Boolean(props.danger),
     }
     classNames[`emphasis--${props.emphasis}`] = Boolean(props.emphasis)
     classNames[`size--${props.size}`] = Boolean(props.size)
@@ -37,11 +35,7 @@
         <button
             type={props.submit ? 'submit' : 'button'}
             onClick={props.onClick}
-<<<<<<< HEAD
-            className={`Button ${props.active ? 'active' : ''} ${props.filled ? 'filled' : ''} ${props.emphasis ? 'emphasis--' + props.emphasis : ''} ${props.size ? 'size--' + props.size : ''}${props.danger ? ' danger' : ''}`}
-=======
             className={Utils.generateClassName(classNames)}
->>>>>>> eac48923
             title={props.title}
             onBlur={props.onBlur}
         >
