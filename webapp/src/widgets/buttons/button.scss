--- conflicted
+++ resolved
@@ -73,7 +73,6 @@
         }
     }
 
-<<<<<<< HEAD
     &.emphasis--tertiary {
         color: rgb(var(--button-bg-rgb));
         background-color: rgb(var(--button-bg-rgb), 0.08);
@@ -85,7 +84,8 @@
         &:active {
             background-color: rgb(var(--button-bg-rgb), 0.16);
         }
-=======
+  }
+
     &.emphasis--danger {
         color: rgb(var(--button-danger-color-rgb));
         background-color: rgb(var(--button-danger-bg-rgb));
@@ -93,8 +93,6 @@
         &:hover {
             background-color: rgb(var(--button-danger-bg-rgb), 0.8);
         }
-
->>>>>>> eac48923
     }
 
     &.active {
