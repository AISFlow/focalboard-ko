// Copyright (c) 2015-present Mattermost, Inc. All Rights Reserved.
// See LICENSE.txt for license information.
import {History} from "history"
import {marked} from 'marked'
import moment from 'moment'
import {IntlShape} from 'react-intl'
import {generatePath, match as routerMatch} from "react-router-dom"

<<<<<<< HEAD
=======
import {History} from "history"

import {IUser} from './user'

>>>>>>> 22aae37d
import {Block} from './blocks/block'
import {Board as BoardType, BoardMember, createBoard} from './blocks/board'
import {createBoardView} from './blocks/boardView'
import {createCard} from './blocks/card'
import {createCommentBlock} from './blocks/commentBlock'
import {BoardCategoryWebsocketData, Category} from './store/sidebar'
import {IAppWindow} from './types'
import {ChangeHandlerType, WSMessage} from './wsclient'
<<<<<<< HEAD



=======
import {BoardCategoryWebsocketData, Category} from './store/sidebar'
import {UserSettings} from './userSettings'
>>>>>>> 22aae37d

declare let window: IAppWindow

const imageURLForUser = typeof window === 'undefined' ? undefined : (window as any).Components?.imageURLForUser
const IconClass = 'octo-icon'
const OpenButtonClass = 'open-button'
const SpacerClass = 'octo-spacer'
const HorizontalGripClass = 'HorizontalGrip'
const base32Alphabet = 'ybndrfg8ejkmcpqxot1uwisza345h769'

export const SYSTEM_ADMIN_ROLE = 'system_admin'
export const TEAM_ADMIN_ROLE = 'team_admin'

export type WSMessagePayloads = Block | Category | BoardCategoryWebsocketData | BoardType | BoardMember | null

// eslint-disable-next-line no-shadow
enum IDType {
    None = '7',
    Workspace = 'w',
    Board = 'b',
    Card = 'c',
    View = 'v',
    Session = 's',
    User = 'u',
    Token = 'k',
    BlockID = 'a',
}

export const KeyCodes: Record<string, [string, number]> = {
    ENTER: ['Enter', 13],
    COMPOSING: ['Composing', 229],
}

export const ShowUsername = 'username'
export const ShowNicknameFullName = 'nickname_full_name'
export const ShowFullName         = 'full_name'

class Utils {
    static createGuid(idType: IDType): string {
        const data = Utils.randomArray(16)
        return idType + Utils.base32encode(data, false)
    }

    static blockTypeToIDType(blockType: string | undefined): IDType {
        let ret: IDType = IDType.None
        switch (blockType) {
        case 'workspace':
            ret = IDType.Workspace
            break
        case 'board':
            ret = IDType.Board
            break
        case 'card':
            ret = IDType.Card
            break
        case 'view':
            ret = IDType.View
            break
        }
        return ret
    }

    static getProfilePicture(userId?: string): string {
        const defaultImageUrl = 'data:image/svg+xml,<svg xmlns="http://www.w3.org/2000/svg" viewBox="0 0 100 100" style="fill: rgb(192, 192, 192);"><rect width="100" height="100" /></svg>'

        return imageURLForUser && userId ? imageURLForUser(userId) : defaultImageUrl
    }

    static getUserDisplayName(user: IUser, configNameFormat: string): string {
        let nameFormat = configNameFormat    
        if(UserSettings.nameFormat){
            nameFormat=UserSettings.nameFormat
        }
    
        // default nameFormat = 'username'
        let displayName = user.username
    
        if (nameFormat === ShowNicknameFullName) {
            if( user.nickname != '') {
                displayName = user.nickname
            } else {
                const fullName = Utils.getFullName(user)
                if(fullName != ''){
                    displayName = fullName
                }
            }
        } else if (nameFormat == ShowFullName) {
            const fullName = Utils.getFullName(user)
            if(fullName != ''){
                displayName = fullName
            }
        }
        return displayName
    }

    static getFullName(user: IUser): string {
        if (user.firstname != '' && user.lastname != '') {
            return user.firstname + ' ' + user.lastname
        } else if (user.firstname != '') {
            return user.firstname
        } else if (user.lastname != '') {
            return user.lastname
        } else {
            return ''
        }
    }

    static randomArray(size: number): Uint8Array {
        const crypto = window.crypto || window.msCrypto
        const rands = new Uint8Array(size)
        if (crypto && crypto.getRandomValues) {
            crypto.getRandomValues(rands)
        } else {
            for (let i = 0; i < size; i++) {
                rands[i] = Math.floor((Math.random() * 255))
            }
        }
        return rands
    }

    static base32encode(data: Int8Array | Uint8Array | Uint8ClampedArray, pad: boolean): string {
        const dview = new DataView(data.buffer, data.byteOffset, data.byteLength)
        let bits = 0
        let value = 0
        let output = ''

        // adapted from https://github.com/LinusU/base32-encode
        for (let i = 0; i < dview.byteLength; i++) {
            value = (value << 8) | dview.getUint8(i)
            bits += 8

            while (bits >= 5) {
                output += base32Alphabet[(value >>> (bits - 5)) & 31]
                bits -= 5
            }
        }
        if (bits > 0) {
            output += base32Alphabet[(value << (5 - bits)) & 31]
        }
        if (pad) {
            while ((output.length % 8) !== 0) {
                output += '='
            }
        }
        return output
    }

    static htmlToElement(html: string): HTMLElement {
        const template = document.createElement('template')
        template.innerHTML = html.trim()
        return template.content.firstChild as HTMLElement
    }

    static getElementById(elementId: string): HTMLElement {
        const element = document.getElementById(elementId)
        Utils.assert(element, `getElementById "${elementId}$`)
        return element!
    }

    static htmlEncode(text: string): string {
        return String(text).replace(/&/g, '&amp;').replace(/</g, '&lt;').replace(/>/g, '&gt;').replace(/"/g, '&quot;')
    }

    static htmlDecode(text: string): string {
        return String(text).replace(/&amp;/g, '&').replace(/&lt;/g, '<').replace(/&gt;/g, '>').replace(/&quot;/g, '"')
    }

    // re-use canvas object for better performance
    static canvas: HTMLCanvasElement | undefined
    static getTextWidth(displayText: string, fontDescriptor: string): number {
        if (displayText !== '') {
            if (!Utils.canvas) {
                Utils.canvas = document.createElement('canvas') as HTMLCanvasElement
            }
            const context = Utils.canvas.getContext('2d')
            if (context) {
                context.font = fontDescriptor
                const metrics = context.measureText(displayText)
                return Math.ceil(metrics.width)
            }
        }
        return 0
    }

    static getFontAndPaddingFromCell = (cell: Element): {fontDescriptor: string, padding: number} => {
        const style = getComputedStyle(cell)
        const padding = Utils.getTotalHorizontalPadding(style)
        return Utils.getFontAndPaddingFromChildren(cell.children, padding)
    }

    // recursive routine to determine the padding and font from its children
    // specifically for the table view
    static getFontAndPaddingFromChildren = (children: HTMLCollection, pad: number): {fontDescriptor: string, padding: number} => {
        const myResults = {
            fontDescriptor: '',
            padding: pad,
        }
        Array.from(children).forEach((element) => {
            const style = getComputedStyle(element)
            if (element.tagName === 'svg') {
                // clientWidth already includes padding
                myResults.padding += element.clientWidth
                myResults.padding += Utils.getHorizontalBorder(style)
                myResults.padding += Utils.getHorizontalMargin(style)
                myResults.fontDescriptor = Utils.getFontString(style)
            } else {
                switch (element.className) {
                case IconClass:
                case HorizontalGripClass:
                    myResults.padding += element.clientWidth
                    break
                case SpacerClass:
                case OpenButtonClass:
                    break
                default: {
                    myResults.fontDescriptor = Utils.getFontString(style)
                    myResults.padding += Utils.getTotalHorizontalPadding(style)
                    const childResults = Utils.getFontAndPaddingFromChildren(element.children, myResults.padding)
                    if (childResults.fontDescriptor !== '') {
                        myResults.fontDescriptor = childResults.fontDescriptor
                        myResults.padding = childResults.padding
                    }
                }
                }
            }
        })
        return myResults
    }

    private static getFontString(style: CSSStyleDeclaration): string {
        if (style.font) {
            return style.font
        }
        const {fontStyle, fontVariant, fontWeight, fontSize, lineHeight, fontFamily} = style
        const props = [fontStyle, fontVariant, fontWeight]
        if (fontSize) {
            props.push(lineHeight ? `${fontSize} / ${lineHeight}` : fontSize)
        }
        props.push(fontFamily)
        return props.join(' ')
    }

    private static getHorizontalMargin(style: CSSStyleDeclaration): number {
        return parseInt(style.marginLeft, 10) + parseInt(style.marginRight, 10)
    }

    private static getHorizontalBorder(style: CSSStyleDeclaration): number {
        return parseInt(style.borderLeftWidth, 10) + parseInt(style.borderRightWidth, 10)
    }

    private static getHorizontalPadding(style: CSSStyleDeclaration): number {
        return parseInt(style.paddingLeft, 10) + parseInt(style.paddingRight, 10)
    }

    private static getTotalHorizontalPadding(style: CSSStyleDeclaration): number {
        return Utils.getHorizontalPadding(style) + Utils.getHorizontalMargin(style) + Utils.getHorizontalBorder(style)
    }

    // Markdown

    static htmlFromMarkdown(markdown: string): string {
        // HACKHACK: Somehow, marked doesn't encode angle brackets
        const renderer = new marked.Renderer()
        renderer.link = (href, title, contents) => {
            const isLocalLink = href && !(href.startsWith('http:') || href.includes('https:'))
            if (isLocalLink) {
                return '<a ' +
                    'rel="noreferrer" ' +
                    'class="localLink" ' +
                    'href="#" ' +
                    'localhref="' + encodeURI(href) + '"' +
                    `title="${title ? encodeURI(title) : ''}" ` +
                    '>' + contents + '</a>'
            }

            return '<a ' +
                'target="_blank' +
                'rel="noreferrer" ' +
                'class="outboundLink" ' +
                `href="${encodeURI(href || '')}" ` +
                `title="${title ? encodeURI(title) : ''}" ` +
                `onclick="${(window.openInNewBrowser ? ' openInNewBrowser && openInNewBrowser(event.target.href);' : '')}"` +
                '>' + contents + '</a>'
        }

        renderer.table = (header, body) => {
            return `<div class="table-responsive"><table class="markdown__table"><thead>${header}</thead><tbody>${body}</tbody></table></div>`
        }

        const preprocessedMarkdown = this.replaceWikiLinks(markdown)
        return this.htmlFromMarkdownWithRenderer(preprocessedMarkdown, renderer)
    }

    static pageTitleToSlug(title: string) {
        const slug = title.toLowerCase().replace(/ /g, "-")
        return slug
    }

    // convert [[<link title> | <page name>]] to [<link title>](<slug>)
    static replaceWikiLinks(markdown: string) {
        return markdown.replace(/\[\[([^\]]+)\]\]/g, (allPattern, link) => {
            // inside of brackets link can be added as:
            // - page name only [[Calls]], [[Call-Log]];
            // - link title only [[Call Log]];
            // - link title and page name [[Call Log|Call-Log]], [[Log|Call Log]].

            let linkTitle = link.replace(/\|([^\|]+)/, "")
            let pageName = link.replace(/([^\|]+)\|/, "")

            if (!linkTitle) {
                linkTitle = link
            }

            if (!pageName) {
                pageName = link
            }

            // make sure page name has correct format
            const slug = this.pageTitleToSlug(pageName)

            link = `[${linkTitle}](${slug})`
            return link
        })
    }

    static htmlFromMarkdownWithRenderer(text: string, renderer: marked.Renderer): string {
        const html = marked(text.replace(/</g, '&lt;'), {renderer, breaks: true})
        return html.trim()
    }

    static countCheckboxesInMarkdown(text: string): {total: number, checked: number} {
        let total = 0
        let checked = 0
        const renderer = new marked.Renderer()
        renderer.checkbox = (isChecked) => {
            ++total
            if (isChecked) {
                ++checked
            }
            return ''
        }
        this.htmlFromMarkdownWithRenderer(text, renderer)
        return {total, checked}
    }

    // Date and Time
    private static yearOption(date: Date) {
        const isCurrentYear = date.getFullYear() === new Date().getFullYear()
        return isCurrentYear ? undefined : 'numeric'
    }

    static displayDate(date: Date, intl: IntlShape): string {
        return intl.formatDate(date, {
            year: Utils.yearOption(date),
            month: 'long',
            day: '2-digit',
        })
    }

    static inputDate(date: Date, intl: IntlShape): string {
        return intl.formatDate(date, {
            year: 'numeric',
            month: '2-digit',
            day: '2-digit',
        })
    }

    static displayDateTime(date: Date, intl: IntlShape): string {
        return intl.formatDate(date, {
            year: Utils.yearOption(date),
            month: 'long',
            day: '2-digit',
            hour: 'numeric',
            minute: 'numeric',
        })
    }

    static relativeDisplayDateTime(date: Date, intl: IntlShape): string {
        return moment(date).locale(intl.locale.toLowerCase()).fromNow()
    }

    static sleep(miliseconds: number): Promise<void> {
        return new Promise((resolve) => setTimeout(resolve, miliseconds))
    }

    // Errors

    static assertValue(valueObject: any): void {
        const name = Object.keys(valueObject)[0]
        const value = valueObject[name]
        if (!value) {
            Utils.logError(`ASSERT VALUE [${name}]`)
        }
    }

    static assert(condition: any, tag = ''): void {
        /// #!if ENV !== "production"
        if (!condition) {
            Utils.logError(`ASSERT [${tag ?? new Error().stack}]`)
        }

        /// #!endif
    }

    static assertFailure(tag = ''): void {
        /// #!if ENV !== "production"
        Utils.assert(false, tag)

        /// #!endif
    }

    static log(message: string): void {
        /// #!if ENV !== "production"
        const timestamp = (Date.now() / 1000).toFixed(2)
        // eslint-disable-next-line no-console
        console.log(`[${timestamp}] ${message}`)

        /// #!endif
    }

    static logError(message: string): void {
        /// #!if ENV !== "production"
        const timestamp = (Date.now() / 1000).toFixed(2)
        // eslint-disable-next-line no-console
        console.error(`[${timestamp}] ${message}`)

        /// #!endif
    }

    static logWarn(message: string): void {
        /// #!if ENV !== "production"
        const timestamp = (Date.now() / 1000).toFixed(2)
        // eslint-disable-next-line no-console
        console.warn(`[${timestamp}] ${message}`)

        /// #!endif
    }

    // favicon

    static setFavicon(icon?: string): void {
        if (Utils.isFocalboardPlugin()) {
            // Do not change the icon from focalboard plugin
            return
        }

        if (!icon) {
            document.querySelector("link[rel*='icon']")?.remove()
            return
        }
        const link = document.createElement('link') as HTMLLinkElement
        link.type = 'image/x-icon'
        link.rel = 'shortcut icon'
        link.href = `data:image/svg+xml,<svg xmlns="http://www.w3.org/2000/svg" viewBox="0 0 100 100"><text y=".9em" font-size="90">${icon}</text></svg>`
        document.querySelectorAll("link[rel*='icon']").forEach((n) => n.remove())
        document.getElementsByTagName('head')[0].appendChild(link)
    }

    // URL

    static replaceUrlQueryParam(paramName: string, value?: string): void {
        const queryString = new URLSearchParams(window.location.search)
        const currentValue = queryString.get(paramName) || ''
        if (currentValue !== value) {
            const newUrl = new URL(window.location.toString())
            if (value) {
                newUrl.searchParams.set(paramName, value)
            } else {
                newUrl.searchParams.delete(paramName)
            }
            window.history.pushState({}, document.title, newUrl.toString())
        }
    }

    static ensureProtocol(url: string): string {
        return url.match(/^.+:\/\//) ? url : `https://${url}`
    }

    // File names

    static sanitizeFilename(filename: string): string {
        // TODO: Use an industrial-strength sanitizer
        let sanitizedFilename = filename
        const illegalCharacters = ['\\', '/', '?', ':', '<', '>', '*', '|', '"', '.']
        illegalCharacters.forEach((character) => {
            sanitizedFilename = sanitizedFilename.replace(character, '')
        })
        return sanitizedFilename
    }

    // File picker

    static selectLocalFile(onSelect?: (file: File) => void, accept = '.jpg,.jpeg,.png'): void {
        const input = document.createElement('input')
        input.type = 'file'
        input.accept = accept
        input.onchange = async () => {
            const file = input.files![0]
            onSelect?.(file)
        }

        input.style.display = 'none'
        document.body.appendChild(input)
        input.click()

        // TODO: Remove or reuse input
    }

    // Arrays

    static arraysEqual(a: readonly any[], b: readonly any[]): boolean {
        if (a === b) {
            return true
        }
        if (a === null || b === null) {
            return false
        }
        if (a === undefined || b === undefined) {
            return false
        }
        if (a.length !== b.length) {
            return false
        }

        for (let i = 0; i < a.length; ++i) {
            if (a[i] !== b[i]) {
                return false
            }
        }
        return true
    }

    static arrayMove(arr: any[], srcIndex: number, destIndex: number): void {
        arr.splice(destIndex, 0, arr.splice(srcIndex, 1)[0])
    }

    // Clipboard

    static copyTextToClipboard(text: string): boolean {
        const textField = document.createElement('textarea')
        textField.innerText = text
        textField.style.position = 'fixed'
        textField.style.opacity = '0'

        document.body.appendChild(textField)
        textField.select()

        let result = false
        try {
            result = document.execCommand('copy')
        } catch (err) {
            Utils.logError(`copyTextToClipboard ERROR: ${err}`)
            result = false
        }
        textField.remove()

        return result
    }

    static isMobile(): boolean {
        const toMatch = [
            /Android/i,
            /webOS/i,
            /iPhone/i,
            /iPad/i,
            /iPod/i,
            /BlackBerry/i,
            /Windows Phone/i,
        ]

        return toMatch.some((toMatchItem) => {
            return navigator.userAgent.match(toMatchItem)
        })
    }

    static getBaseURL(absolute?: boolean): string {
        let baseURL = window.baseURL || ''
        baseURL = baseURL.replace(/\/+$/, '')
        if (baseURL.indexOf('/') === 0) {
            baseURL = baseURL.slice(1)
        }
        if (absolute) {
            return window.location.origin + '/' + baseURL
        }
        return baseURL
    }

    static getFrontendBaseURL(absolute?: boolean): string {
        let frontendBaseURL = window.frontendBaseURL || Utils.getBaseURL()
        frontendBaseURL = frontendBaseURL.replace(/\/+$/, '')
        if (frontendBaseURL.indexOf('/') === 0) {
            frontendBaseURL = frontendBaseURL.slice(1)
        }
        if (absolute) {
            return window.location.origin + '/' + frontendBaseURL
        }
        return frontendBaseURL
    }

    static buildURL(path: string, absolute?: boolean): string {
        if (!Utils.isFocalboardPlugin()) {
            return path
        }

        const baseURL = Utils.getBaseURL()
        let finalPath = baseURL + path
        if (path.indexOf('/') !== 0) {
            finalPath = baseURL + '/' + path
        }
        if (absolute) {
            if (finalPath.indexOf('/') === 0) {
                finalPath = finalPath.slice(1)
            }
            return window.location.origin + '/' + finalPath
        }
        return finalPath
    }

    static roundTo(num: number, decimalPlaces: number): number {
        return Math.round(num * Math.pow(10, decimalPlaces)) / Math.pow(10, decimalPlaces)
    }

    static isFocalboardPlugin(): boolean {
        return Boolean(window.isFocalboardPlugin)
    }

    // this is a temporary solution while we're using legacy routes
    // for shared boards as a way to check if we're accessing the
    // legacy routes inside the plugin
    static isFocalboardLegacy(): boolean {
        return window.location.pathname.includes('/plugins/focalboard')
    }

    static fixWSData(message: WSMessage): [WSMessagePayloads, ChangeHandlerType] {
        if (message.block) {
            return [this.fixBlock(message.block), 'block']
        } else if (message.board) {
            return [this.fixBoard(message.board), 'board']
        } else if (message.category) {
            return [message.category, 'category']
        } else if (message.blockCategories) {
            return [message.blockCategories, 'blockCategories']
        } else if (message.member) {
            return [message.member, 'boardMembers']
        }
        return [null, 'block']
    }

    static fixBlock(block: Block): Block {
        switch (block.type) {
        case 'view':
            return createBoardView(block)
        case 'card':
            return createCard(block)
        case 'comment':
            return createCommentBlock(block)
        default:
            return block
        }
    }

    static fixBoard(board: BoardType): BoardType {
        return createBoard(board)
    }

    static userAgent(): string {
        return window.navigator.userAgent
    }

    static isDesktopApp(): boolean {
        return Utils.userAgent().indexOf('Mattermost') !== -1 && Utils.userAgent().indexOf('Electron') !== -1
    }

    static getDesktopVersion(): string {
        // use if the value window.desktop.version is not set yet
        const regex = /Mattermost\/(\d+\.\d+\.\d+)/gm
        const match = regex.exec(window.navigator.appVersion)?.[1] || ''
        return match
    }

    /**
     * Function to check how a version compares to another
     *
     * eg.  versionA = 4.16.0, versionB = 4.17.0 returns  1
     *      versionA = 4.16.1, versionB = 4.16.1 returns  0
     *      versionA = 4.16.1, versionB = 4.15.0 returns -1
     */
    static compareVersions(versionA: string, versionB: string): number {
        if (versionA === versionB) {
            return 0
        }

        // We only care about the numbers
        const versionANumber = (versionA || '').split('.').filter((x) => (/^[0-9]+$/).exec(x) !== null)
        const versionBNumber = (versionB || '').split('.').filter((x) => (/^[0-9]+$/).exec(x) !== null)

        for (let i = 0; i < Math.max(versionANumber.length, versionBNumber.length); i++) {
            const a = parseInt(versionANumber[i], 10) || 0
            const b = parseInt(versionBNumber[i], 10) || 0
            if (a > b) {
                return -1
            }

            if (a < b) {
                return 1
            }
        }

        // If all components are equal, then return true
        return 0
    }

    static isDesktop(): boolean {
        return Utils.isDesktopApp() && (Utils.compareVersions(Utils.getDesktopVersion(), '5.0.0') <= 0)
    }

    static getReadToken(): string {
        const queryString = new URLSearchParams(window.location.search)
        const readToken = queryString.get('r') || ''
        return readToken
    }

    static generateClassName(conditions: Record<string, boolean>): string {
        return Object.entries(conditions).map(([className, condition]) => (condition ? className : '')).filter((className) => className !== '').join(' ')
    }

    static buildOriginalPath(teamID = '', boardId = '', viewId = '', cardId = ''): string {
        let originalPath = ''

        if (teamID) {
            originalPath += `${teamID}/`
        }

        if (boardId) {
            originalPath += `${boardId}/`
        }

        if (viewId) {
            originalPath += `${viewId}/`
        }

        if (cardId) {
            originalPath += `${cardId}/`
        }

        return originalPath
    }

    static uuid(): string {
        return (window as any).URL.createObjectURL(new Blob([])).substr(-36)
    }

    static isKeyPressed(event: KeyboardEvent, key: [string, number]): boolean {
        // There are two types of keyboards
        // 1. English with different layouts(Ex: Dvorak)
        // 2. Different language keyboards(Ex: Russian)
        if (event.keyCode === KeyCodes.COMPOSING[1]) {
            return false
        }

        // checks for event.key for older browsers and also for the case of different English layout keyboards.
        if (typeof event.key !== 'undefined' && event.key !== 'Unidentified' && event.key !== 'Dead') {
            const isPressedByCode = event.key === key[0] || event.key === key[0].toUpperCase()
            if (isPressedByCode) {
                return true
            }
        }

        // used for different language keyboards to detect the position of keys
        return event.keyCode === key[1]
    }

    static isMac() {
        return navigator.platform.toUpperCase().indexOf('MAC') >= 0
    }

    static cmdOrCtrlPressed(e: KeyboardEvent, allowAlt = false) {
        if (allowAlt) {
            return (Utils.isMac() && e.metaKey) || (!Utils.isMac() && e.ctrlKey)
        }
        return (Utils.isMac() && e.metaKey) || (!Utils.isMac() && e.ctrlKey && !e.altKey)
    }

    static showBoard(
        boardId: string,
        match: routerMatch<{boardId: string, viewId?: string, cardId?: string, teamId?: string}>,
        history: History,
    ) {
        // if the same board, reuse the match params
        // otherwise remove viewId and cardId, results in first view being selected
        const params = {...match.params, boardId: boardId || ''}
        if (boardId !== match.params.boardId) {
            params.viewId = undefined
            params.cardId = undefined
        }
        const newPath = generatePath(match.path, params)
        history.push(newPath)
    }

    static humanFileSize(bytesParam: number, si = false, dp = 1): string {
        let bytes = bytesParam
        const thresh = si ? 1000 : 1024

        if (Math.abs(bytes) < thresh) {
            return bytes + ' B'
        }

        const units = si ? ['kB', 'MB', 'GB', 'TB', 'PB', 'EB', 'ZB', 'YB'] : ['KiB', 'MiB', 'GiB', 'TiB', 'PiB', 'EiB', 'ZiB', 'YiB']
        let u = -1
        const r = 10 ** dp

        do {
            bytes /= thresh
            ++u
        } while (Math.round(Math.abs(bytes) * r) / r >= thresh && u < units.length - 1)

        return bytes.toFixed(dp) + ' ' + units[u]
    }

    static spaceSeparatedStringIncludes(item: string, spaceSeparated?: string): boolean {
        if (spaceSeparated) {
            const items = spaceSeparated?.split(' ')
            return items.includes(item)
        }
        return false
    }

    static isSystemAdmin(roles: string): boolean {
        return Utils.spaceSeparatedStringIncludes(SYSTEM_ADMIN_ROLE, roles)
    }

    static isTeamAdmin(roles: string): boolean {
        return Utils.spaceSeparatedStringIncludes(TEAM_ADMIN_ROLE, roles)
    }

    static isAdmin(roles: string): boolean {
        return Utils.isSystemAdmin(roles) || Utils.isTeamAdmin(roles)
    }
}

export {Utils, IDType}<|MERGE_RESOLUTION|>--- conflicted
+++ resolved
@@ -4,15 +4,9 @@
 import {marked} from 'marked'
 import moment from 'moment'
 import {IntlShape} from 'react-intl'
+
 import {generatePath, match as routerMatch} from "react-router-dom"
 
-<<<<<<< HEAD
-=======
-import {History} from "history"
-
-import {IUser} from './user'
-
->>>>>>> 22aae37d
 import {Block} from './blocks/block'
 import {Board as BoardType, BoardMember, createBoard} from './blocks/board'
 import {createBoardView} from './blocks/boardView'
@@ -20,15 +14,9 @@
 import {createCommentBlock} from './blocks/commentBlock'
 import {BoardCategoryWebsocketData, Category} from './store/sidebar'
 import {IAppWindow} from './types'
+import {IUser} from './user'
+import {UserSettings} from './userSettings'
 import {ChangeHandlerType, WSMessage} from './wsclient'
-<<<<<<< HEAD
-
-
-
-=======
-import {BoardCategoryWebsocketData, Category} from './store/sidebar'
-import {UserSettings} from './userSettings'
->>>>>>> 22aae37d
 
 declare let window: IAppWindow
 
@@ -98,14 +86,14 @@
     }
 
     static getUserDisplayName(user: IUser, configNameFormat: string): string {
-        let nameFormat = configNameFormat    
+        let nameFormat = configNameFormat
         if(UserSettings.nameFormat){
             nameFormat=UserSettings.nameFormat
         }
-    
+
         // default nameFormat = 'username'
         let displayName = user.username
-    
+
         if (nameFormat === ShowNicknameFullName) {
             if( user.nickname != '') {
                 displayName = user.nickname
