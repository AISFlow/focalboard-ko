// Copyright (c) 2015-present Mattermost, Inc. All Rights Reserved.
// See LICENSE.txt for license information.
import {marked} from 'marked'
import {IntlShape} from 'react-intl'
import moment from 'moment'

import {Block} from './blocks/block'
import {Board as BoardType, BoardMember, createBoard} from './blocks/board'
import {createBoardView} from './blocks/boardView'
import {createCard} from './blocks/card'
import {createCommentBlock} from './blocks/commentBlock'
import {IAppWindow} from './types'
import {ChangeHandlerType, WSMessage} from './wsclient'
import {BlockCategoryWebsocketData, Category} from './store/sidebar'

declare let window: IAppWindow

const imageURLForUser = typeof window === 'undefined' ? undefined : (window as any).Components?.imageURLForUser
const IconClass = 'octo-icon'
const OpenButtonClass = 'open-button'
const SpacerClass = 'octo-spacer'
const HorizontalGripClass = 'HorizontalGrip'
const base32Alphabet = 'ybndrfg8ejkmcpqxot1uwisza345h769'

export type WSMessagePayloads = Block | Category | BlockCategoryWebsocketData | BoardType | BoardMember | null

// eslint-disable-next-line no-shadow
enum IDType {
    None = '7',
    Workspace = 'w',
    Board = 'b',
    Card = 'c',
    View = 'v',
    Session = 's',
    User = 'u',
    Token = 'k',
    BlockID = 'a',
}

export const KeyCodes: Record<string, [string, number]> = {
    ENTER: ['Enter', 13],
    COMPOSING: ['Composing', 229],
}

class Utils {
    static createGuid(idType: IDType): string {
        const data = Utils.randomArray(16)
        return idType + Utils.base32encode(data, false)
    }

    static blockTypeToIDType(blockType: string | undefined): IDType {
        let ret: IDType = IDType.None
        switch (blockType) {
        case 'workspace':
            ret = IDType.Workspace
            break
        case 'board':
            ret = IDType.Board
            break
        case 'card':
            ret = IDType.Card
            break
        case 'view':
            ret = IDType.View
            break
        }
        return ret
    }

    static getProfilePicture(userId?: string): string {
        const defaultImageUrl = 'data:image/svg+xml,<svg xmlns="http://www.w3.org/2000/svg" viewBox="0 0 100 100" style="fill: rgb(192, 192, 192);"><rect width="100" height="100" /></svg>'

        return imageURLForUser && userId ? imageURLForUser(userId) : defaultImageUrl
    }

    static randomArray(size: number): Uint8Array {
        const crypto = window.crypto || window.msCrypto
        const rands = new Uint8Array(size)
        if (crypto && crypto.getRandomValues) {
            crypto.getRandomValues(rands)
        } else {
            for (let i = 0; i < size; i++) {
                rands[i] = Math.floor((Math.random() * 255))
            }
        }
        return rands
    }

    static base32encode(data: Int8Array | Uint8Array | Uint8ClampedArray, pad: boolean): string {
        const dview = new DataView(data.buffer, data.byteOffset, data.byteLength)
        let bits = 0
        let value = 0
        let output = ''

        // adapted from https://github.com/LinusU/base32-encode
        for (let i = 0; i < dview.byteLength; i++) {
            value = (value << 8) | dview.getUint8(i)
            bits += 8

            while (bits >= 5) {
                output += base32Alphabet[(value >>> (bits - 5)) & 31]
                bits -= 5
            }
        }
        if (bits > 0) {
            output += base32Alphabet[(value << (5 - bits)) & 31]
        }
        if (pad) {
            while ((output.length % 8) !== 0) {
                output += '='
            }
        }
        return output
    }

    static htmlToElement(html: string): HTMLElement {
        const template = document.createElement('template')
        template.innerHTML = html.trim()
        return template.content.firstChild as HTMLElement
    }

    static getElementById(elementId: string): HTMLElement {
        const element = document.getElementById(elementId)
        Utils.assert(element, `getElementById "${elementId}$`)
        return element!
    }

    static htmlEncode(text: string): string {
        return String(text).replace(/&/g, '&amp;').replace(/</g, '&lt;').replace(/>/g, '&gt;').replace(/"/g, '&quot;')
    }

    static htmlDecode(text: string): string {
        return String(text).replace(/&amp;/g, '&').replace(/&lt;/g, '<').replace(/&gt;/g, '>').replace(/&quot;/g, '"')
    }

    // re-use canvas object for better performance
    static canvas : HTMLCanvasElement | undefined
    static getTextWidth(displayText: string, fontDescriptor: string): number {
        if (displayText !== '') {
            if (!Utils.canvas) {
                Utils.canvas = document.createElement('canvas') as HTMLCanvasElement
            }
            const context = Utils.canvas.getContext('2d')
            if (context) {
                context.font = fontDescriptor
                const metrics = context.measureText(displayText)
                return Math.ceil(metrics.width)
            }
        }
        return 0
    }

    static getFontAndPaddingFromCell = (cell: Element) : {fontDescriptor: string, padding: number} => {
        const style = getComputedStyle(cell)
        const padding = Utils.getTotalHorizontalPadding(style)
        return Utils.getFontAndPaddingFromChildren(cell.children, padding)
    }

    // recursive routine to determine the padding and font from its children
    // specifically for the table view
    static getFontAndPaddingFromChildren = (children: HTMLCollection, pad: number) : {fontDescriptor: string, padding: number} => {
        const myResults = {
            fontDescriptor: '',
            padding: pad,
        }
        Array.from(children).forEach((element) => {
            const style = getComputedStyle(element)
            if (element.tagName === 'svg') {
                // clientWidth already includes padding
                myResults.padding += element.clientWidth
                myResults.padding += Utils.getHorizontalBorder(style)
                myResults.padding += Utils.getHorizontalMargin(style)
                myResults.fontDescriptor = Utils.getFontString(style)
            } else {
                switch (element.className) {
                case IconClass:
                case HorizontalGripClass:
                    myResults.padding += element.clientWidth
                    break
                case SpacerClass:
                case OpenButtonClass:
                    break
                default: {
                    myResults.fontDescriptor = Utils.getFontString(style)
                    myResults.padding += Utils.getTotalHorizontalPadding(style)
                    const childResults = Utils.getFontAndPaddingFromChildren(element.children, myResults.padding)
                    if (childResults.fontDescriptor !== '') {
                        myResults.fontDescriptor = childResults.fontDescriptor
                        myResults.padding = childResults.padding
                    }
                }
                }
            }
        })
        return myResults
    }

    private static getFontString(style: CSSStyleDeclaration): string {
        if (style.font) {
            return style.font
        }
        const {fontStyle, fontVariant, fontWeight, fontSize, lineHeight, fontFamily} = style
        const props = [fontStyle, fontVariant, fontWeight]
        if (fontSize) {
            props.push(lineHeight ? `${fontSize} / ${lineHeight}` : fontSize)
        }
        props.push(fontFamily)
        return props.join(' ')
    }

    private static getHorizontalMargin(style: CSSStyleDeclaration): number {
        return parseInt(style.marginLeft, 10) + parseInt(style.marginRight, 10)
    }

    private static getHorizontalBorder(style: CSSStyleDeclaration): number {
        return parseInt(style.borderLeftWidth, 10) + parseInt(style.borderRightWidth, 10)
    }

    private static getHorizontalPadding(style: CSSStyleDeclaration): number {
        return parseInt(style.paddingLeft, 10) + parseInt(style.paddingRight, 10)
    }

    private static getTotalHorizontalPadding(style: CSSStyleDeclaration): number {
        return Utils.getHorizontalPadding(style) + Utils.getHorizontalMargin(style) + Utils.getHorizontalBorder(style)
    }

    // Markdown

    static htmlFromMarkdown(text: string): string {
        // HACKHACK: Somehow, marked doesn't encode angle brackets
        const renderer = new marked.Renderer()
        renderer.link = (href, title, contents) => {
            return '<a ' +
                'target="_blank" ' +
                'rel="noreferrer" ' +
                `href="${encodeURI(href || '')}" ` +
                `title="${title ? encodeURI(title) : ''}" ` +
                `onclick="${(window.openInNewBrowser ? ' openInNewBrowser && openInNewBrowser(event.target.href);' : '')}"` +
            '>' + contents + '</a>'
        }

        renderer.table = (header, body) => {
            return `<div class="table-responsive"><table class="markdown__table"><thead>${header}</thead><tbody>${body}</tbody></table></div>`
        }

        return this.htmlFromMarkdownWithRenderer(text, renderer)
    }

    static htmlFromMarkdownWithRenderer(text: string, renderer: marked.Renderer): string {
        const html = marked(text.replace(/</g, '&lt;'), {renderer, breaks: true})
        return html.trim()
    }

    static countCheckboxesInMarkdown(text: string): {total: number, checked: number} {
        let total = 0
        let checked = 0
        const renderer = new marked.Renderer()
        renderer.checkbox = (isChecked) => {
            ++total
            if (isChecked) {
                ++checked
            }
            return ''
        }
        this.htmlFromMarkdownWithRenderer(text, renderer)
        return {total, checked}
    }

    // Date and Time
    private static yearOption(date: Date) {
        const isCurrentYear = date.getFullYear() === new Date().getFullYear()
        return isCurrentYear ? undefined : 'numeric'
    }

    static displayDate(date: Date, intl: IntlShape): string {
        return intl.formatDate(date, {
            year: Utils.yearOption(date),
            month: 'long',
            day: '2-digit',
        })
    }

    static inputDate(date: Date, intl: IntlShape): string {
        return intl.formatDate(date, {
            year: 'numeric',
            month: '2-digit',
            day: '2-digit',
        })
    }

    static displayDateTime(date: Date, intl: IntlShape): string {
        return intl.formatDate(date, {
            year: Utils.yearOption(date),
            month: 'long',
            day: '2-digit',
            hour: 'numeric',
            minute: 'numeric',
        })
    }

    static relativeDisplayDateTime(date: Date, intl: IntlShape): string {
        return moment(date).locale(intl.locale.toLowerCase()).fromNow()
    }

    static sleep(miliseconds: number): Promise<void> {
        return new Promise((resolve) => setTimeout(resolve, miliseconds))
    }

    // Errors

    static assertValue(valueObject: any): void {
        const name = Object.keys(valueObject)[0]
        const value = valueObject[name]
        if (!value) {
            Utils.logError(`ASSERT VALUE [${name}]`)
        }
    }

    static assert(condition: any, tag = ''): void {
        /// #!if ENV !== "production"
        if (!condition) {
            Utils.logError(`ASSERT [${tag ?? new Error().stack}]`)
        }

        /// #!endif
    }

    static assertFailure(tag = ''): void {
        /// #!if ENV !== "production"
        Utils.assert(false, tag)

        /// #!endif
    }

    static log(message: string): void {
        /// #!if ENV !== "production"
        const timestamp = (Date.now() / 1000).toFixed(2)
        // eslint-disable-next-line no-console
        console.log(`[${timestamp}] ${message}`)

        /// #!endif
    }

    static logError(message: string): void {
        /// #!if ENV !== "production"
        const timestamp = (Date.now() / 1000).toFixed(2)
        // eslint-disable-next-line no-console
        console.error(`[${timestamp}] ${message}`)

        /// #!endif
    }

    static logWarn(message: string): void {
        /// #!if ENV !== "production"
        const timestamp = (Date.now() / 1000).toFixed(2)
        // eslint-disable-next-line no-console
        console.warn(`[${timestamp}] ${message}`)

        /// #!endif
    }

    // favicon

    static setFavicon(icon?: string): void {
        if (Utils.isFocalboardPlugin()) {
            // Do not change the icon from focalboard plugin
            return
        }

        if (!icon) {
            document.querySelector("link[rel*='icon']")?.remove()
            return
        }
        const link = document.createElement('link') as HTMLLinkElement
        link.type = 'image/x-icon'
        link.rel = 'shortcut icon'
        link.href = `data:image/svg+xml,<svg xmlns="http://www.w3.org/2000/svg" viewBox="0 0 100 100"><text y=".9em" font-size="90">${icon}</text></svg>`
        document.querySelectorAll("link[rel*='icon']").forEach((n) => n.remove())
        document.getElementsByTagName('head')[0].appendChild(link)
    }

    // URL

    static replaceUrlQueryParam(paramName: string, value?: string): void {
        const queryString = new URLSearchParams(window.location.search)
        const currentValue = queryString.get(paramName) || ''
        if (currentValue !== value) {
            const newUrl = new URL(window.location.toString())
            if (value) {
                newUrl.searchParams.set(paramName, value)
            } else {
                newUrl.searchParams.delete(paramName)
            }
            window.history.pushState({}, document.title, newUrl.toString())
        }
    }

    static ensureProtocol(url: string): string {
        return url.match(/^.+:\/\//) ? url : `https://${url}`
    }

    // File names

    static sanitizeFilename(filename: string): string {
        // TODO: Use an industrial-strength sanitizer
        let sanitizedFilename = filename
        const illegalCharacters = ['\\', '/', '?', ':', '<', '>', '*', '|', '"', '.']
        illegalCharacters.forEach((character) => {
            sanitizedFilename = sanitizedFilename.replace(character, '')
        })
        return sanitizedFilename
    }

    // File picker

    static selectLocalFile(onSelect?: (file: File) => void, accept = '.jpg,.jpeg,.png'): void {
        const input = document.createElement('input')
        input.type = 'file'
        input.accept = accept
        input.onchange = async () => {
            const file = input.files![0]
            onSelect?.(file)
        }

        input.style.display = 'none'
        document.body.appendChild(input)
        input.click()

        // TODO: Remove or reuse input
    }

    // Arrays

    static arraysEqual(a: readonly any[], b: readonly any[]): boolean {
        if (a === b) {
            return true
        }
        if (a === null || b === null) {
            return false
        }
        if (a === undefined || b === undefined) {
            return false
        }
        if (a.length !== b.length) {
            return false
        }

        for (let i = 0; i < a.length; ++i) {
            if (a[i] !== b[i]) {
                return false
            }
        }
        return true
    }

    static arrayMove(arr: any[], srcIndex: number, destIndex: number): void {
        arr.splice(destIndex, 0, arr.splice(srcIndex, 1)[0])
    }

    // Clipboard

    static copyTextToClipboard(text: string): boolean {
        const textField = document.createElement('textarea')
        textField.innerText = text
        textField.style.position = 'fixed'
        textField.style.opacity = '0'

        document.body.appendChild(textField)
        textField.select()

        let result = false
        try {
            result = document.execCommand('copy')
        } catch (err) {
            Utils.logError(`copyTextToClipboard ERROR: ${err}`)
            result = false
        }
        textField.remove()

        return result
    }

    static isMobile(): boolean {
        const toMatch = [
            /Android/i,
            /webOS/i,
            /iPhone/i,
            /iPad/i,
            /iPod/i,
            /BlackBerry/i,
            /Windows Phone/i,
        ]

        return toMatch.some((toMatchItem) => {
            return navigator.userAgent.match(toMatchItem)
        })
    }

    static getBaseURL(absolute?: boolean): string {
        let baseURL = window.baseURL || ''
        baseURL = baseURL.replace(/\/+$/, '')
        if (baseURL.indexOf('/') === 0) {
            baseURL = baseURL.slice(1)
        }
        if (absolute) {
            return window.location.origin + '/' + baseURL
        }
        return baseURL
    }

    static getFrontendBaseURL(absolute?: boolean): string {
        let frontendBaseURL = window.frontendBaseURL || Utils.getBaseURL(absolute)
        frontendBaseURL = frontendBaseURL.replace(/\/+$/, '')
        if (frontendBaseURL.indexOf('/') === 0) {
            frontendBaseURL = frontendBaseURL.slice(1)
        }
        if (absolute) {
            return window.location.origin + '/' + frontendBaseURL
        }
        return frontendBaseURL
    }

    static buildURL(path: string, absolute?: boolean): string {
        if (!Utils.isFocalboardPlugin()) {
            return path
        }

        const baseURL = Utils.getBaseURL()
        let finalPath = baseURL + path
        if (path.indexOf('/') !== 0) {
            finalPath = baseURL + '/' + path
        }
        if (absolute) {
            if (finalPath.indexOf('/') === 0) {
                finalPath = finalPath.slice(1)
            }
            return window.location.origin + '/' + finalPath
        }
        return finalPath
    }

    static roundTo(num: number, decimalPlaces: number): number {
        return Math.round(num * Math.pow(10, decimalPlaces)) / Math.pow(10, decimalPlaces)
    }

    static isFocalboardPlugin(): boolean {
        return Boolean(window.isFocalboardPlugin)
    }

    // this is a temporary solution while we're using legacy routes
    // for shared boards as a way to check if we're accessing the
    // legacy routes inside the plugin
    static isFocalboardLegacy(): boolean {
        return window.location.pathname.includes('/plugins/focalboard')
    }

    static fixWSData(message: WSMessage): [WSMessagePayloads, ChangeHandlerType] {
        if (message.block) {
            return [this.fixBlock(message.block), 'block']
        } else if (message.board) {
            return [this.fixBoard(message.board), 'board']
        } else if (message.category) {
            return [message.category, 'category']
        } else if (message.blockCategories) {
            return [message.blockCategories, 'blockCategories']
        } else if (message.member) {
            return [message.member, 'boardMembers']
        }
        return [null, 'block']
    }

    static fixBlock(block: Block): Block {
        switch (block.type) {
        case 'view':
            return createBoardView(block)
        case 'card':
            return createCard(block)
        case 'comment':
            return createCommentBlock(block)
        default:
            return block
        }
    }

    static fixBoard(board: BoardType): BoardType {
        return createBoard(board)
    }

    static userAgent(): string {
        return window.navigator.userAgent
    }

    static isDesktopApp(): boolean {
        return Utils.userAgent().indexOf('Mattermost') !== -1 && Utils.userAgent().indexOf('Electron') !== -1
    }

    static getDesktopVersion(): string {
        // use if the value window.desktop.version is not set yet
        const regex = /Mattermost\/(\d+\.\d+\.\d+)/gm
        const match = regex.exec(window.navigator.appVersion)?.[1] || ''
        return match
    }

    /**
     * Function to check how a version compares to another
     *
     * eg.  versionA = 4.16.0, versionB = 4.17.0 returns  1
     *      versionA = 4.16.1, versionB = 4.16.1 returns  0
     *      versionA = 4.16.1, versionB = 4.15.0 returns -1
     */
    static compareVersions(versionA: string, versionB: string): number {
        if (versionA === versionB) {
            return 0
        }

        // We only care about the numbers
        const versionANumber = (versionA || '').split('.').filter((x) => (/^[0-9]+$/).exec(x) !== null)
        const versionBNumber = (versionB || '').split('.').filter((x) => (/^[0-9]+$/).exec(x) !== null)

        for (let i = 0; i < Math.max(versionANumber.length, versionBNumber.length); i++) {
            const a = parseInt(versionANumber[i], 10) || 0
            const b = parseInt(versionBNumber[i], 10) || 0
            if (a > b) {
                return -1
            }

            if (a < b) {
                return 1
            }
        }

        // If all components are equal, then return true
        return 0
    }

    static isDesktop(): boolean {
        return Utils.isDesktopApp() && (Utils.compareVersions(Utils.getDesktopVersion(), '5.0.0') <= 0)
    }

    static getReadToken(): string {
        const queryString = new URLSearchParams(window.location.search)
        const readToken = queryString.get('r') || ''
        return readToken
    }

    static generateClassName(conditions: Record<string, boolean>): string {
        return Object.entries(conditions).map(([className, condition]) => (condition ? className : '')).filter((className) => className !== '').join(' ')
    }

    static buildOriginalPath(teamID = '', boardId = '', viewId = '', cardId = ''): string {
        let originalPath = ''

        if (teamID) {
            originalPath += `${teamID}/`
        }

        if (boardId) {
            originalPath += `${boardId}/`
        }

        if (viewId) {
            originalPath += `${viewId}/`
        }

        if (cardId) {
            originalPath += `${cardId}/`
        }

        return originalPath
    }

<<<<<<< HEAD
    static uuid(): string {
        return (window as any).URL.createObjectURL(new Blob([])).substr(-36)
=======
    static isKeyPressed(event: KeyboardEvent, key: [string, number]): boolean {
        // There are two types of keyboards
        // 1. English with different layouts(Ex: Dvorak)
        // 2. Different language keyboards(Ex: Russian)

        if (event.keyCode === KeyCodes.COMPOSING[1]) {
            return false
        }

        // checks for event.key for older browsers and also for the case of different English layout keyboards.
        if (typeof event.key !== 'undefined' && event.key !== 'Unidentified' && event.key !== 'Dead') {
            const isPressedByCode = event.key === key[0] || event.key === key[0].toUpperCase()
            if (isPressedByCode) {
                return true
            }
        }

        // used for different language keyboards to detect the position of keys
        return event.keyCode === key[1]
>>>>>>> ab3bf631
    }
}

export {Utils, IDType}<|MERGE_RESOLUTION|>--- conflicted
+++ resolved
@@ -669,10 +669,10 @@
         return originalPath
     }
 
-<<<<<<< HEAD
     static uuid(): string {
         return (window as any).URL.createObjectURL(new Blob([])).substr(-36)
-=======
+    }
+
     static isKeyPressed(event: KeyboardEvent, key: [string, number]): boolean {
         // There are two types of keyboards
         // 1. English with different layouts(Ex: Dvorak)
@@ -692,7 +692,6 @@
 
         // used for different language keyboards to detect the position of keys
         return event.keyCode === key[1]
->>>>>>> ab3bf631
     }
 }
 
