--- conflicted
+++ resolved
@@ -45,7 +45,6 @@
 
 const UUID_REGEX = new RegExp(/^[0-9a-fA-F]{8}-[0-9a-fA-F]{4}-[0-9a-fA-F]{4}-[0-9a-fA-F]{4}-[0-9a-fA-F]{12}$/)
 
-<<<<<<< HEAD
 function WorkspaceToTeamRedirect() {
     const match = useRouteMatch<{boardId: string, viewId: string, cardId?: string, workspaceId?: string}>()
     const history = useHistory()
@@ -64,10 +63,7 @@
     return null
 }
 
-const App = React.memo((): JSX.Element => {
-=======
 const App = (): JSX.Element => {
->>>>>>> ed33918d
     const language = useAppSelector<string>(getLanguage)
     const loggedIn = useAppSelector<boolean|null>(getLoggedIn)
     const globalError = useAppSelector<string>(getGlobalError)
