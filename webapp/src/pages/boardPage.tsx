// Copyright (c) 2015-present Mattermost, Inc. All Rights Reserved.
// See LICENSE.txt for license information.
import React, {useEffect, useState} from 'react'
import {batch} from 'react-redux'
import {FormattedMessage, useIntl} from 'react-intl'
import {generatePath, Redirect, useHistory, useRouteMatch, useLocation} from 'react-router-dom'
import {useHotkeys} from 'react-hotkeys-hook'

import {Block} from '../blocks/block'
import {ContentBlock} from '../blocks/contentBlock'
import {CommentBlock} from '../blocks/commentBlock'
import {Board} from '../blocks/board'
import {Card} from '../blocks/card'
import {BoardView} from '../blocks/boardView'
import {sendFlashMessage} from '../components/flashMessages'
import Workspace from '../components/workspace'
import mutator from '../mutator'
import octoClient from '../octoClient'
import {Utils} from '../utils'
import wsClient, {WSClient} from '../wsclient'
import './boardPage.scss'
import {updateBoards, getCurrentBoard, setCurrent as setCurrentBoard} from '../store/boards'
import {updateViews, getCurrentView, setCurrent as setCurrentView, getCurrentBoardViews} from '../store/views'
import {updateCards} from '../store/cards'
import {updateContents} from '../store/contents'
import {updateComments} from '../store/comments'
import {initialLoad, initialReadOnlyLoad} from '../store/initialLoad'
import {useAppSelector, useAppDispatch} from '../store/hooks'
import {UserSettings} from '../userSettings'

import IconButton from '../widgets/buttons/iconButton'
import CloseIcon from '../widgets/icons/close'

import TelemetryClient, {TelemetryActions, TelemetryCategory} from '../telemetry/telemetryClient'
type Props = {
    readonly?: boolean
}

const websocketTimeoutForBanner = 5000

const BoardPage = (props: Props): JSX.Element => {
    const intl = useIntl()
    const board = useAppSelector(getCurrentBoard)
    const activeView = useAppSelector(getCurrentView)
    const boardViews = useAppSelector(getCurrentBoardViews)
    const dispatch = useAppDispatch()

    const history = useHistory()
    const match = useRouteMatch<{boardId: string, viewId: string, cardId?: string, teamId?: string}>()
    const [websocketClosed, setWebsocketClosed] = useState(false)
    const queryString = new URLSearchParams(useLocation().search)
    const [mobileWarningClosed, setMobileWarningClosed] = useState(UserSettings.mobileWarningClosed)

    let teamId = match.params.teamId || UserSettings.lastTeamId || '0'

    // if we're in a legacy route and not showing a shared board,
    // redirect to the new URL schema equivalent
    if (Utils.isFocalboardLegacy() && !props.readonly) {
        window.location.href = window.location.href.replace('/plugins/focalboard', '/boards')
    }

    // TODO: Make this less brittle. This only works because this is the root render function
    useEffect(() => {
        teamId = match.params.teamId || teamId
        UserSettings.lastTeamId = teamId
        octoClient.teamId = teamId
    }, [match.params.teamId])

    // Backward compatibility: This can be removed in the future, this is for
    // transform the old query params into routes
    useEffect(() => {
    }, [])

    useEffect(() => {
        // don't do anything if-
        // 1. the URL already has a team ID, or
        // 2. the team ID is unavailable.
        // This also ensures once the team id is
        // set in the URL, we don't update the history anymore.
        if (props.readonly || match.params.teamId || !teamId || teamId === '0') {
            return
        }

        // we can pick team ID from board if it's not available anywhere,
        const teamIDToUse = teamId || board.teamId

        const newPath = Utils.buildOriginalPath(teamIDToUse, match.params.boardId, match.params.viewId, match.params.cardId)
        history.replace(`/team/${newPath}`)
    }, [teamId, match.params.boardId, match.params.viewId, match.params.cardId])

    useEffect(() => {
        // Backward compatibility: This can be removed in the future, this is for
        // transform the old query params into routes
        const queryBoardId = queryString.get('id')
        const params = {...match.params}
        let needsRedirect = false
        if (queryBoardId) {
            params.boardId = queryBoardId
            needsRedirect = true
        }
        const queryViewId = queryString.get('v')
        if (queryViewId) {
            params.viewId = queryViewId
            needsRedirect = true
        }
        const queryCardId = queryString.get('c')
        if (queryCardId) {
            params.cardId = queryCardId
            needsRedirect = true
        }
        if (needsRedirect) {
            const newPath = generatePath(match.path, params)
            history.replace(newPath)
            return
        }

        // Backward compatibility end
        const boardId = match.params.boardId
        const viewId = match.params.viewId === '0' ? '' : match.params.viewId

        // TODO use actual team ID here
        const teamID = 'atjjg8ofqb8kjnwy15yhezdgoh'

        if (!boardId) {
            // Load last viewed boardView
            const lastBoardId = UserSettings.lastBoardId[teamID] || undefined
            const lastViewId = lastBoardId ? UserSettings.lastViewId[lastBoardId] : undefined
            if (lastBoardId) {
                let newPath = generatePath(match.path, {...match.params, boardId: lastBoardId})
                if (lastViewId) {
                    newPath = generatePath(match.path, {...match.params, boardId: lastBoardId, viewId: lastViewId})
                }
                history.replace(newPath)
                return
            }
            return
        }

        Utils.log(`attachToBoard: ${boardId}`)

        // Ensure boardViews is for our boardId before redirecting
        const isCorrectBoardView = boardViews.length > 0 && boardViews[0].parentId === boardId
        if (!viewId && isCorrectBoardView) {
            const newPath = generatePath(match.path, {...match.params, boardId, viewId: boardViews[0].id})
            history.replace(newPath)
            return
        }

<<<<<<< HEAD
        UserSettings.lastBoardId = boardId || ''
        UserSettings.lastViewId = viewId || ''
        UserSettings.lastTeamId = teamId
=======
        // UserSettings.lastBoardId = boardId || ''
        // UserSettings.lastViewId = viewId || ''

        UserSettings.setLastBoardID(teamID, boardId || '')
        if (boardId !== '') {
            UserSettings.setLastViewId(boardId, viewId)
        }

        UserSettings.lastWorkspaceId = workspaceId
>>>>>>> 55ceeaf2

        dispatch(setCurrentBoard(boardId || ''))
        dispatch(setCurrentView(viewId || ''))
    }, [match.params.boardId, match.params.viewId, boardViews])

    useEffect(() => {
        Utils.setFavicon(board?.icon)
    }, [board?.icon])

    useEffect(() => {
        if (board) {
            let title = `${board.title}`
            if (activeView?.title) {
                title += ` | ${activeView.title}`
            }
            document.title = title
        } else if (Utils.isFocalboardPlugin()) {
            document.title = 'Boards - Mattermost'
        } else {
            document.title = 'Focalboard'
        }
    }, [board?.title, activeView?.title])

    if (props.readonly) {
        useEffect(() => {
            if (board?.id && activeView?.id) {
                TelemetryClient.trackEvent(TelemetryCategory, TelemetryActions.ViewSharedBoard, {board: board?.id, view: activeView?.id})
            }
        }, [board?.id, activeView?.id])
    }

    useEffect(() => {
        let loadAction: any = initialLoad /* eslint-disable-line @typescript-eslint/no-explicit-any */
        let token = localStorage.getItem('focalboardSessionId') || ''
        if (props.readonly) {
            loadAction = initialReadOnlyLoad
            token = token || queryString.get('r') || ''
        }

        dispatch(loadAction(match.params.boardId))

        let subscribedToTeam = false
        if (wsClient.state === 'open') {
            wsClient.authenticate(match.params.teamId || '0', token)
            wsClient.subscribeToTeam(match.params.teamId || '0')
            subscribedToTeam = true
        }

        const incrementalUpdate = (_: WSClient, boards: Board[], blocks: Block[]) => {
            // only takes into account the entities that belong to the team or the user boards
            const teamBoards = boards.filter((b: Board) => b.teamId === '0' || b.teamId === teamId)
            // ToDo: update this
            // - create a selector to get user boards
            // - replace the teamId check of blocks by a "is in my boards" check
            /* const teamBlocks = blocks.filter((b: Block) => b.teamId === '0' || b.boardId in userBoardIds) */
            const teamBlocks = blocks

            batch(() => {
                dispatch(updateBoards(teamBoards.filter((b: Board) => b.deleteAt !== 0)))
                dispatch(updateViews(teamBlocks.filter((b: Block) => b.type === 'view' || b.deleteAt !== 0) as BoardView[]))
                dispatch(updateCards(teamBlocks.filter((b: Block) => b.type === 'card' || b.deleteAt !== 0) as Card[]))
                dispatch(updateComments(teamBlocks.filter((b: Block) => b.type === 'comment' || b.deleteAt !== 0) as CommentBlock[]))
                dispatch(updateContents(teamBlocks.filter((b: Block) => b.type !== 'card' && b.type !== 'view' && b.type !== 'board' && b.type !== 'comment') as ContentBlock[]))
            })
        }

        let timeout: ReturnType<typeof setTimeout>
        const updateWebsocketState = (_: WSClient, newState: 'init'|'open'|'close'): void => {
            if (newState === 'open') {
                const newToken = localStorage.getItem('focalboardSessionId') || ''
                wsClient.authenticate(match.params.teamId || '0', newToken)
                wsClient.subscribeToTeam(match.params.teamId || '0')
                subscribedToTeam = true
            }

            if (timeout) {
                clearTimeout(timeout)
            }

            if (newState === 'close') {
                timeout = setTimeout(() => {
                    setWebsocketClosed(true)
                    subscribedToTeam = false
                }, websocketTimeoutForBanner)
            } else {
                setWebsocketClosed(false)
            }
        }

        wsClient.addOnChange(incrementalUpdate, 'block')
        wsClient.addOnReconnect(() => dispatch(loadAction(match.params.boardId)))
        wsClient.addOnStateChange(updateWebsocketState)
        return () => {
            if (timeout) {
                clearTimeout(timeout)
            }
            if (subscribedToTeam) {
                wsClient.unsubscribeToTeam(match.params.teamId || '0')
            }
            wsClient.removeOnChange(incrementalUpdate, 'block')
            wsClient.removeOnReconnect(() => dispatch(loadAction(match.params.boardId)))
            wsClient.removeOnStateChange(updateWebsocketState)
        }
    }, [match.params.teamId, props.readonly, match.params.boardId])

    useHotkeys('ctrl+z,cmd+z', () => {
        Utils.log('Undo')
        if (mutator.canUndo) {
            const description = mutator.undoDescription
            mutator.undo().then(() => {
                if (description) {
                    sendFlashMessage({content: `Undo ${description}`, severity: 'low'})
                } else {
                    sendFlashMessage({content: 'Undo', severity: 'low'})
                }
            })
        } else {
            sendFlashMessage({content: 'Nothing to Undo', severity: 'low'})
        }
    })

    useHotkeys('shift+ctrl+z,shift+cmd+z', () => {
        Utils.log('Redo')
        if (mutator.canRedo) {
            const description = mutator.redoDescription
            mutator.redo().then(() => {
                if (description) {
                    sendFlashMessage({content: `Redo ${description}`, severity: 'low'})
                } else {
                    sendFlashMessage({content: 'Redu', severity: 'low'})
                }
            })
        } else {
            sendFlashMessage({content: 'Nothing to Redo', severity: 'low'})
        }
    })

    // this is needed to redirect to dashboard
    // when opening Focalboard for the first time
    const shouldGoToDashboard = Utils.isFocalboardPlugin() && teamId === '0' && !match.params.boardId && !match.params.viewId
    if (shouldGoToDashboard) {
        return (<Redirect to={'/dashboard'}/>)
    }

    return (
        <div className='BoardPage'>
            {websocketClosed &&
                <div className='WSConnection error'>
                    <a
                        href='https://www.focalboard.com/fwlink/websocket-connect-error.html'
                        target='_blank'
                        rel='noreferrer'
                    >
                        <FormattedMessage
                            id='Error.websocket-closed'
                            defaultMessage='Websocket connection closed, connection interrupted. If this persists, check your server or web proxy configuration.'
                        />
                    </a>
                </div>}

            {!mobileWarningClosed &&
                <div className='mobileWarning'>
                    <div>
                        <FormattedMessage
                            id='Error.mobileweb'
                            defaultMessage='Mobile web support is currently in early beta. Not all functionality may be present.'
                        />
                    </div>
                    <IconButton
                        onClick={() => {
                            UserSettings.mobileWarningClosed = true
                            setMobileWarningClosed(true)
                        }}
                        icon={<CloseIcon/>}
                        title='Close'
                        className='margin-right'
                    />
                </div>}

            {props.readonly && board === undefined &&
                <div className='error'>
                    {intl.formatMessage({id: 'BoardPage.syncFailed', defaultMessage: 'Board may be deleted or access revoked.'})}
                </div>}
            <Workspace
                readonly={props.readonly || false}
            />
        </div>
    )
}

export default BoardPage<|MERGE_RESOLUTION|>--- conflicted
+++ resolved
@@ -146,21 +146,10 @@
             return
         }
 
-<<<<<<< HEAD
-        UserSettings.lastBoardId = boardId || ''
-        UserSettings.lastViewId = viewId || ''
-        UserSettings.lastTeamId = teamId
-=======
-        // UserSettings.lastBoardId = boardId || ''
-        // UserSettings.lastViewId = viewId || ''
-
-        UserSettings.setLastBoardID(teamID, boardId || '')
+        UserSettings.setLastBoardID(teamId, boardId || '')
         if (boardId !== '') {
             UserSettings.setLastViewId(boardId, viewId)
         }
-
-        UserSettings.lastWorkspaceId = workspaceId
->>>>>>> 55ceeaf2
 
         dispatch(setCurrentBoard(boardId || ''))
         dispatch(setCurrentView(viewId || ''))
@@ -212,6 +201,7 @@
         const incrementalUpdate = (_: WSClient, boards: Board[], blocks: Block[]) => {
             // only takes into account the entities that belong to the team or the user boards
             const teamBoards = boards.filter((b: Board) => b.teamId === '0' || b.teamId === teamId)
+
             // ToDo: update this
             // - create a selector to get user boards
             // - replace the teamId check of blocks by a "is in my boards" check
