// Copyright (c) 2015-present Mattermost, Inc. All Rights Reserved.
// See LICENSE.txt for license information.
import React from 'react'
import {FormattedMessage} from 'react-intl'

import {useLocation, useHistory} from 'react-router-dom'

import BoardWelcomePNG from 'static/boards-welcome.png'
import BoardWelcomeSmallPNG from 'static/boards-welcome-small.png'

import Button from 'src/widgets/buttons/button'
import CompassIcon from 'src/widgets/icons/compassIcon'

import './welcomePage.scss'
import mutator from 'src/mutator'
import {useAppDispatch, useAppSelector} from 'src/store/hooks'
import {IUser, UserConfigPatch} from 'src/user'
import {
    fetchMe,
    getMe,
    getMyConfig,
    patchProps
} from 'src/store/users'
import {getCurrentTeam, Team} from 'src/store/teams'
import octoClient from 'src/octoClient'
import {FINISHED, TOUR_ORDER} from 'src/components/onboardingTour'
import TelemetryClient, {TelemetryActions, TelemetryCategory} from 'src/telemetry/telemetryClient'
import {UserSettingKey} from 'src/userSettings'

const WelcomePage = () => {
    const history = useHistory()
    const queryString = new URLSearchParams(useLocation().search)
    const me = useAppSelector<IUser|null>(getMe)
    const myConfig = useAppSelector(getMyConfig)
    const currentTeam = useAppSelector<Team|null>(getCurrentTeam)
    const dispatch = useAppDispatch()

    const setWelcomePageViewed = async (userID: string): Promise<any> => {
        const patch: UserConfigPatch = {}
        patch.updatedFields = {}
        patch.updatedFields[UserSettingKey.WelcomePageViewed] = '1'

        const updatedProps = await mutator.patchUserConfig(userID, patch)
        if (updatedProps) {
            return dispatch(patchProps(updatedProps))
        }

        return Promise.resolve()
    }

    const goForward = () => {
        if (queryString.get('r')) {
            history.replace(queryString.get('r')!)
            return
        }
        if (currentTeam) {
            history.replace(`/team/${currentTeam?.id}`)
        } else {
            history.replace('/')
        }
    }

    const skipTour = async () => {
        TelemetryClient.trackEvent(TelemetryCategory, TelemetryActions.SkipTour)

        if (me) {
            await setWelcomePageViewed(me.id)
            const patch: UserConfigPatch = {
                updatedFields: {
                    tourCategory: TOUR_ORDER[TOUR_ORDER.length - 1],
                    onboardingTourStep: FINISHED.toString(),
                },
            }

            const patchedProps = await octoClient.patchUserConfig(me.id, patch)
            if (patchedProps) {
                await dispatch(patchProps(patchedProps))
            }
        }

        goForward()
    }

    const startTour = async () => {
        TelemetryClient.trackEvent(TelemetryCategory, TelemetryActions.StartTour)

        if (!me) {
            return
        }
        if (!currentTeam) {
            return
        }

        await setWelcomePageViewed(me.id)
        const onboardingData = await octoClient.prepareOnboarding(currentTeam.id)
        await dispatch(fetchMe())
        const newPath = `/team/${onboardingData?.teamID}/${onboardingData?.boardID}`
        history.replace(newPath)
    }

    // It's still possible for a guest to end up at this route/page directly, so
    // let's mark it as viewed, if necessary, and route them forward
    if (me?.is_guest) {
        if (!myConfig[UserSettingKey.WelcomePageViewed]) {
            (async () => {
                await setWelcomePageViewed(me.id)
            })()
        }
        goForward()
        return null
    }

    if (myConfig[UserSettingKey.WelcomePageViewed]) {
        goForward()
        return null
    }

    return (
        <div className='WelcomePage'>
            <div className='wrapper'>
                <h1 className='text-heading9'>
                    <FormattedMessage
                        id='WelcomePage.Heading'
                        defaultMessage='Welcome To Boards'
                    />
                </h1>
                <div className='WelcomePage__subtitle'>
                    <FormattedMessage
                        id='WelcomePage.Description'
                        defaultMessage='Boards is a project management tool that helps define, organize, track, and manage work across teams using a familiar Kanban board view.'
                    />
                </div>

<<<<<<< HEAD
                {/* This image will be rendered on large screens over 2000px */}
                <img
                    src={BoardWelcomePNG}
                    className='WelcomePage__image WelcomePage__image--large'
                    alt='Boards Welcome Image'
                />

                {/* This image will be rendered on small screens below 2000px */}
                <img
                    src={BoardWelcomeSmallPNG}
                    className='WelcomePage__image WelcomePage__image--small'
                    alt='Boards Welcome Image'
                />

                {me?.is_guest !== true &&
                    <Button
                        onClick={startTour}
                        filled={true}
                        size='large'
                        icon={
                            <CompassIcon
                                icon='chevron-right'
                                className='Icon Icon--right'
                            />}
                        rightIcon={true}
                    >
                        <FormattedMessage
                            id='WelcomePage.Explore.Button'
                            defaultMessage='Take a tour'
                        />
                    </Button>}

                {me?.is_guest !== true &&
                    <a
                        className='skip'
                        onClick={skipTour}
                    >
                        <FormattedMessage
                            id='WelcomePage.NoThanks.Text'
                            defaultMessage="No thanks, I'll figure it out myself"
                        />
                    </a>}
                {me?.is_guest === true &&
                    <Button
                        onClick={skipTour}
                        filled={true}
                        size='large'
                    >
                        <FormattedMessage
                            id='WelcomePage.StartUsingIt.Text'
                            defaultMessage='Start using it'
                        />
                    </Button>}
=======
                <div className='WelcomePage__content'>
                    {/* This image will be rendered on large screens over 2000px */}
                    <img
                        src={Utils.buildURL(BoardWelcomePNG, true)}
                        className='WelcomePage__image WelcomePage__image--large'
                        alt='Boards Welcome Image'
                    />

                    {/* This image will be rendered on small screens below 2000px */}
                    <img
                        src={Utils.buildURL(BoardWelcomeSmallPNG, true)}
                        className='WelcomePage__image WelcomePage__image--small'
                        alt='Boards Welcome Image'
                    />

                    <div className='WelcomePage__buttons'>
                        {me?.is_guest !== true &&
                        <Button
                            onClick={startTour}
                            filled={true}
                            size='large'
                            icon={
                                <CompassIcon
                                    icon='chevron-right'
                                    className='Icon Icon--right'
                                />}
                            rightIcon={true}
                        >
                            <FormattedMessage
                                id='WelcomePage.Explore.Button'
                                defaultMessage='Take a tour'
                            />
                        </Button>}

                        {me?.is_guest !== true &&
                        <a
                            className='skip'
                            onClick={skipTour}
                        >
                            <FormattedMessage
                                id='WelcomePage.NoThanks.Text'
                                defaultMessage="No thanks, I'll figure it out myself"
                            />
                        </a>}
                        {me?.is_guest === true &&
                        <Button
                            onClick={skipTour}
                            filled={true}
                            size='large'
                        >
                            <FormattedMessage
                                id='WelcomePage.StartUsingIt.Text'
                                defaultMessage='Start using it'
                            />
                        </Button>}
                    </div>
                </div>
>>>>>>> 41fbd5fe
            </div>
        </div>
    )
}

export default React.memo(WelcomePage)<|MERGE_RESOLUTION|>--- conflicted
+++ resolved
@@ -131,72 +131,17 @@
                     />
                 </div>
 
-<<<<<<< HEAD
-                {/* This image will be rendered on large screens over 2000px */}
-                <img
-                    src={BoardWelcomePNG}
-                    className='WelcomePage__image WelcomePage__image--large'
-                    alt='Boards Welcome Image'
-                />
-
-                {/* This image will be rendered on small screens below 2000px */}
-                <img
-                    src={BoardWelcomeSmallPNG}
-                    className='WelcomePage__image WelcomePage__image--small'
-                    alt='Boards Welcome Image'
-                />
-
-                {me?.is_guest !== true &&
-                    <Button
-                        onClick={startTour}
-                        filled={true}
-                        size='large'
-                        icon={
-                            <CompassIcon
-                                icon='chevron-right'
-                                className='Icon Icon--right'
-                            />}
-                        rightIcon={true}
-                    >
-                        <FormattedMessage
-                            id='WelcomePage.Explore.Button'
-                            defaultMessage='Take a tour'
-                        />
-                    </Button>}
-
-                {me?.is_guest !== true &&
-                    <a
-                        className='skip'
-                        onClick={skipTour}
-                    >
-                        <FormattedMessage
-                            id='WelcomePage.NoThanks.Text'
-                            defaultMessage="No thanks, I'll figure it out myself"
-                        />
-                    </a>}
-                {me?.is_guest === true &&
-                    <Button
-                        onClick={skipTour}
-                        filled={true}
-                        size='large'
-                    >
-                        <FormattedMessage
-                            id='WelcomePage.StartUsingIt.Text'
-                            defaultMessage='Start using it'
-                        />
-                    </Button>}
-=======
                 <div className='WelcomePage__content'>
                     {/* This image will be rendered on large screens over 2000px */}
                     <img
-                        src={Utils.buildURL(BoardWelcomePNG, true)}
+                        src={BoardWelcomePNG}
                         className='WelcomePage__image WelcomePage__image--large'
                         alt='Boards Welcome Image'
                     />
 
                     {/* This image will be rendered on small screens below 2000px */}
                     <img
-                        src={Utils.buildURL(BoardWelcomeSmallPNG, true)}
+                        src={BoardWelcomeSmallPNG}
                         className='WelcomePage__image WelcomePage__image--small'
                         alt='Boards Welcome Image'
                     />
@@ -243,7 +188,6 @@
                         </Button>}
                     </div>
                 </div>
->>>>>>> 41fbd5fe
             </div>
         </div>
     )
