--- conflicted
+++ resolved
@@ -47,14 +47,9 @@
             return
         }
 
-<<<<<<< HEAD
         // TODO verify this redirects to current team after
         // integrating with permission changes
         history.replace('/')
-=======
-        const nextURL = Utils.isFocalboardPlugin() ? '/dashboard' : '/'
-        history.replace(nextURL)
->>>>>>> ab3bf631
     }
 
     const skipTour = async () => {
