@import 'typography';
@import 'modifiers';

html {
    height: 100%;
}

.focalboard-body,
#focalboard-app {
    display: flex;
    flex-direction: column;
    overflow: hidden;

    width: 100%;
    height: 100%;
    color: rgb(var(--center-channel-color-rgb));
    background: rgb(var(--center-channel-bg-rgb));
    padding: 0;
    margin: 0;
}

.focalboard-plugin-root {
    height: 100%;
}

.focalboard-body {
    --cursor-color: rgb(var(--center-channel-color-rgb));

    padding: 0;
    margin: 0;
    font-family: 'Open Sans', sans-serif;
    /* -webkit-font-smoothing: auto; */
    font-size: 14px;
    line-height: 24px;

    * {
        box-sizing: border-box;
        outline: 0;
        user-select: none;
    }

<<<<<<< HEAD
    .TeamIcon {
        box-sizing: content-box;
=======
    textarea {
        font-family: 'Open Sans', sans-serif;
>>>>>>> 8891962b
    }

    input,
    textarea,
    select,
    button {
        font-size: 100%; /* Normalize */
    }

    input,
    textarea {
        background: rgb(var(--center-channel-bg-rgb));
        color: rgb(var(--center-channel-color-rgb));

        user-select: text;
    }

    a {
        text-decoration: none;
        color: rgb(var(--link-color-rgb));
    }

    hr {
        width: 100%;
        height: 1px;
        border: 0;
        color: rgba(var(--center-channel-color-rgb), 0.09);
        background-color: rgba(var(--center-channel-color-rgb), 0.09);
        margin-bottom: 8px;
    }

    #focalboard-app {
        button {
            &.style--none {
                background: transparent;
                border: 0;
                padding: 0;
            }
        }
    }

    .page-loading {
        margin: 50px auto;
    }

    /* App frame */

    #root {
        flex: 1 1 auto;
        display: flex;
        flex-direction: column;
        overflow: auto;
    }

    #frame,
    #main,
    .BoardPage {
        flex: 1 1 auto;
        display: flex;
        flex-direction: column;
        overflow: auto;
    }

    /* Main app */

    .dragover {
        background-color: rgba(128, 192, 255, 0.4);
    }

    .octo-spacer {
        flex: 1;
    }

    /* Icons */

    .octo-icon {
        font-family: 'Apple Color Emoji', 'Segoe UI Emoji', NotoColorEmoji,
            'Noto Color Emoji', 'Segoe UI Symbol', 'Android Emoji', EmojiSymbols;
        line-height: 1.2;
        align-self: baseline;
        overflow: visible;
        font-weight: normal;
    }

    .text-light {
        color: rgba(var(--center-channel-color-rgb), 0.56);
    }

    .octo-icontitle {
        flex: 0 0 auto;
        display: flex;
        flex-direction: row;
        align-items: center;
        min-width: 0;
    }

    /*-- Property list --*/

    .octo-propertyvalue {
        max-width: 100%;
        font-size: 12px;
        color: rgb(var(--center-channel-color-rgb));

        &.empty {
            color: rgba(var(--center-channel-color-rgb), 0.4);
        }

        .IconButton.delete-value {
            width: 16px;
            min-width: 16px;
            height: 16px;

            i {
                font-size: 16px;
            }
        }
    }

    /*-- Editable --*/

    .Editable {
        cursor: text;
    }

    .Editable.active {
        min-width: 100px;
    }

    .octo-placeholder {
        color: rgba(var(--center-channel-color-rgb), 0.4);
    }

    [contentEditable='true'] {
        user-select: text;
    }

    [contentEditable='true']:empty::before {
        content: attr(placeholder);
        display: block;
        color: rgba(var(--center-channel-color-rgb), 0.4);
    }

    .octo-propertyvalue.Editable.active,
    .octo-table-cell .Editable.active {
        border-radius: 3px;
        box-shadow: rgba(15, 15, 15, 0.05) 0 0 0 1px,
            rgba(15, 15, 15, 0.1) 0 3px 6px, rgba(15, 15, 15, 0.2) 0 9px 24px;
    }

    .octo-block img {
        max-width: 500px;
        max-height: 500px;
        margin: 5px 0;
        object-fit: contain;
        flex: none;
    }

    .octo-content {
        width: 100%;
    }

    .octo-block {
        display: flex;
        flex-direction: row;
        align-items: flex-start;
        width: 100%;

        &:hover {
            position: relative;
            z-index: 1;
        }

        > * {
            flex: 1 1 auto;
        }

        > .octo-block-margin {
            flex: 0 0 auto;
        }

        @media screen and (max-width: 975px) {
            padding-right: 10px;
        }
    }

    .octo-block-margin {
        display: flex;
        flex-direction: row;
        align-items: flex-start;
        justify-content: flex-end;

        @media not screen and (max-width: 975px) {
            width: 48px;
        }
    }
}<|MERGE_RESOLUTION|>--- conflicted
+++ resolved
@@ -39,13 +39,12 @@
         user-select: none;
     }
 
-<<<<<<< HEAD
     .TeamIcon {
         box-sizing: content-box;
-=======
+    }
+
     textarea {
         font-family: 'Open Sans', sans-serif;
->>>>>>> 8891962b
     }
 
     input,
