// Copyright (c) 2015-present Mattermost, Inc. All Rights Reserved.
// See LICENSE.txt for license information.

import {IntlShape} from 'react-intl'
import {batch} from 'react-redux'

import {BlockIcons} from './blockIcons'
import {Block, BlockPatch, createPatchesFromBlocks} from './blocks/block'
import {Board, BoardMember, BoardsAndBlocks, IPropertyOption, IPropertyTemplate, PropertyType, createBoard, createPatchesFromBoards, createPatchesFromBoardsAndBlocks} from './blocks/board'
import {BoardView, ISortOption, createBoardView, KanbanCalculationFields} from './blocks/boardView'
import {Card, createCard} from './blocks/card'
import {ContentBlock} from './blocks/contentBlock'
import {CommentBlock} from './blocks/commentBlock'
import {FilterGroup} from './blocks/filterGroup'
import octoClient from './octoClient'
import {OctoUtils} from './octoUtils'
import undoManager from './undomanager'
import {Utils, IDType} from './utils'
import {UserSettings} from './userSettings'
import TelemetryClient, {TelemetryCategory, TelemetryActions} from './telemetry/telemetryClient'
import {Category} from './store/sidebar'

/* eslint-disable max-lines */
import store from './store'
import {updateBoards} from './store/boards'
import {updateViews} from './store/views'
import {updateCards} from './store/cards'
import {updateComments} from './store/comments'
import {updateContents} from './store/contents'

function updateAllBoardsAndBlocks(boards: Board[], blocks: Block[]) {
    return batch(() => {
        store.dispatch(updateBoards(boards.filter((b: Board) => b.deleteAt !== 0) as Board[]))
        store.dispatch(updateViews(blocks.filter((b: Block) => b.type === 'view' || b.deleteAt !== 0) as BoardView[]))
        store.dispatch(updateCards(blocks.filter((b: Block) => b.type === 'card' || b.deleteAt !== 0) as Card[]))
        store.dispatch(updateComments(blocks.filter((b: Block) => b.type === 'comment' || b.deleteAt !== 0) as CommentBlock[]))
        store.dispatch(updateContents(blocks.filter((b: Block) => b.type !== 'card' && b.type !== 'view' && b.type !== 'board' && b.type !== 'comment') as ContentBlock[]))
    })
}

//
// The Mutator is used to make all changes to server state
// It also ensures that the Undo-manager is called for each action
//
class Mutator {
    private undoGroupId?: string
    private undoDisplayId?: string

    private beginUndoGroup(): string | undefined {
        if (this.undoGroupId) {
            Utils.assertFailure('UndoManager does not support nested groups')
            return undefined
        }
        this.undoGroupId = Utils.createGuid(IDType.None)
        return this.undoGroupId
    }

    private endUndoGroup(groupId: string) {
        if (this.undoGroupId !== groupId) {
            Utils.assertFailure('Mismatched groupId. UndoManager does not support nested groups')
            return
        }
        this.undoGroupId = undefined
    }

    async performAsUndoGroup(actions: () => Promise<void>): Promise<void> {
        const groupId = this.beginUndoGroup()
        try {
            await actions()
        } catch (err) {
            Utils.assertFailure(`ERROR: ${err}`)
        }
        if (groupId) {
            this.endUndoGroup(groupId)
        }
    }

    async updateBlock(boardId: string, newBlock: Block, oldBlock: Block, description: string): Promise<void> {
        const [updatePatch, undoPatch] = createPatchesFromBlocks(newBlock, oldBlock)
        await undoManager.perform(
            async () => {
                await octoClient.patchBlock(boardId, newBlock.id, updatePatch)
            },
            async () => {
                await octoClient.patchBlock(boardId, oldBlock.id, undoPatch)
            },
            description,
            this.undoGroupId,
        )
    }

    private async updateBlocks(boardId: string, newBlocks: Block[], oldBlocks: Block[], description: string): Promise<void> {
        if (newBlocks.length !== oldBlocks.length) {
            throw new Error('new and old blocks must have the same length when updating blocks')
        }

        const updatePatches = [] as BlockPatch[]
        const undoPatches = [] as BlockPatch[]

        newBlocks.forEach((newBlock, i) => {
            const [updatePatch, undoPatch] = createPatchesFromBlocks(newBlock, oldBlocks[i])
            updatePatches.push(updatePatch)
            undoPatches.push(undoPatch)
        })

        return undoManager.perform(
            async () => {
                await Promise.all(
                    updatePatches.map((patch, i) => octoClient.patchBlock(boardId, newBlocks[i].id, patch)),
                )
            },
            async () => {
                await Promise.all(
                    undoPatches.map((patch, i) => octoClient.patchBlock(boardId, newBlocks[i].id, patch)),
                )
            },
            description,
            this.undoGroupId,
        )
    }

    //eslint-disable-next-line no-shadow
    async insertBlock(boardId: string, block: Block, description = 'add', afterRedo?: (block: Block) => Promise<void>, beforeUndo?: (block: Block) => Promise<void>): Promise<Block> {
        return undoManager.perform(
            async () => {
                const res = await octoClient.insertBlock(boardId, block)
                const jsonres = await res.json()
                const newBlock = jsonres[0] as Block
                await afterRedo?.(newBlock)
                return newBlock
            },
            async (newBlock: Block) => {
                await beforeUndo?.(newBlock)
                await octoClient.deleteBlock(boardId, newBlock.id)
            },
            description,
            this.undoGroupId,
        )
    }

    //eslint-disable-next-line no-shadow
    async insertBlocks(boardId: string, blocks: Block[], description = 'add', afterRedo?: (blocks: Block[]) => Promise<void>, beforeUndo?: () => Promise<void>, sourceBoardID?: string) {
        return undoManager.perform(
            async () => {
                const res = await octoClient.insertBlocks(boardId, blocks, sourceBoardID)
                const newBlocks = (await res.json()) as Block[]
                updateAllBoardsAndBlocks([], newBlocks)
                await afterRedo?.(newBlocks)
                return newBlocks
            },
            async (newBlocks: Block[]) => {
                await beforeUndo?.()
                const awaits = []
                for (const block of newBlocks) {
                    awaits.push(octoClient.deleteBlock(boardId, block.id))
                }
                await Promise.all(awaits)
            },
            description,
            this.undoGroupId,
        )
    }

    async deleteBlock(block: Block, description?: string, beforeRedo?: () => Promise<void>, afterUndo?: () => Promise<void>) {
        const actualDescription = description || `delete ${block.type}`

        await undoManager.perform(
            async () => {
                await beforeRedo?.()
                await octoClient.deleteBlock(block.boardId, block.id)
            },
            async () => {
                await octoClient.insertBlock(block.boardId, block)
                await afterUndo?.()
            },
            actualDescription,
            this.undoGroupId,
        )
    }

    async createBoardsAndBlocks(bab: BoardsAndBlocks, description = 'add', afterRedo?: (b: BoardsAndBlocks) => Promise<void>, beforeUndo?: (b: BoardsAndBlocks) => Promise<void>): Promise<BoardsAndBlocks> {
        return undoManager.perform(
            async () => {
                const res = await octoClient.createBoardsAndBlocks(bab)
                const newBab = (await res.json()) as BoardsAndBlocks
                await afterRedo?.(newBab)
                return newBab
            },
            async (newBab: BoardsAndBlocks) => {
                await beforeUndo?.(newBab)

                const boardIds = newBab.boards.map((b) => b.id)
                const blockIds = newBab.blocks.map((b) => b.id)
                await octoClient.deleteBoardsAndBlocks(boardIds, blockIds)
            },
            description,
            this.undoGroupId,
        )
    }

    async updateBoard(newBoard: Board, oldBoard: Board, description: string): Promise<void> {
        const [updatePatch, undoPatch] = createPatchesFromBoards(newBoard, oldBoard)
        await undoManager.perform(
            async () => {
                await octoClient.patchBoard(newBoard.id, updatePatch)
            },
            async () => {
                await octoClient.patchBoard(oldBoard.id, undoPatch)
            },
            description,
            this.undoGroupId,
        )
    }

    async deleteBoard(board: Board, description?: string, afterRedo?: (b: Board) => Promise<void>, beforeUndo?: (b: Board) => Promise<void>) {
        await undoManager.perform(
            async () => {
                await octoClient.deleteBoard(board.id)
                await afterRedo?.(board)
            },
            async () => {
                await beforeUndo?.(board)
                await octoClient.createBoard(board)
            },
            description,
            this.undoGroupId,
        )
    }

    async changeBlockTitle(boardId: string, blockId: string, oldTitle: string, newTitle: string, description = 'change block title') {
        await undoManager.perform(
            async () => {
                await octoClient.patchBlock(boardId, blockId, {title: newTitle})
            },
            async () => {
                await octoClient.patchBlock(boardId, blockId, {title: oldTitle})
            },
            description,
            this.undoGroupId,
        )
    }

    async changeBoardTitle(boardId: string, oldTitle: string, newTitle: string, description = 'change board title') {
        await undoManager.perform(
            async () => {
                await octoClient.patchBoard(boardId, {title: newTitle})
            },
            async () => {
                await octoClient.patchBoard(boardId, {title: oldTitle})
            },
            description,
            this.undoGroupId,
        )
    }

    async setDefaultTemplate(boardId: string, blockId: string, oldTemplateId: string, templateId: string, description = 'set default template') {
        await undoManager.perform(
            async () => {
                await octoClient.patchBlock(boardId, blockId, {updatedFields: {defaultTemplateId: templateId}})
            },
            async () => {
                await octoClient.patchBlock(boardId, blockId, {updatedFields: {defaultTemplateId: oldTemplateId}})
            },
            description,
            this.undoGroupId,
        )
    }

    async clearDefaultTemplate(boardId: string, blockId: string, oldTemplateId: string, description = 'set default template') {
        await undoManager.perform(
            async () => {
                await octoClient.patchBlock(boardId, blockId, {updatedFields: {defaultTemplateId: ''}})
            },
            async () => {
                await octoClient.patchBlock(boardId, blockId, {updatedFields: {defaultTemplateId: oldTemplateId}})
            },
            description,
            this.undoGroupId,
        )
    }

    async changeBoardIcon(boardId: string, oldIcon: string|undefined, icon: string, description = 'change board icon') {
        await undoManager.perform(
            async () => {
                await octoClient.patchBoard(boardId, {icon})
            },
            async () => {
                await octoClient.patchBoard(boardId, {icon: oldIcon})
            },
            description,
            this.undoGroupId,
        )
    }

    async changeBlockIcon(boardId: string, blockId: string, oldIcon: string|undefined, icon: string, description = 'change block icon') {
        await undoManager.perform(
            async () => {
                await octoClient.patchBlock(boardId, blockId, {updatedFields: {icon}})
            },
            async () => {
                await octoClient.patchBlock(boardId, blockId, {updatedFields: {icon: oldIcon}})
            },
            description,
            this.undoGroupId,
        )
    }

    async changeBoardDescription(boardId: string, blockId: string, oldBlockDescription: string|undefined, blockDescription: string, description = 'change description') {
        await undoManager.perform(
            async () => {
                await octoClient.patchBoard(boardId, {description: blockDescription})
            },
            async () => {
                await octoClient.patchBoard(boardId, {description: oldBlockDescription})
            },
            description,
            this.undoGroupId,
        )
    }

    async showBoardDescription(boardId: string, oldShowDescription: boolean, showDescription = true, description?: string) {
        let actionDescription = description
        if (!actionDescription) {
            actionDescription = showDescription ? 'show description' : 'hide description'
        }

        await undoManager.perform(
            async () => {
                await octoClient.patchBoard(boardId, {showDescription})
            },
            async () => {
                await octoClient.patchBoard(boardId, {showDescription: oldShowDescription})
            },
            actionDescription,
            this.undoGroupId,
        )
    }

    async changeCardContentOrder(boardId: string, cardId: string, oldContentOrder: Array<string | string[]>, contentOrder: Array<string | string[]>, description = 'reorder'): Promise<void> {
        await undoManager.perform(
            async () => {
                await octoClient.patchBlock(boardId, cardId, {updatedFields: {contentOrder}})
            },
            async () => {
                await octoClient.patchBlock(boardId, cardId, {updatedFields: {contentOrder: oldContentOrder}})
            },
            description,
            this.undoGroupId,
        )
    }

    // Board Members

    async createBoardMember(boardId: string, userId: string, description = 'create board member'): Promise<void> {
        const member = {boardId, userId, schemeEditor: true} as BoardMember

        await undoManager.perform(
            async () => {
                await octoClient.createBoardMember(member)
            },
            async () => {
                await octoClient.deleteBoardMember(member)
            },
            description,
            this.undoGroupId,
        )
    }

    async updateBoardMember(newMember: BoardMember, oldMember: BoardMember, description = 'update board member'): Promise<void> {
        await undoManager.perform(
            async () => {
                await octoClient.updateBoardMember(newMember)
            },
            async () => {
                await octoClient.updateBoardMember(oldMember)
            },
            description,
            this.undoGroupId,
        )
    }

    async deleteBoardMember(member: BoardMember, description = 'delete board member'): Promise<void> {
        await undoManager.perform(
            async () => {
                await octoClient.deleteBoardMember(member)
            },
            async () => {
                await octoClient.createBoardMember(member)
            },
            description,
            this.undoGroupId,
        )
    }

    // Property Templates

    async insertPropertyTemplate(board: Board, activeView: BoardView, index = -1, template?: IPropertyTemplate): Promise<string> {
        if (!activeView) {
            Utils.assertFailure('insertPropertyTemplate: no activeView')
            return ''
        }

        const newTemplate = template || {
            id: Utils.createGuid(IDType.BlockID),
            name: 'New Property',
            type: 'text',
            options: [],
        }

        const oldBlocks: Block[] = []
        const oldBoard: Board = board
        const newBoard = createBoard(board)

        const startIndex = (index >= 0) ? index : board.cardProperties.length
        newBoard.cardProperties.splice(startIndex, 0, newTemplate)
        const changedBlocks: Block[] = []
        const changedBlockIDs: string[] = []

        if (activeView.fields.viewType === 'table') {
            oldBlocks.push(activeView)

            const newActiveView = createBoardView(activeView)

            // insert in proper location in activeview.fields.visiblePropetyIds
            const viewIndex = index > 0 ? index : activeView.fields.visiblePropertyIds.length
            newActiveView.fields.visiblePropertyIds.splice(viewIndex, 0, newTemplate.id)
            changedBlocks.push(newActiveView)
            changedBlockIDs.push(activeView.id)

            const [updatePatch, undoPatch] = createPatchesFromBoardsAndBlocks(newBoard, oldBoard, changedBlockIDs, changedBlocks, oldBlocks)
            await undoManager.perform(
                async () => {
                    await octoClient.patchBoardsAndBlocks(updatePatch)
                },
                async () => {
                    await octoClient.patchBoardsAndBlocks(undoPatch)
                },
                'add column',
                this.undoGroupId,
            )
        } else {
            this.updateBoard(newBoard, oldBoard, 'add property')
        }

        return newTemplate.id
    }

    async duplicatePropertyTemplate(board: Board, activeView: BoardView, propertyId: string) {
        if (!activeView) {
            Utils.assertFailure('duplicatePropertyTemplate: no activeView')
        }

        const oldBlocks: Block[] = []
        const oldBoard: Board = board

        const newBoard = createBoard(board)
        const changedBlocks: Block[] = []
        const changedBlockIDs: string[] = []
        const index = newBoard.cardProperties.findIndex((o: IPropertyTemplate) => o.id === propertyId)
        if (index === -1) {
            Utils.assertFailure(`Cannot find template with id: ${propertyId}`)
            return
        }
        const srcTemplate = newBoard.cardProperties[index]
        const newTemplate: IPropertyTemplate = {
            id: Utils.createGuid(IDType.BlockID),
            name: `${srcTemplate.name} copy`,
            type: srcTemplate.type,
            options: srcTemplate.options.slice(),
        }
        newBoard.cardProperties.splice(index + 1, 0, newTemplate)

        let description = 'duplicate property'
        if (activeView.fields.viewType === 'table') {
            oldBlocks.push(activeView)

            const newActiveView = createBoardView(activeView)
            newActiveView.fields.visiblePropertyIds.push(newTemplate.id)
            changedBlocks.push(newActiveView)
            changedBlockIDs.push(newActiveView.id)

            description = 'duplicate column'
            const [updatePatch, undoPatch] = createPatchesFromBoardsAndBlocks(newBoard, oldBoard, changedBlockIDs, changedBlocks, oldBlocks)
            await undoManager.perform(
                async () => {
                    await octoClient.patchBoardsAndBlocks(updatePatch)
                },
                async () => {
                    await octoClient.patchBoardsAndBlocks(undoPatch)
                },
                description,
                this.undoGroupId,
            )
        } else {
            this.updateBoard(newBoard, oldBoard, description)
        }
    }

    async changePropertyTemplateOrder(board: Board, template: IPropertyTemplate, destIndex: number) {
        const templates = board.cardProperties
        const newValue = templates.slice()

        const srcIndex = templates.indexOf(template)
        Utils.log(`srcIndex: ${srcIndex}, destIndex: ${destIndex}`)
        newValue.splice(destIndex, 0, newValue.splice(srcIndex, 1)[0])

        const newBoard = createBoard(board)
        newBoard.cardProperties = newValue

        await this.updateBoard(newBoard, board, 'reorder properties')
    }

    async deleteProperty(board: Board, views: BoardView[], cards: Card[], propertyId: string) {
        const newBoard = createBoard(board)
        newBoard.cardProperties = board.cardProperties.filter((o: IPropertyTemplate) => o.id !== propertyId)

        const oldBlocks: Block[] = []
        const changedBlocks: Block[] = []
        const changedBlockIDs: string[] = []

        views.forEach((view) => {
            if (view.fields.visiblePropertyIds.includes(propertyId)) {
                oldBlocks.push(view)

                const newView = createBoardView(view)
                newView.fields.visiblePropertyIds = view.fields.visiblePropertyIds.filter((o: string) => o !== propertyId)
                changedBlocks.push(newView)
                changedBlockIDs.push(newView.id)
            }
        })
        cards.forEach((card) => {
            if (card.fields.properties[propertyId]) {
                oldBlocks.push(card)

                const newCard = createCard(card)
                delete newCard.fields.properties[propertyId]
                changedBlocks.push(newCard)
                changedBlockIDs.push(newCard.id)
            }
        })

        const [updatePatch, undoPatch] = createPatchesFromBoardsAndBlocks(newBoard, board, changedBlockIDs, changedBlocks, oldBlocks)
        await undoManager.perform(
            async () => {
                await octoClient.patchBoardsAndBlocks(updatePatch)
            },
            async () => {
                await octoClient.patchBoardsAndBlocks(undoPatch)
            },
            'delete property',
            this.undoGroupId,
        )
    }

    // Properties

    async insertPropertyOption(board: Board, template: IPropertyTemplate, option: IPropertyOption, description = 'add option') {
        Utils.assert(board.cardProperties.includes(template))

        const newBoard = createBoard(board)
        const newTemplate = newBoard.cardProperties.find((o: IPropertyTemplate) => o.id === template.id)!
        newTemplate.options.push(option)

        await this.updateBoard(newBoard, board, description)
    }

    async deletePropertyOption(board: Board, template: IPropertyTemplate, option: IPropertyOption) {
        const newBoard = createBoard(board)
        const newTemplate = newBoard.cardProperties.find((o: IPropertyTemplate) => o.id === template.id)!
        newTemplate.options = newTemplate.options.filter((o) => o.id !== option.id)

        await this.updateBoard(newBoard, board, 'delete option')
    }

    async changePropertyOptionOrder(board: Board, template: IPropertyTemplate, option: IPropertyOption, destIndex: number) {
        const srcIndex = template.options.indexOf(option)
        Utils.log(`srcIndex: ${srcIndex}, destIndex: ${destIndex}`)

        const newBoard = createBoard(board)
        const newTemplate = newBoard.cardProperties.find((o: IPropertyTemplate) => o.id === template.id)!
        newTemplate.options.splice(destIndex, 0, newTemplate.options.splice(srcIndex, 1)[0])

        await this.updateBoard(newBoard, board, 'reorder options')
    }

    async changePropertyOptionValue(board: Board, propertyTemplate: IPropertyTemplate, option: IPropertyOption, value: string) {
        const newBoard = createBoard(board)
        const newTemplate = newBoard.cardProperties.find((o: IPropertyTemplate) => o.id === propertyTemplate.id)!
        const newOption = newTemplate.options.find((o) => o.id === option.id)!
        newOption.value = value

        await this.updateBoard(newBoard, board, 'rename option')

        return newBoard
    }

    async changePropertyOptionColor(board: Board, template: IPropertyTemplate, option: IPropertyOption, color: string) {
        const newBoard = createBoard(board)
        const newTemplate = newBoard.cardProperties.find((o: IPropertyTemplate) => o.id === template.id)!
        const newOption = newTemplate.options.find((o) => o.id === option.id)!
        newOption.color = color
        await this.updateBoard(newBoard, board, 'change option color')
    }

    async changePropertyValue(boardId: string, card: Card, propertyId: string, value?: string | string[], description = 'change property') {
        const oldValue = card.fields.properties[propertyId]

        // dont save anything if property value was not changed.
        if (oldValue === value) {
            return
        }

        const newCard = createCard(card)
        if (value) {
            newCard.fields.properties[propertyId] = value
        } else {
            delete newCard.fields.properties[propertyId]
        }
        await this.updateBlock(boardId, newCard, card, description)
        TelemetryClient.trackEvent(TelemetryCategory, TelemetryActions.EditCardProperty, {board: card.boardId, card: card.id})
    }

    async changePropertyTypeAndName(board: Board, cards: Card[], propertyTemplate: IPropertyTemplate, newType: PropertyType, newName: string) {
        if (propertyTemplate.type === newType && propertyTemplate.name === newName) {
            return
        }

        const oldBoard: Board = board
        const newBoard = createBoard(board)
        const newTemplate = newBoard.cardProperties.find((o: IPropertyTemplate) => o.id === propertyTemplate.id)!

        if (propertyTemplate.type !== newType) {
            newTemplate.options = []
        }

        newTemplate.type = newType
        newTemplate.name = newName

        const oldBlocks: Block[] = []
        const newBlocks: Block[] = []
        const newBlockIDs: string[] = []

        if (propertyTemplate.type !== newType) {
            if (propertyTemplate.type === 'select' || propertyTemplate.type === 'multiSelect') { // If the old type was either select or multiselect
                const isNewTypeSelectOrMulti = newType === 'select' || newType === 'multiSelect'

                for (const card of cards) {
                    const oldValue = Array.isArray(card.fields.properties[propertyTemplate.id]) ? (card.fields.properties[propertyTemplate.id].length > 0 && card.fields.properties[propertyTemplate.id][0]) : card.fields.properties[propertyTemplate.id]
                    if (oldValue) {
                        const newValue = isNewTypeSelectOrMulti ? propertyTemplate.options.find((o) => o.id === oldValue)?.id : propertyTemplate.options.find((o) => o.id === oldValue)?.value
                        const newCard = createCard(card)

                        if (newValue) {
                            newCard.fields.properties[propertyTemplate.id] = newType === 'multiSelect' ? [newValue] : newValue
                        } else {
                            // This was an invalid select option, so delete it
                            delete newCard.fields.properties[propertyTemplate.id]
                        }

                        newBlocks.push(newCard)
                        newBlockIDs.push(newCard.id)
                        oldBlocks.push(card)
                    }

                    if (isNewTypeSelectOrMulti) {
                        newTemplate.options = propertyTemplate.options
                    }
                }
            } else if (newType === 'select' || newType === 'multiSelect') { // if the new type is either select or multiselect
                // Map values to new template option IDs
                for (const card of cards) {
                    const oldValue = card.fields.properties[propertyTemplate.id] as string
                    if (oldValue) {
                        let option = newTemplate.options.find((o: IPropertyOption) => o.value === oldValue)
                        if (!option) {
                            option = {
                                id: Utils.createGuid(IDType.None),
                                value: oldValue,
                                color: 'propColorDefault',
                            }
                            newTemplate.options.push(option)
                        }

                        const newCard = createCard(card)
                        newCard.fields.properties[propertyTemplate.id] = newType === 'multiSelect' ? [option.id] : option.id

                        newBlocks.push(newCard)
                        newBlockIDs.push(newCard.id)
                        oldBlocks.push(card)
                    }
                }
            }
        }

        if (newBlockIDs.length > 0) {
            const [updatePatch, undoPatch] = createPatchesFromBoardsAndBlocks(newBoard, board, newBlockIDs, newBlocks, oldBlocks)
            await undoManager.perform(
                async () => {
                    await octoClient.patchBoardsAndBlocks(updatePatch)
                },
                async () => {
                    await octoClient.patchBoardsAndBlocks(undoPatch)
                },
                'change property type and name',
                this.undoGroupId,
            )
        } else {
            this.updateBoard(newBoard, oldBoard, 'change property name')
        }
    }

    // Views

    async changeViewSortOptions(boardId: string, viewId: string, oldSortOptions: ISortOption[], sortOptions: ISortOption[]): Promise<void> {
        await undoManager.perform(
            async () => {
                await octoClient.patchBlock(boardId, viewId, {updatedFields: {sortOptions}})
            },
            async () => {
                await octoClient.patchBlock(boardId, viewId, {updatedFields: {sortOptions: oldSortOptions}})
            },
            'sort',
            this.undoGroupId,
        )
    }

    async changeViewFilter(boardId: string, viewId: string, oldFilter: FilterGroup, filter: FilterGroup): Promise<void> {
        await undoManager.perform(
            async () => {
                await octoClient.patchBlock(boardId, viewId, {updatedFields: {filter}})
            },
            async () => {
                await octoClient.patchBlock(boardId, viewId, {updatedFields: {filter: oldFilter}})
            },
            'filter',
            this.undoGroupId,
        )
    }

    async changeViewGroupById(boardId: string, viewId: string, oldGroupById: string|undefined, groupById: string): Promise<void> {
        await undoManager.perform(
            async () => {
                await octoClient.patchBlock(boardId, viewId, {updatedFields: {groupById}})
            },
            async () => {
                await octoClient.patchBlock(boardId, viewId, {updatedFields: {groupById: oldGroupById}})
            },
            'group by',
            this.undoGroupId,
        )
    }

    async changeViewDateDisplayPropertyId(boardId: string, viewId: string, oldDateDisplayPropertyId: string|undefined, dateDisplayPropertyId: string): Promise<void> {
        await undoManager.perform(
            async () => {
                await octoClient.patchBlock(boardId, viewId, {updatedFields: {dateDisplayPropertyId}})
            },
            async () => {
                await octoClient.patchBlock(boardId, viewId, {updatedFields: {dateDisplayPropertyId: oldDateDisplayPropertyId}})
            },
            'display by',
            this.undoDisplayId,
        )
    }

    async changeViewVisiblePropertiesOrder(boardId: string, view: BoardView, template: IPropertyTemplate, destIndex: number, description = 'change property order'): Promise<void> {
        const oldVisiblePropertyIds = view.fields.visiblePropertyIds
        const newOrder = oldVisiblePropertyIds.slice()

        const srcIndex = oldVisiblePropertyIds.indexOf(template.id)
        Utils.log(`srcIndex: ${srcIndex}, destIndex: ${destIndex}`)

        newOrder.splice(destIndex, 0, newOrder.splice(srcIndex, 1)[0])

        await undoManager.perform(
            async () => {
                await octoClient.patchBlock(boardId, view.id, {updatedFields: {visiblePropertyIds: newOrder}})
            },
            async () => {
                await octoClient.patchBlock(boardId, view.id, {updatedFields: {visiblePropertyIds: oldVisiblePropertyIds}})
            },
            description,
            this.undoGroupId,
        )
    }

    async changeViewVisibleProperties(boardId: string, viewId: string, oldVisiblePropertyIds: string[], visiblePropertyIds: string[], description = 'show / hide property'): Promise<void> {
        await undoManager.perform(
            async () => {
                await octoClient.patchBlock(boardId, viewId, {updatedFields: {visiblePropertyIds}})
            },
            async () => {
                await octoClient.patchBlock(boardId, viewId, {updatedFields: {visiblePropertyIds: oldVisiblePropertyIds}})
            },
            description,
            this.undoGroupId,
        )
    }

    async changeViewVisibleOptionIds(boardId: string, viewId: string, oldVisibleOptionIds: string[], visibleOptionIds: string[], description = 'reorder'): Promise<void> {
        await undoManager.perform(
            async () => {
                await octoClient.patchBlock(boardId, viewId, {updatedFields: {visibleOptionIds}})
            },
            async () => {
                await octoClient.patchBlock(boardId, viewId, {updatedFields: {visibleOptionIds: oldVisibleOptionIds}})
            },
            description,
            this.undoGroupId,
        )
    }

    async changeViewHiddenOptionIds(boardId: string, viewId: string, oldHiddenOptionIds: string[], hiddenOptionIds: string[], description = 'reorder'): Promise<void> {
        await undoManager.perform(
            async () => {
                await octoClient.patchBlock(boardId, viewId, {updatedFields: {hiddenOptionIds}})
            },
            async () => {
                await octoClient.patchBlock(boardId, viewId, {updatedFields: {hiddenOptionIds: oldHiddenOptionIds}})
            },
            description,
            this.undoGroupId,
        )
    }

    async changeViewKanbanCalculations(boardId: string, viewId: string, oldCalculations: Record<string, KanbanCalculationFields>, calculations: Record<string, KanbanCalculationFields>, description = 'updated kanban calculations'): Promise<void> {
        await undoManager.perform(
            async () => {
                await octoClient.patchBlock(boardId, viewId, {updatedFields: {kanbanCalculations: calculations}})
            },
            async () => {
                await octoClient.patchBlock(boardId, viewId, {updatedFields: {kanbanCalculations: oldCalculations}})
            },
            description,
            this.undoGroupId,
        )
    }

    async hideViewColumn(boardId: string, view: BoardView, columnOptionId: string): Promise<void> {
        if (view.fields.hiddenOptionIds.includes(columnOptionId)) {
            return
        }

        const newView = createBoardView(view)
        newView.fields.visibleOptionIds = newView.fields.visibleOptionIds.filter((o) => o !== columnOptionId)
        newView.fields.hiddenOptionIds = [...newView.fields.hiddenOptionIds, columnOptionId]
        await this.updateBlock(boardId, newView, view, 'hide column')
    }

    async unhideViewColumn(boardId: string, view: BoardView, columnOptionId: string): Promise<void> {
        if (!view.fields.hiddenOptionIds.includes(columnOptionId)) {
            return
        }

        const newView = createBoardView(view)
        newView.fields.hiddenOptionIds = newView.fields.hiddenOptionIds.filter((o) => o !== columnOptionId)

        // Put the column at the end of the visible list
        newView.fields.visibleOptionIds = newView.fields.visibleOptionIds.filter((o) => o !== columnOptionId)
        newView.fields.visibleOptionIds = [...newView.fields.visibleOptionIds, columnOptionId]
        await this.updateBlock(boardId, newView, view, 'show column')
    }

    async changeViewCardOrder(boardId: string, view: BoardView, cardOrder: string[], description = 'reorder'): Promise<void> {
        const newView = createBoardView(view)
        newView.fields.cardOrder = cardOrder
        await this.updateBlock(boardId, newView, view, description)
    }

    async createCategory(category: Category): Promise<void> {
        await octoClient.createSidebarCategory(category)
    }

    async deleteCategory(teamID: string, categoryID: string): Promise<void> {
        await octoClient.deleteSidebarCategory(teamID, categoryID)
    }

    async updateCategory(category: Category): Promise<void> {
        await octoClient.updateSidebarCategory(category)
    }

    async moveBlockToCategory(teamID: string, blockID: string, toCategoryID: string, fromCategoryID: string): Promise<void> {
        await octoClient.moveBlockToCategory(teamID, blockID, toCategoryID, fromCategoryID)
    }

    async followBlock(blockId: string, blockType: string, userId: string) {
        await undoManager.perform(
            async () => {
                await octoClient.followBlock(blockId, blockType, userId)
            },
            async () => {
                await octoClient.unfollowBlock(blockId, blockType, userId)
            },
            'follow block',
            this.undoGroupId,
        )
    }

    async unfollowBlock(blockId: string, blockType: string, userId: string) {
        await undoManager.perform(
            async () => {
                await octoClient.unfollowBlock(blockId, blockType, userId)
            },
            async () => {
                await octoClient.followBlock(blockId, blockType, userId)
            },
            'follow block',
            this.undoGroupId,
        )
    }

    // Duplicate

    async duplicateCard(
        cardId: string,
        board: Board,
        description = 'duplicate card',
        asTemplate = false,
        afterRedo?: (newCardId: string) => Promise<void>,
        beforeUndo?: () => Promise<void>,
    ): Promise<[Block[], string]> {
        const blocks = await octoClient.getSubtree(cardId, 2)
        const [newBlocks1, newCard] = OctoUtils.duplicateBlockTree(blocks, cardId) as [Block[], Card, Record<string, string>]
        const newBlocks = newBlocks1.filter((o) => o.type !== 'comment')
        Utils.log(`duplicateCard: duplicating ${newBlocks.length} blocks`)
        if (asTemplate === newCard.fields.isTemplate) {
            // Copy template
            newCard.title = `${newCard.title} copy`
        } else if (asTemplate) {
            // Template from card
            newCard.title = 'New card template'
        } else {
            // Card from template
            newCard.title = ''

            // If the template doesn't specify an icon, initialize it to a random one
            if (!newCard.fields.icon && UserSettings.prefillRandomIcons) {
                newCard.fields.icon = BlockIcons.shared.randomIcon()
            }
        }
        newCard.fields.isTemplate = asTemplate
        newCard.boardId = board.id
        newCard.parentId = board.id
        await this.insertBlocks(
            board.id,
            newBlocks,
            description,
            async (respBlocks: Block[]) => {
                const card = respBlocks.find((block) => block.type === 'card')
                if (card) {
                    await afterRedo?.(card.id)
                } else {
                    Utils.logError('card not found for opening.')
                }
            },
            beforeUndo,
            board.id,
        )
        return [newBlocks, newCard.id]
    }

    async duplicateBoard(
        teamId: string,
        boardId: string,
        description = 'duplicate board',
        asTemplate = false,
        afterRedo?: (newBoardId: string) => Promise<void>,
        beforeUndo?: () => Promise<void>,
    ): Promise<[Block[], string]> {
        return undoManager.perform(
            async () => {
                const boardsAndBlocks = await octoClient.duplicateBoard(boardId, asTemplate, teamId)
                if (boardsAndBlocks) {
                    updateAllBoardsAndBlocks(boardsAndBlocks.boards, boardsAndBlocks.blocks)
                    await afterRedo?.(boardsAndBlocks.boards[0]?.id)
                }
                return boardsAndBlocks
            },
            async (boardsAndBlocks: BoardsAndBlocks) => {
                await beforeUndo?.()
                const awaits = []
                for (const block of boardsAndBlocks.blocks) {
                    awaits.push(octoClient.deleteBlock(block.boardId, block.id))
                }
                for (const board of boardsAndBlocks.boards) {
                    awaits.push(octoClient.deleteBoard(board.id))
                }
                await Promise.all(awaits)
            },
<<<<<<< HEAD
            description,
            this.undoGroupId,
=======
            beforeUndo,
            boardId,
>>>>>>> 870c56e6
        )
    }

    async addBoardFromTemplate(
        teamId: string,
        intl: IntlShape,
        afterRedo: (id: string) => Promise<void>,
        beforeUndo: () => Promise<void>,
        boardTemplateId: string,
    ): Promise<[Block[], string]> {
        const asTemplate = false
        const actionDescription = intl.formatMessage({id: 'Mutator.new-board-from-template', defaultMessage: 'new board from template'})

        TelemetryClient.trackEvent(TelemetryCategory, TelemetryActions.CreateBoardViaTemplate, {boardTemplateId})
        return mutator.duplicateBoard(teamId, boardTemplateId, actionDescription, asTemplate, afterRedo, beforeUndo)
    }

    async addEmptyBoard(
        teamId: string,
        intl: IntlShape,
        afterRedo: (id: string) => Promise<void>,
        beforeUndo: () => Promise<void>,
    ): Promise<BoardsAndBlocks> {
        const board = createBoard()
        board.teamId = teamId

        const view = createBoardView()
        view.fields.viewType = 'board'
        view.parentId = board.id
        view.boardId = board.id
        view.title = intl.formatMessage({id: 'View.NewBoardTitle', defaultMessage: 'Board view'})

        return mutator.createBoardsAndBlocks(
            {boards: [board], blocks: [view]},
            'add board',
            async (bab: BoardsAndBlocks) => {
                const newBoard = bab.boards[0]
                TelemetryClient.trackEvent(TelemetryCategory, TelemetryActions.CreateBoard, {board: newBoard?.id})
                await afterRedo(newBoard?.id || '')
            },
            beforeUndo,
        )
    }

    async addEmptyBoardTemplate(
        teamId: string,
        intl: IntlShape,
        afterRedo: (id: string) => Promise<void>,
        beforeUndo: () => Promise<void>,
    ): Promise<BoardsAndBlocks> {
        const boardTemplate = createBoard()
        boardTemplate.isTemplate = true
        boardTemplate.teamId = teamId
        boardTemplate.title = intl.formatMessage({id: 'View.NewTemplateTitle', defaultMessage: 'Untitled Template'})

        const view = createBoardView()
        view.fields.viewType = 'board'
        view.parentId = boardTemplate.id
        view.boardId = boardTemplate.id
        view.title = intl.formatMessage({id: 'View.NewBoardTitle', defaultMessage: 'Board view'})

        return mutator.createBoardsAndBlocks(
            {boards: [boardTemplate], blocks: [view]},
            'add board template',
            async (bab: BoardsAndBlocks) => {
                const newBoard = bab.boards[0]
                TelemetryClient.trackEvent(TelemetryCategory, TelemetryActions.CreateBoardTemplate, {board: newBoard?.id})
                afterRedo(newBoard?.id || '')
            },
            beforeUndo,
        )
    }

    // Other methods

    // Not a mutator, but convenient to put here since Mutator wraps OctoClient
    async exportArchive(boardID?: string): Promise<Response> {
        return octoClient.exportArchive(boardID)
    }

    // Not a mutator, but convenient to put here since Mutator wraps OctoClient
    async importFullArchive(file: File): Promise<Response> {
        return octoClient.importFullArchive(file)
    }

    get canUndo(): boolean {
        return undoManager.canUndo
    }

    get canRedo(): boolean {
        return undoManager.canRedo
    }

    get undoDescription(): string | undefined {
        return undoManager.undoDescription
    }

    get redoDescription(): string | undefined {
        return undoManager.redoDescription
    }

    async undo() {
        await undoManager.undo()
    }

    async redo() {
        await undoManager.redo()
    }
}

const mutator = new Mutator()
export default mutator

export {mutator}<|MERGE_RESOLUTION|>--- conflicted
+++ resolved
@@ -987,13 +987,8 @@
                 }
                 await Promise.all(awaits)
             },
-<<<<<<< HEAD
-            description,
-            this.undoGroupId,
-=======
-            beforeUndo,
-            boardId,
->>>>>>> 870c56e6
+            description,
+            this.undoGroupId,
         )
     }
 
