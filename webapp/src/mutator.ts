// Copyright (c) 2015-present Mattermost, Inc. All Rights Reserved.
// See LICENSE.txt for license information.

import {IntlShape} from 'react-intl'
import {batch} from 'react-redux'

import {BlockIcons} from './blockIcons'
import {Block, BlockPatch, createPatchesFromBlocks} from './blocks/block'
import {Board, BoardMember, BoardsAndBlocks, IPropertyOption, IPropertyTemplate, PropertyType, createBoard, createPatchesFromBoards, createPatchesFromBoardsAndBlocks} from './blocks/board'
import {BoardView, ISortOption, createBoardView, KanbanCalculationFields} from './blocks/boardView'
import {Card, createCard} from './blocks/card'
import {ContentBlock} from './blocks/contentBlock'
import {CommentBlock} from './blocks/commentBlock'
import {FilterGroup} from './blocks/filterGroup'
import octoClient from './octoClient'
import {OctoUtils} from './octoUtils'
import undoManager from './undomanager'
import {Utils, IDType} from './utils'
import {UserSettings} from './userSettings'
import TelemetryClient, {TelemetryCategory, TelemetryActions} from './telemetry/telemetryClient'
import {Category} from './store/sidebar'

/* eslint-disable max-lines */
import store from './store'
import {updateBoards} from './store/boards'
import {updateViews} from './store/views'
import {updateCards} from './store/cards'
import {updateComments} from './store/comments'
import {updateContents} from './store/contents'

function updateAllBoardsAndBlocks(boards: Board[], blocks: Block[]) {
    return batch(() => {
        store.dispatch(updateBoards(boards.filter((b: Board) => b.deleteAt !== 0) as Board[]))
        store.dispatch(updateViews(blocks.filter((b: Block) => b.type === 'view' || b.deleteAt !== 0) as BoardView[]))
        store.dispatch(updateCards(blocks.filter((b: Block) => b.type === 'card' || b.deleteAt !== 0) as Card[]))
        store.dispatch(updateComments(blocks.filter((b: Block) => b.type === 'comment' || b.deleteAt !== 0) as CommentBlock[]))
        store.dispatch(updateContents(blocks.filter((b: Block) => b.type !== 'card' && b.type !== 'view' && b.type !== 'board' && b.type !== 'comment') as ContentBlock[]))
    })
}

//
// The Mutator is used to make all changes to server state
// It also ensures that the Undo-manager is called for each action
//
class Mutator {
    private undoGroupId?: string
    private undoDisplayId?: string

    private beginUndoGroup(): string | undefined {
        if (this.undoGroupId) {
            Utils.assertFailure('UndoManager does not support nested groups')
            return undefined
        }
        this.undoGroupId = Utils.createGuid(IDType.None)
        return this.undoGroupId
    }

    private endUndoGroup(groupId: string) {
        if (this.undoGroupId !== groupId) {
            Utils.assertFailure('Mismatched groupId. UndoManager does not support nested groups')
            return
        }
        this.undoGroupId = undefined
    }

    async performAsUndoGroup(actions: () => Promise<void>): Promise<void> {
        const groupId = this.beginUndoGroup()
        try {
            await actions()
        } catch (err) {
            Utils.assertFailure(`ERROR: ${err}`)
        }
        if (groupId) {
            this.endUndoGroup(groupId)
        }
    }

    async updateBlock(boardId: string, newBlock: Block, oldBlock: Block, description: string): Promise<void> {
        const [updatePatch, undoPatch] = createPatchesFromBlocks(newBlock, oldBlock)
        await undoManager.perform(
            async () => {
                await octoClient.patchBlock(boardId, newBlock.id, updatePatch)
            },
            async () => {
                await octoClient.patchBlock(boardId, oldBlock.id, undoPatch)
            },
            description,
            this.undoGroupId,
        )
    }

    private async updateBlocks(boardId: string, newBlocks: Block[], oldBlocks: Block[], description: string): Promise<void> {
        if (newBlocks.length !== oldBlocks.length) {
            throw new Error('new and old blocks must have the same length when updating blocks')
        }

        const updatePatches = [] as BlockPatch[]
        const undoPatches = [] as BlockPatch[]

        newBlocks.forEach((newBlock, i) => {
            const [updatePatch, undoPatch] = createPatchesFromBlocks(newBlock, oldBlocks[i])
            updatePatches.push(updatePatch)
            undoPatches.push(undoPatch)
        })

        return undoManager.perform(
            async () => {
                await Promise.all(
                    updatePatches.map((patch, i) => octoClient.patchBlock(boardId, newBlocks[i].id, patch)),
                )
            },
            async () => {
                await Promise.all(
                    undoPatches.map((patch, i) => octoClient.patchBlock(boardId, newBlocks[i].id, patch)),
                )
            },
            description,
            this.undoGroupId,
        )
    }

    //eslint-disable-next-line no-shadow
    async insertBlock(boardId: string, block: Block, description = 'add', afterRedo?: (block: Block) => Promise<void>, beforeUndo?: (block: Block) => Promise<void>): Promise<Block> {
        return undoManager.perform(
            async () => {
                const res = await octoClient.insertBlock(boardId, block)
                const jsonres = await res.json()
                const newBlock = jsonres[0] as Block
                await afterRedo?.(newBlock)
                return newBlock
            },
            async (newBlock: Block) => {
                await beforeUndo?.(newBlock)
                await octoClient.deleteBlock(boardId, newBlock.id)
            },
            description,
            this.undoGroupId,
        )
    }

    //eslint-disable-next-line no-shadow
<<<<<<< HEAD
    async insertBlocks(boardId: string, blocks: Block[], description = 'add', afterRedo?: (blocks: Block[]) => Promise<void>, beforeUndo?: () => Promise<void>) {
        return undoManager.perform(
            async () => {
                const res = await octoClient.insertBlocks(boardId, blocks)
=======
    async insertBlocks(blocks: Block[], description = 'add', afterRedo?: (blocks: Block[]) => Promise<void>, beforeUndo?: () => Promise<void>, sourceBoardID?: string) {
        return undoManager.perform(
            async () => {
                const res = await octoClient.insertBlocks(blocks, sourceBoardID)
>>>>>>> eaa4ef17
                const newBlocks = (await res.json()) as Block[]
                updateAllBoardsAndBlocks([], newBlocks)
                await afterRedo?.(newBlocks)
                return newBlocks
            },
            async (newBlocks: Block[]) => {
                await beforeUndo?.()
                const awaits = []
                for (const block of newBlocks) {
                    awaits.push(octoClient.deleteBlock(boardId, block.id))
                }
                await Promise.all(awaits)
            },
            description,
            this.undoGroupId,
        )
    }

    async deleteBlock(block: Block, description?: string, beforeRedo?: () => Promise<void>, afterUndo?: () => Promise<void>) {
        const actualDescription = description || `delete ${block.type}`

        await undoManager.perform(
            async () => {
                await beforeRedo?.()
                await octoClient.deleteBlock(block.boardId, block.id)
            },
            async () => {
                await octoClient.insertBlock(block.boardId, block)
                await afterUndo?.()
            },
            actualDescription,
            this.undoGroupId,
        )
    }

    async createBoardsAndBlocks(bab: BoardsAndBlocks, description = 'add', afterRedo?: (b: BoardsAndBlocks) => Promise<void>, beforeUndo?: (b: BoardsAndBlocks) => Promise<void>): Promise<BoardsAndBlocks> {
        return undoManager.perform(
            async () => {
                const res = await octoClient.createBoardsAndBlocks(bab)
                const newBab = (await res.json()) as BoardsAndBlocks
                await afterRedo?.(newBab)
                return newBab
            },
            async (newBab: BoardsAndBlocks) => {
                await beforeUndo?.(newBab)

                const boardIds = newBab.boards.map((b) => b.id)
                const blockIds = newBab.blocks.map((b) => b.id)
                await octoClient.deleteBoardsAndBlocks(boardIds, blockIds)
            },
            description,
            this.undoGroupId,
        )
    }

    async updateBoard(newBoard: Board, oldBoard: Board, description: string): Promise<void> {
        const [updatePatch, undoPatch] = createPatchesFromBoards(newBoard, oldBoard)
        await undoManager.perform(
            async () => {
                await octoClient.patchBoard(newBoard.id, updatePatch)
            },
            async () => {
                await octoClient.patchBoard(oldBoard.id, undoPatch)
            },
            description,
            this.undoGroupId,
        )
    }

    async deleteBoard(board: Board, description?: string, afterRedo?: (b: Board) => Promise<void>, beforeUndo?: (b: Board) => Promise<void>) {
        await undoManager.perform(
            async () => {
                await octoClient.deleteBoard(board.id)
                await afterRedo?.(board)
            },
            async () => {
                await beforeUndo?.(board)
                await octoClient.createBoard(board)
            },
            description,
            this.undoGroupId,
        )
    }

    async changeBlockTitle(boardId: string, blockId: string, oldTitle: string, newTitle: string, description = 'change block title') {
        await undoManager.perform(
            async () => {
                await octoClient.patchBlock(boardId, blockId, {title: newTitle})
            },
            async () => {
                await octoClient.patchBlock(boardId, blockId, {title: oldTitle})
            },
            description,
            this.undoGroupId,
        )
    }

    async changeBoardTitle(boardId: string, oldTitle: string, newTitle: string, description = 'change board title') {
        await undoManager.perform(
            async () => {
                await octoClient.patchBoard(boardId, {title: newTitle})
            },
            async () => {
                await octoClient.patchBoard(boardId, {title: oldTitle})
            },
            description,
            this.undoGroupId,
        )
    }

    async setDefaultTemplate(boardId: string, blockId: string, oldTemplateId: string, templateId: string, description = 'set default template') {
        await undoManager.perform(
            async () => {
                await octoClient.patchBlock(boardId, blockId, {updatedFields: {defaultTemplateId: templateId}})
            },
            async () => {
                await octoClient.patchBlock(boardId, blockId, {updatedFields: {defaultTemplateId: oldTemplateId}})
            },
            description,
            this.undoGroupId,
        )
    }

    async clearDefaultTemplate(boardId: string, blockId: string, oldTemplateId: string, description = 'set default template') {
        await undoManager.perform(
            async () => {
                await octoClient.patchBlock(boardId, blockId, {updatedFields: {defaultTemplateId: ''}})
            },
            async () => {
                await octoClient.patchBlock(boardId, blockId, {updatedFields: {defaultTemplateId: oldTemplateId}})
            },
            description,
            this.undoGroupId,
        )
    }

    async changeBoardIcon(boardId: string, oldIcon: string|undefined, icon: string, description = 'change board icon') {
        await undoManager.perform(
            async () => {
                await octoClient.patchBoard(boardId, {icon})
            },
            async () => {
                await octoClient.patchBoard(boardId, {icon: oldIcon})
            },
            description,
            this.undoGroupId,
        )
    }

    async changeBlockIcon(boardId: string, blockId: string, oldIcon: string|undefined, icon: string, description = 'change block icon') {
        await undoManager.perform(
            async () => {
                await octoClient.patchBlock(boardId, blockId, {updatedFields: {icon}})
            },
            async () => {
                await octoClient.patchBlock(boardId, blockId, {updatedFields: {icon: oldIcon}})
            },
            description,
            this.undoGroupId,
        )
    }

    async changeBoardDescription(boardId: string, blockId: string, oldBlockDescription: string|undefined, blockDescription: string, description = 'change description') {
        await undoManager.perform(
            async () => {
                await octoClient.patchBoard(boardId, {description: blockDescription})
            },
            async () => {
                await octoClient.patchBoard(boardId, {description: oldBlockDescription})
            },
            description,
            this.undoGroupId,
        )
    }

    async showBoardDescription(boardId: string, oldShowDescription: boolean, showDescription = true, description?: string) {
        let actionDescription = description
        if (!actionDescription) {
            actionDescription = showDescription ? 'show description' : 'hide description'
        }

        await undoManager.perform(
            async () => {
                await octoClient.patchBoard(boardId, {showDescription})
            },
            async () => {
                await octoClient.patchBoard(boardId, {showDescription: oldShowDescription})
            },
            actionDescription,
            this.undoGroupId,
        )
    }

    async changeCardContentOrder(boardId: string, cardId: string, oldContentOrder: Array<string | string[]>, contentOrder: Array<string | string[]>, description = 'reorder'): Promise<void> {
        await undoManager.perform(
            async () => {
                await octoClient.patchBlock(boardId, cardId, {updatedFields: {contentOrder}})
            },
            async () => {
                await octoClient.patchBlock(boardId, cardId, {updatedFields: {contentOrder: oldContentOrder}})
            },
            description,
            this.undoGroupId,
        )
    }

    // Board Members

    async createBoardMember(boardId: string, userId: string, description = 'create board member'): Promise<void> {
        const member = {boardId, userId, schemeEditor: true} as BoardMember

        await undoManager.perform(
            async () => {
                await octoClient.createBoardMember(member)
            },
            async () => {
                await octoClient.deleteBoardMember(member)
            },
            description,
            this.undoGroupId,
        )
    }

    async updateBoardMember(newMember: BoardMember, oldMember: BoardMember, description = 'update board member'): Promise<void> {
        await undoManager.perform(
            async () => {
                await octoClient.updateBoardMember(newMember)
            },
            async () => {
                await octoClient.updateBoardMember(oldMember)
            },
            description,
            this.undoGroupId,
        )
    }

    async deleteBoardMember(member: BoardMember, description = 'delete board member'): Promise<void> {
        await undoManager.perform(
            async () => {
                await octoClient.deleteBoardMember(member)
            },
            async () => {
                await octoClient.createBoardMember(member)
            },
            description,
            this.undoGroupId,
        )
    }

    // Property Templates

    async insertPropertyTemplate(board: Board, activeView: BoardView, index = -1, template?: IPropertyTemplate): Promise<string> {
        if (!activeView) {
            Utils.assertFailure('insertPropertyTemplate: no activeView')
            return ''
        }

        const newTemplate = template || {
            id: Utils.createGuid(IDType.BlockID),
            name: 'New Property',
            type: 'text',
            options: [],
        }

        const oldBlocks: Block[] = []
        const oldBoard: Board = board
        const newBoard = createBoard(board)

        const startIndex = (index >= 0) ? index : board.cardProperties.length
        newBoard.cardProperties.splice(startIndex, 0, newTemplate)
        const changedBlocks: Block[] = []
        const changedBlockIDs: string[] = []

        if (activeView.fields.viewType === 'table') {
            oldBlocks.push(activeView)

            const newActiveView = createBoardView(activeView)

            // insert in proper location in activeview.fields.visiblePropetyIds
            const viewIndex = index > 0 ? index : activeView.fields.visiblePropertyIds.length
            newActiveView.fields.visiblePropertyIds.splice(viewIndex, 0, newTemplate.id)
            changedBlocks.push(newActiveView)
            changedBlockIDs.push(activeView.id)

            const [updatePatch, undoPatch] = createPatchesFromBoardsAndBlocks(newBoard, oldBoard, changedBlockIDs, changedBlocks, oldBlocks)
            await undoManager.perform(
                async () => {
                    await octoClient.patchBoardsAndBlocks(updatePatch)
                },
                async () => {
                    await octoClient.patchBoardsAndBlocks(undoPatch)
                },
                'add column',
                this.undoGroupId,
            )
        } else {
            this.updateBoard(newBoard, oldBoard, 'add property')
        }

        return newTemplate.id
    }

    async duplicatePropertyTemplate(board: Board, activeView: BoardView, propertyId: string) {
        if (!activeView) {
            Utils.assertFailure('duplicatePropertyTemplate: no activeView')
        }

        const oldBlocks: Block[] = []
        const oldBoard: Board = board

        const newBoard = createBoard(board)
        const changedBlocks: Block[] = []
        const changedBlockIDs: string[] = []
        const index = newBoard.cardProperties.findIndex((o: IPropertyTemplate) => o.id === propertyId)
        if (index === -1) {
            Utils.assertFailure(`Cannot find template with id: ${propertyId}`)
            return
        }
        const srcTemplate = newBoard.cardProperties[index]
        const newTemplate: IPropertyTemplate = {
            id: Utils.createGuid(IDType.BlockID),
            name: `${srcTemplate.name} copy`,
            type: srcTemplate.type,
            options: srcTemplate.options.slice(),
        }
        newBoard.cardProperties.splice(index + 1, 0, newTemplate)

        let description = 'duplicate property'
        if (activeView.fields.viewType === 'table') {
            oldBlocks.push(activeView)

            const newActiveView = createBoardView(activeView)
            newActiveView.fields.visiblePropertyIds.push(newTemplate.id)
            changedBlocks.push(newActiveView)
            changedBlockIDs.push(newActiveView.id)

            description = 'duplicate column'
            const [updatePatch, undoPatch] = createPatchesFromBoardsAndBlocks(newBoard, oldBoard, changedBlockIDs, changedBlocks, oldBlocks)
            await undoManager.perform(
                async () => {
                    await octoClient.patchBoardsAndBlocks(updatePatch)
                },
                async () => {
                    await octoClient.patchBoardsAndBlocks(undoPatch)
                },
                description,
                this.undoGroupId,
            )
        } else {
            this.updateBoard(newBoard, oldBoard, description)
        }
    }

    async changePropertyTemplateOrder(board: Board, template: IPropertyTemplate, destIndex: number) {
        const templates = board.cardProperties
        const newValue = templates.slice()

        const srcIndex = templates.indexOf(template)
        Utils.log(`srcIndex: ${srcIndex}, destIndex: ${destIndex}`)
        newValue.splice(destIndex, 0, newValue.splice(srcIndex, 1)[0])

        const newBoard = createBoard(board)
        newBoard.cardProperties = newValue

        await this.updateBoard(newBoard, board, 'reorder properties')
    }

    async deleteProperty(board: Board, views: BoardView[], cards: Card[], propertyId: string) {
        const newBoard = createBoard(board)
        newBoard.cardProperties = board.cardProperties.filter((o: IPropertyTemplate) => o.id !== propertyId)

        const oldBlocks: Block[] = []
        const changedBlocks: Block[] = []
        const changedBlockIDs: string[] = []

        views.forEach((view) => {
            if (view.fields.visiblePropertyIds.includes(propertyId)) {
                oldBlocks.push(view)

                const newView = createBoardView(view)
                newView.fields.visiblePropertyIds = view.fields.visiblePropertyIds.filter((o: string) => o !== propertyId)
                changedBlocks.push(newView)
                changedBlockIDs.push(newView.id)
            }
        })
        cards.forEach((card) => {
            if (card.fields.properties[propertyId]) {
                oldBlocks.push(card)

                const newCard = createCard(card)
                delete newCard.fields.properties[propertyId]
                changedBlocks.push(newCard)
                changedBlockIDs.push(newCard.id)
            }
        })

        const [updatePatch, undoPatch] = createPatchesFromBoardsAndBlocks(newBoard, board, changedBlockIDs, changedBlocks, oldBlocks)
        await undoManager.perform(
            async () => {
                await octoClient.patchBoardsAndBlocks(updatePatch)
            },
            async () => {
                await octoClient.patchBoardsAndBlocks(undoPatch)
            },
            'delete property',
            this.undoGroupId,
        )
    }

    // Properties

    async insertPropertyOption(board: Board, template: IPropertyTemplate, option: IPropertyOption, description = 'add option') {
        Utils.assert(board.cardProperties.includes(template))

        const newBoard = createBoard(board)
        const newTemplate = newBoard.cardProperties.find((o: IPropertyTemplate) => o.id === template.id)!
        newTemplate.options.push(option)

        await this.updateBoard(newBoard, board, description)
    }

    async deletePropertyOption(board: Board, template: IPropertyTemplate, option: IPropertyOption) {
        const newBoard = createBoard(board)
        const newTemplate = newBoard.cardProperties.find((o: IPropertyTemplate) => o.id === template.id)!
        newTemplate.options = newTemplate.options.filter((o) => o.id !== option.id)

        await this.updateBoard(newBoard, board, 'delete option')
    }

    async changePropertyOptionOrder(board: Board, template: IPropertyTemplate, option: IPropertyOption, destIndex: number) {
        const srcIndex = template.options.indexOf(option)
        Utils.log(`srcIndex: ${srcIndex}, destIndex: ${destIndex}`)

        const newBoard = createBoard(board)
        const newTemplate = newBoard.cardProperties.find((o: IPropertyTemplate) => o.id === template.id)!
        newTemplate.options.splice(destIndex, 0, newTemplate.options.splice(srcIndex, 1)[0])

        await this.updateBoard(newBoard, board, 'reorder options')
    }

    async changePropertyOptionValue(board: Board, propertyTemplate: IPropertyTemplate, option: IPropertyOption, value: string) {
        const newBoard = createBoard(board)
        const newTemplate = newBoard.cardProperties.find((o: IPropertyTemplate) => o.id === propertyTemplate.id)!
        const newOption = newTemplate.options.find((o) => o.id === option.id)!
        newOption.value = value

        await this.updateBoard(newBoard, board, 'rename option')

        return newBoard
    }

    async changePropertyOptionColor(board: Board, template: IPropertyTemplate, option: IPropertyOption, color: string) {
        const newBoard = createBoard(board)
        const newTemplate = newBoard.cardProperties.find((o: IPropertyTemplate) => o.id === template.id)!
        const newOption = newTemplate.options.find((o) => o.id === option.id)!
        newOption.color = color
        await this.updateBoard(newBoard, board, 'change option color')
    }

    async changePropertyValue(boardId: string, card: Card, propertyId: string, value?: string | string[], description = 'change property') {
        const oldValue = card.fields.properties[propertyId]

        // dont save anything if property value was not changed.
        if (oldValue === value) {
            return
        }

        const newCard = createCard(card)
        if (value) {
            newCard.fields.properties[propertyId] = value
        } else {
            delete newCard.fields.properties[propertyId]
        }
        await this.updateBlock(boardId, newCard, card, description)
        TelemetryClient.trackEvent(TelemetryCategory, TelemetryActions.EditCardProperty, {board: card.rootId, card: card.id})
    }

    async changePropertyTypeAndName(board: Board, cards: Card[], propertyTemplate: IPropertyTemplate, newType: PropertyType, newName: string) {
        if (propertyTemplate.type === newType && propertyTemplate.name === newName) {
            return
        }

        const oldBoard: Board = board
        const newBoard = createBoard(board)
        const newTemplate = newBoard.cardProperties.find((o: IPropertyTemplate) => o.id === propertyTemplate.id)!

        if (propertyTemplate.type !== newType) {
            newTemplate.options = []
        }

        newTemplate.type = newType
        newTemplate.name = newName

        const oldBlocks: Block[] = []
        const newBlocks: Block[] = []
        const newBlockIDs: string[] = []

        if (propertyTemplate.type !== newType) {
            if (propertyTemplate.type === 'select' || propertyTemplate.type === 'multiSelect') { // If the old type was either select or multiselect
                const isNewTypeSelectOrMulti = newType === 'select' || newType === 'multiSelect'

                for (const card of cards) {
                    const oldValue = Array.isArray(card.fields.properties[propertyTemplate.id]) ? (card.fields.properties[propertyTemplate.id].length > 0 && card.fields.properties[propertyTemplate.id][0]) : card.fields.properties[propertyTemplate.id]
                    if (oldValue) {
                        const newValue = isNewTypeSelectOrMulti ? propertyTemplate.options.find((o) => o.id === oldValue)?.id : propertyTemplate.options.find((o) => o.id === oldValue)?.value
                        const newCard = createCard(card)

                        if (newValue) {
                            newCard.fields.properties[propertyTemplate.id] = newType === 'multiSelect' ? [newValue] : newValue
                        } else {
                            // This was an invalid select option, so delete it
                            delete newCard.fields.properties[propertyTemplate.id]
                        }

                        newBlocks.push(newCard)
                        newBlockIDs.push(newCard.id)
                        oldBlocks.push(card)
                    }

                    if (isNewTypeSelectOrMulti) {
                        newTemplate.options = propertyTemplate.options
                    }
                }
            } else if (newType === 'select' || newType === 'multiSelect') { // if the new type is either select or multiselect
                // Map values to new template option IDs
                for (const card of cards) {
                    const oldValue = card.fields.properties[propertyTemplate.id] as string
                    if (oldValue) {
                        let option = newTemplate.options.find((o: IPropertyOption) => o.value === oldValue)
                        if (!option) {
                            option = {
                                id: Utils.createGuid(IDType.None),
                                value: oldValue,
                                color: 'propColorDefault',
                            }
                            newTemplate.options.push(option)
                        }

                        const newCard = createCard(card)
                        newCard.fields.properties[propertyTemplate.id] = newType === 'multiSelect' ? [option.id] : option.id

                        newBlocks.push(newCard)
                        newBlockIDs.push(newCard.id)
                        oldBlocks.push(card)
                    }
                }
            }
        }

        if (newBlockIDs.length > 0) {
            const [updatePatch, undoPatch] = createPatchesFromBoardsAndBlocks(newBoard, board, newBlockIDs, newBlocks, oldBlocks)
            await undoManager.perform(
                async () => {
                    await octoClient.patchBoardsAndBlocks(updatePatch)
                },
                async () => {
                    await octoClient.patchBoardsAndBlocks(undoPatch)
                },
                'change property type and name',
                this.undoGroupId,
            )
        } else {
            this.updateBoard(newBoard, oldBoard, 'change property name')
        }
    }

    // Views

    async changeViewSortOptions(boardId: string, viewId: string, oldSortOptions: ISortOption[], sortOptions: ISortOption[]): Promise<void> {
        await undoManager.perform(
            async () => {
                await octoClient.patchBlock(boardId, viewId, {updatedFields: {sortOptions}})
            },
            async () => {
                await octoClient.patchBlock(boardId, viewId, {updatedFields: {sortOptions: oldSortOptions}})
            },
            'sort',
            this.undoGroupId,
        )
    }

    async changeViewFilter(boardId: string, viewId: string, oldFilter: FilterGroup, filter: FilterGroup): Promise<void> {
        await undoManager.perform(
            async () => {
                await octoClient.patchBlock(boardId, viewId, {updatedFields: {filter}})
            },
            async () => {
                await octoClient.patchBlock(boardId, viewId, {updatedFields: {filter: oldFilter}})
            },
            'filter',
            this.undoGroupId,
        )
    }

    async changeViewGroupById(boardId: string, viewId: string, oldGroupById: string|undefined, groupById: string): Promise<void> {
        await undoManager.perform(
            async () => {
                await octoClient.patchBlock(boardId, viewId, {updatedFields: {groupById}})
            },
            async () => {
                await octoClient.patchBlock(boardId, viewId, {updatedFields: {groupById: oldGroupById}})
            },
            'group by',
            this.undoGroupId,
        )
    }

    async changeViewDateDisplayPropertyId(boardId: string, viewId: string, oldDateDisplayPropertyId: string|undefined, dateDisplayPropertyId: string): Promise<void> {
        await undoManager.perform(
            async () => {
                await octoClient.patchBlock(boardId, viewId, {updatedFields: {dateDisplayPropertyId}})
            },
            async () => {
                await octoClient.patchBlock(boardId, viewId, {updatedFields: {dateDisplayPropertyId: oldDateDisplayPropertyId}})
            },
            'display by',
            this.undoDisplayId,
        )
    }

    async changeViewVisiblePropertiesOrder(boardId: string, view: BoardView, template: IPropertyTemplate, destIndex: number, description = 'change property order'): Promise<void> {
        const oldVisiblePropertyIds = view.fields.visiblePropertyIds
        const newOrder = oldVisiblePropertyIds.slice()

        const srcIndex = oldVisiblePropertyIds.indexOf(template.id)
        Utils.log(`srcIndex: ${srcIndex}, destIndex: ${destIndex}`)

        newOrder.splice(destIndex, 0, newOrder.splice(srcIndex, 1)[0])

        await undoManager.perform(
            async () => {
                await octoClient.patchBlock(boardId, view.id, {updatedFields: {visiblePropertyIds: newOrder}})
            },
            async () => {
                await octoClient.patchBlock(boardId, view.id, {updatedFields: {visiblePropertyIds: oldVisiblePropertyIds}})
            },
            description,
            this.undoGroupId,
        )
    }

    async changeViewVisibleProperties(boardId: string, viewId: string, oldVisiblePropertyIds: string[], visiblePropertyIds: string[], description = 'show / hide property'): Promise<void> {
        await undoManager.perform(
            async () => {
                await octoClient.patchBlock(boardId, viewId, {updatedFields: {visiblePropertyIds}})
            },
            async () => {
                await octoClient.patchBlock(boardId, viewId, {updatedFields: {visiblePropertyIds: oldVisiblePropertyIds}})
            },
            description,
            this.undoGroupId,
        )
    }

    async changeViewVisibleOptionIds(boardId: string, viewId: string, oldVisibleOptionIds: string[], visibleOptionIds: string[], description = 'reorder'): Promise<void> {
        await undoManager.perform(
            async () => {
                await octoClient.patchBlock(boardId, viewId, {updatedFields: {visibleOptionIds}})
            },
            async () => {
                await octoClient.patchBlock(boardId, viewId, {updatedFields: {visibleOptionIds: oldVisibleOptionIds}})
            },
            description,
            this.undoGroupId,
        )
    }

    async changeViewHiddenOptionIds(boardId: string, viewId: string, oldHiddenOptionIds: string[], hiddenOptionIds: string[], description = 'reorder'): Promise<void> {
        await undoManager.perform(
            async () => {
                await octoClient.patchBlock(boardId, viewId, {updatedFields: {hiddenOptionIds}})
            },
            async () => {
                await octoClient.patchBlock(boardId, viewId, {updatedFields: {hiddenOptionIds: oldHiddenOptionIds}})
            },
            description,
            this.undoGroupId,
        )
    }

    async changeViewKanbanCalculations(boardId: string, viewId: string, oldCalculations: Record<string, KanbanCalculationFields>, calculations: Record<string, KanbanCalculationFields>, description = 'updated kanban calculations'): Promise<void> {
        await undoManager.perform(
            async () => {
                await octoClient.patchBlock(boardId, viewId, {updatedFields: {kanbanCalculations: calculations}})
            },
            async () => {
                await octoClient.patchBlock(boardId, viewId, {updatedFields: {kanbanCalculations: oldCalculations}})
            },
            description,
            this.undoGroupId,
        )
    }

    async hideViewColumn(boardId: string, view: BoardView, columnOptionId: string): Promise<void> {
        if (view.fields.hiddenOptionIds.includes(columnOptionId)) {
            return
        }

        const newView = createBoardView(view)
        newView.fields.visibleOptionIds = newView.fields.visibleOptionIds.filter((o) => o !== columnOptionId)
        newView.fields.hiddenOptionIds = [...newView.fields.hiddenOptionIds, columnOptionId]
        await this.updateBlock(boardId, newView, view, 'hide column')
    }

    async unhideViewColumn(boardId: string, view: BoardView, columnOptionId: string): Promise<void> {
        if (!view.fields.hiddenOptionIds.includes(columnOptionId)) {
            return
        }

        const newView = createBoardView(view)
        newView.fields.hiddenOptionIds = newView.fields.hiddenOptionIds.filter((o) => o !== columnOptionId)

        // Put the column at the end of the visible list
        newView.fields.visibleOptionIds = newView.fields.visibleOptionIds.filter((o) => o !== columnOptionId)
        newView.fields.visibleOptionIds = [...newView.fields.visibleOptionIds, columnOptionId]
        await this.updateBlock(boardId, newView, view, 'show column')
    }

    async changeViewCardOrder(boardId: string, view: BoardView, cardOrder: string[], description = 'reorder'): Promise<void> {
        const newView = createBoardView(view)
        newView.fields.cardOrder = cardOrder
        await this.updateBlock(boardId, newView, view, description)
    }

    async createCategory(category: Category): Promise<void> {
        await octoClient.createSidebarCategory(category)
    }

    async deleteCategory(teamID: string, categoryID: string): Promise<void> {
        await octoClient.deleteSidebarCategory(teamID, categoryID)
    }

    async updateCategory(category: Category): Promise<void> {
        await octoClient.updateSidebarCategory(category)
    }

    async moveBlockToCategory(teamID: string, blockID: string, toCategoryID: string, fromCategoryID: string): Promise<void> {
        await octoClient.moveBlockToCategory(teamID, blockID, toCategoryID, fromCategoryID)
    }

    async followBlock(blockId: string, blockType: string, userId: string) {
        await undoManager.perform(
            async () => {
                await octoClient.followBlock(blockId, blockType, userId)
            },
            async () => {
                await octoClient.unfollowBlock(blockId, blockType, userId)
            },
            'follow block',
            this.undoGroupId,
        )
    }

    async unfollowBlock(blockId: string, blockType: string, userId: string) {
        await undoManager.perform(
            async () => {
                await octoClient.unfollowBlock(blockId, blockType, userId)
            },
            async () => {
                await octoClient.followBlock(blockId, blockType, userId)
            },
            'follow block',
            this.undoGroupId,
        )
    }

    // Duplicate

    async duplicateCard(
        cardId: string,
        board: Board,
        description = 'duplicate card',
        asTemplate = false,
        afterRedo?: (newCardId: string) => Promise<void>,
        beforeUndo?: () => Promise<void>,
    ): Promise<[Block[], string]> {
        const blocks = await octoClient.getSubtree(cardId, 2)
        const [newBlocks1, newCard] = OctoUtils.duplicateBlockTree(blocks, cardId) as [Block[], Card, Record<string, string>]
        const newBlocks = newBlocks1.filter((o) => o.type !== 'comment')
        Utils.log(`duplicateCard: duplicating ${newBlocks.length} blocks`)
        if (asTemplate === newCard.fields.isTemplate) {
            // Copy template
            newCard.title = `${newCard.title} copy`
        } else if (asTemplate) {
            // Template from card
            newCard.title = 'New card template'
        } else {
            // Card from template
            newCard.title = ''

            // If the template doesn't specify an icon, initialize it to a random one
            if (!newCard.fields.icon && UserSettings.prefillRandomIcons) {
                newCard.fields.icon = BlockIcons.shared.randomIcon()
            }
        }
        newCard.fields.isTemplate = asTemplate
        newCard.rootId = board.id
        newCard.parentId = board.id
        await this.insertBlocks(
            board.id,
            newBlocks,
            description,
            async (respBlocks: Block[]) => {
                const card = respBlocks.find((block) => block.type === 'card')
                if (card) {
                    await afterRedo?.(card.id)
                } else {
                    Utils.logError('card not found for opening.')
                }
            },
            beforeUndo,
        )
        return [newBlocks, newCard.id]
    }

    async duplicateBoard(
        boardId: string,
        description = 'duplicate board',
        asTemplate = false,
        afterRedo?: (newBoardId: string) => Promise<void>,
        beforeUndo?: () => Promise<void>,
    ): Promise<[Block[], string]> {
<<<<<<< HEAD
        // ToDo: reimplement

        // if (asTemplate === newBoard.fields.isTemplate) {
        //     newBoard.title = `${newBoard.title} copy`
        // } else if (asTemplate) {
        //     // Template from board
        //     newBoard.title = 'New board template'
        // } else {
        //     // Board from template
        // }
        // newBoard.fields.isTemplate = asTemplate
        // const createdBlocks = await this.insertBlocks(
        //     newBlocks,
        //     description,
        //     async (respBlocks: Block[]) => {
        //         const board = respBlocks.find((b) => b.type === 'board')
        //         await afterRedo?.(board?.id || '')
        //     },
        //     beforeUndo,
        // )
        // const board = createdBlocks.find((b: Block) => b.type === 'board')
        // return [createdBlocks, board.id]
        return [[], '']
=======
        const blocks = await octoClient.getSubtree(boardId, 3)
        const [newBlocks1, newBoard] = OctoUtils.duplicateBlockTree(blocks, boardId) as [Block[], Board, Record<string, string>]
        const newBlocks = newBlocks1.filter((o) => o.type !== 'comment')
        Utils.log(`duplicateBoard: duplicating ${newBlocks.length} blocks`)

        if (asTemplate === newBoard.fields.isTemplate) {
            newBoard.title = `${newBoard.title} copy`
        } else if (asTemplate) {
            // Template from board
            newBoard.title = 'New board template'
        } else {
            // Board from template
        }
        newBoard.fields.isTemplate = asTemplate
        const createdBlocks = await this.insertBlocks(
            newBlocks,
            description,
            async (respBlocks: Block[]) => {
                const board = respBlocks.find((b) => b.type === 'board')
                await afterRedo?.(board?.id || '')
            },
            beforeUndo,
            boardId,
        )
        const board = createdBlocks.find((b: Block) => b.type === 'board')
        return [createdBlocks, board.id]
>>>>>>> eaa4ef17
    }

    async duplicateFromRootBoard(
        boardId: string,
        description = 'duplicate board',
        asTemplate = false,
        afterRedo?: (newBoardId: string) => Promise<void>,
        beforeUndo?: () => Promise<void>,
    ): Promise<[Block[], string]> {
        // ToDo: reimplement, needs to duplicate board and blocks

        // if (asTemplate === newBoard.fields.isTemplate) {
        //     newBoard.title = `${newBoard.title} copy`
        // } else if (asTemplate) {
        //     // Template from board
        //     newBoard.title = 'New board template'
        // } else {
        //     // Board from template
        // }
        // newBoard.fields.isTemplate = asTemplate
        // const createdBlocks = await this.insertBlocks(
        //     newBlocks,
        //     description,
        //     async (respBlocks: Block[]) => {
        //         const board = respBlocks.find((b) => b.type === 'board')
        //         await afterRedo?.(board?.id || '')
        //     },
        //     beforeUndo,
        // )
        // const board = createdBlocks.find((b: Block) => b.type === 'board')
        // return [createdBlocks, board.id]
        return [[], '']
    }

    async addBoardFromTemplate(
        intl: IntlShape,
        afterRedo: (id: string) => Promise<void>,
        beforeUndo: () => Promise<void>,
        boardTemplateId: string,
        global = false,
    ): Promise<[Block[], string]> {
        const asTemplate = false
        const actionDescription = intl.formatMessage({id: 'Mutator.new-board-from-template', defaultMessage: 'new board from template'})

        TelemetryClient.trackEvent(TelemetryCategory, TelemetryActions.CreateBoardViaTemplate, {boardTemplateId})
        if (global) {
            return mutator.duplicateFromRootBoard(boardTemplateId, actionDescription, asTemplate, afterRedo, beforeUndo)
        }
        return mutator.duplicateBoard(boardTemplateId, actionDescription, asTemplate, afterRedo, beforeUndo)
    }

    async addEmptyBoard(
        intl: IntlShape,
        afterRedo: (id: string) => Promise<void>,
        beforeUndo: () => Promise<void>,
    ): Promise<BoardsAndBlocks> {
        const board = createBoard()

        const view = createBoardView()
        view.fields.viewType = 'board'
        view.parentId = board.id
        view.boardId = board.id
        view.title = intl.formatMessage({id: 'View.NewBoardTitle', defaultMessage: 'Board view'})

        return mutator.createBoardsAndBlocks(
            {boards: [board], blocks: [view]},
            'add board',
            async (bab: BoardsAndBlocks) => {
                const newBoard = bab.boards[0]
                TelemetryClient.trackEvent(TelemetryCategory, TelemetryActions.CreateBoard, {board: newBoard?.id})
                await afterRedo(newBoard?.id || '')
            },
            beforeUndo,
        )
    }

    async addEmptyBoardTemplate(
        intl: IntlShape,
        afterRedo: (id: string) => Promise<void>,
        beforeUndo: () => Promise<void>,
    ): Promise<BoardsAndBlocks> {
        const boardTemplate = createBoard()
        boardTemplate.isTemplate = true
        boardTemplate.title = intl.formatMessage({id: 'View.NewTemplateTitle', defaultMessage: 'Untitled Template'})

        const view = createBoardView()
        view.fields.viewType = 'board'
        view.parentId = boardTemplate.id
        view.boardId = boardTemplate.id
        view.title = intl.formatMessage({id: 'View.NewBoardTitle', defaultMessage: 'Board view'})

        return mutator.createBoardsAndBlocks(
            {boards: [boardTemplate], blocks: [view]},
            'add board template',
            async (bab: BoardsAndBlocks) => {
                const newBoard = bab.boards[0]
                TelemetryClient.trackEvent(TelemetryCategory, TelemetryActions.CreateBoardTemplate, {board: newBoard?.id})
                afterRedo(newBoard?.id || '')
            },
            beforeUndo,
        )
    }

    // Other methods

    // Not a mutator, but convenient to put here since Mutator wraps OctoClient
    async exportArchive(boardID?: string): Promise<Response> {
        return octoClient.exportArchive(boardID)
    }

    // Not a mutator, but convenient to put here since Mutator wraps OctoClient
    async importFullArchive(file: File): Promise<Response> {
        return octoClient.importFullArchive(file)
    }

    get canUndo(): boolean {
        return undoManager.canUndo
    }

    get canRedo(): boolean {
        return undoManager.canRedo
    }

    get undoDescription(): string | undefined {
        return undoManager.undoDescription
    }

    get redoDescription(): string | undefined {
        return undoManager.redoDescription
    }

    async undo() {
        await undoManager.undo()
    }

    async redo() {
        await undoManager.redo()
    }
}

const mutator = new Mutator()
export default mutator

export {mutator}<|MERGE_RESOLUTION|>--- conflicted
+++ resolved
@@ -139,17 +139,10 @@
     }
 
     //eslint-disable-next-line no-shadow
-<<<<<<< HEAD
-    async insertBlocks(boardId: string, blocks: Block[], description = 'add', afterRedo?: (blocks: Block[]) => Promise<void>, beforeUndo?: () => Promise<void>) {
+    async insertBlocks(boardId: string, blocks: Block[], description = 'add', afterRedo?: (blocks: Block[]) => Promise<void>, beforeUndo?: () => Promise<void>, sourceBoardID?: string) {
         return undoManager.perform(
             async () => {
-                const res = await octoClient.insertBlocks(boardId, blocks)
-=======
-    async insertBlocks(blocks: Block[], description = 'add', afterRedo?: (blocks: Block[]) => Promise<void>, beforeUndo?: () => Promise<void>, sourceBoardID?: string) {
-        return undoManager.perform(
-            async () => {
-                const res = await octoClient.insertBlocks(blocks, sourceBoardID)
->>>>>>> eaa4ef17
+                const res = await octoClient.insertBlocks(boardId, blocks, sourceBoardID)
                 const newBlocks = (await res.json()) as Block[]
                 updateAllBoardsAndBlocks([], newBlocks)
                 await afterRedo?.(newBlocks)
@@ -972,8 +965,40 @@
         afterRedo?: (newBoardId: string) => Promise<void>,
         beforeUndo?: () => Promise<void>,
     ): Promise<[Block[], string]> {
-<<<<<<< HEAD
         // ToDo: reimplement
+
+        // if (asTemplate === newBoard.fields.isTemplate) {
+        //     newBoard.title = `${newBoard.title} copy`
+        // } else if (asTemplate) {
+        //     // Template from board
+        //     newBoard.title = 'New board template'
+        // } else {
+        //     // Board from template
+        // }
+        // newBoard.fields.isTemplate = asTemplate
+        // const createdBlocks = await this.insertBlocks(
+        //     newBlocks,
+        //     description,
+        //     async (respBlocks: Block[]) => {
+        //         const board = respBlocks.find((b) => b.type === 'board')
+        //         await afterRedo?.(board?.id || '')
+        //     },
+        //     beforeUndo,
+        //     boardId,
+        // )
+        // const board = createdBlocks.find((b: Block) => b.type === 'board')
+        // return [createdBlocks, board.id]
+        return [[], '']
+    }
+
+    async duplicateFromRootBoard(
+        boardId: string,
+        description = 'duplicate board',
+        asTemplate = false,
+        afterRedo?: (newBoardId: string) => Promise<void>,
+        beforeUndo?: () => Promise<void>,
+    ): Promise<[Block[], string]> {
+        // ToDo: reimplement, needs to duplicate board and blocks
 
         // if (asTemplate === newBoard.fields.isTemplate) {
         //     newBoard.title = `${newBoard.title} copy`
@@ -996,66 +1021,6 @@
         // const board = createdBlocks.find((b: Block) => b.type === 'board')
         // return [createdBlocks, board.id]
         return [[], '']
-=======
-        const blocks = await octoClient.getSubtree(boardId, 3)
-        const [newBlocks1, newBoard] = OctoUtils.duplicateBlockTree(blocks, boardId) as [Block[], Board, Record<string, string>]
-        const newBlocks = newBlocks1.filter((o) => o.type !== 'comment')
-        Utils.log(`duplicateBoard: duplicating ${newBlocks.length} blocks`)
-
-        if (asTemplate === newBoard.fields.isTemplate) {
-            newBoard.title = `${newBoard.title} copy`
-        } else if (asTemplate) {
-            // Template from board
-            newBoard.title = 'New board template'
-        } else {
-            // Board from template
-        }
-        newBoard.fields.isTemplate = asTemplate
-        const createdBlocks = await this.insertBlocks(
-            newBlocks,
-            description,
-            async (respBlocks: Block[]) => {
-                const board = respBlocks.find((b) => b.type === 'board')
-                await afterRedo?.(board?.id || '')
-            },
-            beforeUndo,
-            boardId,
-        )
-        const board = createdBlocks.find((b: Block) => b.type === 'board')
-        return [createdBlocks, board.id]
->>>>>>> eaa4ef17
-    }
-
-    async duplicateFromRootBoard(
-        boardId: string,
-        description = 'duplicate board',
-        asTemplate = false,
-        afterRedo?: (newBoardId: string) => Promise<void>,
-        beforeUndo?: () => Promise<void>,
-    ): Promise<[Block[], string]> {
-        // ToDo: reimplement, needs to duplicate board and blocks
-
-        // if (asTemplate === newBoard.fields.isTemplate) {
-        //     newBoard.title = `${newBoard.title} copy`
-        // } else if (asTemplate) {
-        //     // Template from board
-        //     newBoard.title = 'New board template'
-        // } else {
-        //     // Board from template
-        // }
-        // newBoard.fields.isTemplate = asTemplate
-        // const createdBlocks = await this.insertBlocks(
-        //     newBlocks,
-        //     description,
-        //     async (respBlocks: Block[]) => {
-        //         const board = respBlocks.find((b) => b.type === 'board')
-        //         await afterRedo?.(board?.id || '')
-        //     },
-        //     beforeUndo,
-        // )
-        // const board = createdBlocks.find((b: Block) => b.type === 'board')
-        // return [createdBlocks, board.id]
-        return [[], '']
     }
 
     async addBoardFromTemplate(
