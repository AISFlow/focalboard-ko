// Copyright (c) 2015-present Mattermost, Inc. All Rights Reserved.
// See LICENSE.txt for license information.

import {IntlShape} from 'react-intl'
import {batch} from 'react-redux'

import {BlockIcons} from './blockIcons'
import {Block, BlockPatch, createPatchesFromBlocks} from './blocks/block'
import {Board, BoardMember, BoardsAndBlocks, IPropertyOption, IPropertyTemplate, PropertyType, createBoard, createPatchesFromBoards, createPatchesFromBoardsAndBlocks} from './blocks/board'
import {BoardView, ISortOption, createBoardView, KanbanCalculationFields} from './blocks/boardView'
import {Card, createCard} from './blocks/card'
import {ContentBlock} from './blocks/contentBlock'
import {CommentBlock} from './blocks/commentBlock'
import {FilterGroup} from './blocks/filterGroup'
import octoClient from './octoClient'
import undoManager from './undomanager'
import {Utils, IDType} from './utils'
import {UserSettings} from './userSettings'
import TelemetryClient, {TelemetryCategory, TelemetryActions} from './telemetry/telemetryClient'
import {Category} from './store/sidebar'

/* eslint-disable max-lines */
import {UserConfigPatch} from './user'
import store from './store'
import {updateBoards} from './store/boards'
import {updateViews} from './store/views'
import {updateCards} from './store/cards'
import {updateComments} from './store/comments'
import {updateContents} from './store/contents'

function updateAllBoardsAndBlocks(boards: Board[], blocks: Block[]) {
    return batch(() => {
        store.dispatch(updateBoards(boards.filter((b: Board) => b.deleteAt !== 0) as Board[]))
        store.dispatch(updateViews(blocks.filter((b: Block) => b.type === 'view' || b.deleteAt !== 0) as BoardView[]))
        store.dispatch(updateCards(blocks.filter((b: Block) => b.type === 'card' || b.deleteAt !== 0) as Card[]))
        store.dispatch(updateComments(blocks.filter((b: Block) => b.type === 'comment' || b.deleteAt !== 0) as CommentBlock[]))
        store.dispatch(updateContents(blocks.filter((b: Block) => b.type !== 'card' && b.type !== 'view' && b.type !== 'board' && b.type !== 'comment') as ContentBlock[]))
    })
}

//
// The Mutator is used to make all changes to server state
// It also ensures that the Undo-manager is called for each action
//
class Mutator {
    private undoGroupId?: string
    private undoDisplayId?: string

    private beginUndoGroup(): string | undefined {
        if (this.undoGroupId) {
            Utils.assertFailure('UndoManager does not support nested groups')
            return undefined
        }
        this.undoGroupId = Utils.createGuid(IDType.None)
        return this.undoGroupId
    }

    private endUndoGroup(groupId: string) {
        if (this.undoGroupId !== groupId) {
            Utils.assertFailure('Mismatched groupId. UndoManager does not support nested groups')
            return
        }
        this.undoGroupId = undefined
    }

    async performAsUndoGroup(actions: () => Promise<void>): Promise<void> {
        const groupId = this.beginUndoGroup()
        try {
            await actions()
        } catch (err) {
            Utils.assertFailure(`ERROR: ${err}`)
        }
        if (groupId) {
            this.endUndoGroup(groupId)
        }
    }

    async updateBlock(boardId: string, newBlock: Block, oldBlock: Block, description: string): Promise<void> {
        const [updatePatch, undoPatch] = createPatchesFromBlocks(newBlock, oldBlock)
        await undoManager.perform(
            async () => {
                await octoClient.patchBlock(boardId, newBlock.id, updatePatch)
            },
            async () => {
                await octoClient.patchBlock(boardId, oldBlock.id, undoPatch)
            },
            description,
            this.undoGroupId,
        )
    }

    private async updateBlocks(boardId: string, newBlocks: Block[], oldBlocks: Block[], description: string): Promise<void> {
        if (newBlocks.length !== oldBlocks.length) {
            throw new Error('new and old blocks must have the same length when updating blocks')
        }

        const updatePatches = [] as BlockPatch[]
        const undoPatches = [] as BlockPatch[]

        newBlocks.forEach((newBlock, i) => {
            const [updatePatch, undoPatch] = createPatchesFromBlocks(newBlock, oldBlocks[i])
            updatePatches.push(updatePatch)
            undoPatches.push(undoPatch)
        })

        return undoManager.perform(
            async () => {
                await Promise.all(
                    updatePatches.map((patch, i) => octoClient.patchBlock(boardId, newBlocks[i].id, patch)),
                )
            },
            async () => {
                await Promise.all(
                    undoPatches.map((patch, i) => octoClient.patchBlock(boardId, newBlocks[i].id, patch)),
                )
            },
            description,
            this.undoGroupId,
        )
    }

    //eslint-disable-next-line no-shadow
    async insertBlock(boardId: string, block: Block, description = 'add', afterRedo?: (block: Block) => Promise<void>, beforeUndo?: (block: Block) => Promise<void>): Promise<Block> {
        return undoManager.perform(
            async () => {
                const res = await octoClient.insertBlock(boardId, block)
                const jsonres = await res.json()
                const newBlock = jsonres[0] as Block
                await afterRedo?.(newBlock)
                return newBlock
            },
            async (newBlock: Block) => {
                await beforeUndo?.(newBlock)
                await octoClient.deleteBlock(boardId, newBlock.id)
            },
            description,
            this.undoGroupId,
        )
    }

    //eslint-disable-next-line no-shadow
    async insertBlocks(boardId: string, blocks: Block[], description = 'add', afterRedo?: (blocks: Block[]) => Promise<void>, beforeUndo?: () => Promise<void>, sourceBoardID?: string) {
        return undoManager.perform(
            async () => {
                const res = await octoClient.insertBlocks(boardId, blocks, sourceBoardID)
                const newBlocks = (await res.json()) as Block[]
                updateAllBoardsAndBlocks([], newBlocks)
                await afterRedo?.(newBlocks)
                return newBlocks
            },
            async (newBlocks: Block[]) => {
                await beforeUndo?.()
                const awaits = []
                for (const block of newBlocks) {
                    awaits.push(octoClient.deleteBlock(boardId, block.id))
                }
                await Promise.all(awaits)
            },
            description,
            this.undoGroupId,
        )
    }

    async deleteBlock(block: Block, description?: string, beforeRedo?: () => Promise<void>, afterUndo?: () => Promise<void>) {
        const actualDescription = description || `delete ${block.type}`

        await undoManager.perform(
            async () => {
                await beforeRedo?.()
                await octoClient.deleteBlock(block.boardId, block.id)
            },
            async () => {
                await octoClient.undeleteBlock(block.id)
                await afterUndo?.()
            },
            actualDescription,
            this.undoGroupId,
        )
    }

    async createBoardsAndBlocks(bab: BoardsAndBlocks, description = 'add', afterRedo?: (b: BoardsAndBlocks) => Promise<void>, beforeUndo?: (b: BoardsAndBlocks) => Promise<void>): Promise<BoardsAndBlocks> {
        return undoManager.perform(
            async () => {
                const res = await octoClient.createBoardsAndBlocks(bab)
                const newBab = (await res.json()) as BoardsAndBlocks
                await afterRedo?.(newBab)
                return newBab
            },
            async (newBab: BoardsAndBlocks) => {
                await beforeUndo?.(newBab)

                const boardIds = newBab.boards.map((b) => b.id)
                const blockIds = newBab.blocks.map((b) => b.id)
                await octoClient.deleteBoardsAndBlocks(boardIds, blockIds)
            },
            description,
            this.undoGroupId,
        )
    }

    async updateBoard(newBoard: Board, oldBoard: Board, description: string): Promise<void> {
        const [updatePatch, undoPatch] = createPatchesFromBoards(newBoard, oldBoard)
        await undoManager.perform(
            async () => {
                await octoClient.patchBoard(newBoard.id, updatePatch)
            },
            async () => {
                await octoClient.patchBoard(oldBoard.id, undoPatch)
            },
            description,
            this.undoGroupId,
        )
    }

    async deleteBoard(board: Board, description?: string, afterRedo?: (b: Board) => Promise<void>, beforeUndo?: (b: Board) => Promise<void>) {
        await undoManager.perform(
            async () => {
                await octoClient.deleteBoard(board.id)
                await afterRedo?.(board)
            },
            async () => {
                await beforeUndo?.(board)
                await octoClient.createBoard(board)
            },
            description,
            this.undoGroupId,
        )
    }

    async changeBlockTitle(boardId: string, blockId: string, oldTitle: string, newTitle: string, description = 'change block title') {
        await undoManager.perform(
            async () => {
                await octoClient.patchBlock(boardId, blockId, {title: newTitle})
            },
            async () => {
                await octoClient.patchBlock(boardId, blockId, {title: oldTitle})
            },
            description,
            this.undoGroupId,
        )
    }

    async changeBoardTitle(boardId: string, oldTitle: string, newTitle: string, description = 'change board title') {
        await undoManager.perform(
            async () => {
                await octoClient.patchBoard(boardId, {title: newTitle})
            },
            async () => {
                await octoClient.patchBoard(boardId, {title: oldTitle})
            },
            description,
            this.undoGroupId,
        )
    }

    async setDefaultTemplate(boardId: string, blockId: string, oldTemplateId: string, templateId: string, description = 'set default template') {
        await undoManager.perform(
            async () => {
                await octoClient.patchBlock(boardId, blockId, {updatedFields: {defaultTemplateId: templateId}})
            },
            async () => {
                await octoClient.patchBlock(boardId, blockId, {updatedFields: {defaultTemplateId: oldTemplateId}})
            },
            description,
            this.undoGroupId,
        )
    }

    async clearDefaultTemplate(boardId: string, blockId: string, oldTemplateId: string, description = 'set default template') {
        await undoManager.perform(
            async () => {
                await octoClient.patchBlock(boardId, blockId, {updatedFields: {defaultTemplateId: ''}})
            },
            async () => {
                await octoClient.patchBlock(boardId, blockId, {updatedFields: {defaultTemplateId: oldTemplateId}})
            },
            description,
            this.undoGroupId,
        )
    }

    async changeBoardIcon(boardId: string, oldIcon: string|undefined, icon: string, description = 'change board icon') {
        await undoManager.perform(
            async () => {
                await octoClient.patchBoard(boardId, {icon})
            },
            async () => {
                await octoClient.patchBoard(boardId, {icon: oldIcon})
            },
            description,
            this.undoGroupId,
        )
    }

    async changeBlockIcon(boardId: string, blockId: string, oldIcon: string|undefined, icon: string, description = 'change block icon') {
        await undoManager.perform(
            async () => {
                await octoClient.patchBlock(boardId, blockId, {updatedFields: {icon}})
            },
            async () => {
                await octoClient.patchBlock(boardId, blockId, {updatedFields: {icon: oldIcon}})
            },
            description,
            this.undoGroupId,
        )
    }

    async changeBoardDescription(boardId: string, blockId: string, oldBlockDescription: string|undefined, blockDescription: string, description = 'change description') {
        await undoManager.perform(
            async () => {
                await octoClient.patchBoard(boardId, {description: blockDescription})
            },
            async () => {
                await octoClient.patchBoard(boardId, {description: oldBlockDescription})
            },
            description,
            this.undoGroupId,
        )
    }

    async showBoardDescription(boardId: string, oldShowDescription: boolean, showDescription = true, description?: string) {
        let actionDescription = description
        if (!actionDescription) {
            actionDescription = showDescription ? 'show description' : 'hide description'
        }

        await undoManager.perform(
            async () => {
                await octoClient.patchBoard(boardId, {showDescription})
            },
            async () => {
                await octoClient.patchBoard(boardId, {showDescription: oldShowDescription})
            },
            actionDescription,
            this.undoGroupId,
        )
    }

    async changeCardContentOrder(boardId: string, cardId: string, oldContentOrder: Array<string | string[]>, contentOrder: Array<string | string[]>, description = 'reorder'): Promise<void> {
        await undoManager.perform(
            async () => {
                await octoClient.patchBlock(boardId, cardId, {updatedFields: {contentOrder}})
            },
            async () => {
                await octoClient.patchBlock(boardId, cardId, {updatedFields: {contentOrder: oldContentOrder}})
            },
            description,
            this.undoGroupId,
        )
    }

    // Board Members

    async createBoardMember(boardId: string, userId: string, description = 'create board member'): Promise<void> {
        const member = {boardId, userId, schemeEditor: true} as BoardMember

        await undoManager.perform(
            async () => {
                await octoClient.createBoardMember(member)
            },
            async () => {
                await octoClient.deleteBoardMember(member)
            },
            description,
            this.undoGroupId,
        )
    }

    async updateBoardMember(newMember: BoardMember, oldMember: BoardMember, description = 'update board member'): Promise<void> {
        await undoManager.perform(
            async () => {
                await octoClient.updateBoardMember(newMember)
            },
            async () => {
                await octoClient.updateBoardMember(oldMember)
            },
            description,
            this.undoGroupId,
        )
    }

    async deleteBoardMember(member: BoardMember, description = 'delete board member'): Promise<void> {
        await undoManager.perform(
            async () => {
                await octoClient.deleteBoardMember(member)
            },
            async () => {
                await octoClient.createBoardMember(member)
            },
            description,
            this.undoGroupId,
        )
    }

    // Property Templates

    async insertPropertyTemplate(board: Board, activeView: BoardView, index = -1, template?: IPropertyTemplate): Promise<string> {
        if (!activeView) {
            Utils.assertFailure('insertPropertyTemplate: no activeView')
            return ''
        }

        const newTemplate = template || {
            id: Utils.createGuid(IDType.BlockID),
            name: 'New Property',
            type: 'text',
            options: [],
        }

        const oldBlocks: Block[] = []
        const oldBoard: Board = board
        const newBoard = createBoard(board)

        const startIndex = (index >= 0) ? index : board.cardProperties.length
        newBoard.cardProperties.splice(startIndex, 0, newTemplate)
        const changedBlocks: Block[] = []
        const changedBlockIDs: string[] = []

        if (activeView.fields.viewType === 'table') {
            oldBlocks.push(activeView)

            const newActiveView = createBoardView(activeView)

            // insert in proper location in activeview.fields.visiblePropetyIds
            const viewIndex = index > 0 ? index : activeView.fields.visiblePropertyIds.length
            newActiveView.fields.visiblePropertyIds.splice(viewIndex, 0, newTemplate.id)
            changedBlocks.push(newActiveView)
            changedBlockIDs.push(activeView.id)

            const [updatePatch, undoPatch] = createPatchesFromBoardsAndBlocks(newBoard, oldBoard, changedBlockIDs, changedBlocks, oldBlocks)
            await undoManager.perform(
                async () => {
                    await octoClient.patchBoardsAndBlocks(updatePatch)
                },
                async () => {
                    await octoClient.patchBoardsAndBlocks(undoPatch)
                },
                'add column',
                this.undoGroupId,
            )
        } else {
            this.updateBoard(newBoard, oldBoard, 'add property')
        }

        return newTemplate.id
    }

    async duplicatePropertyTemplate(board: Board, activeView: BoardView, propertyId: string) {
        if (!activeView) {
            Utils.assertFailure('duplicatePropertyTemplate: no activeView')
        }

        const oldBlocks: Block[] = []
        const oldBoard: Board = board

        const newBoard = createBoard(board)
        const changedBlocks: Block[] = []
        const changedBlockIDs: string[] = []
        const index = newBoard.cardProperties.findIndex((o: IPropertyTemplate) => o.id === propertyId)
        if (index === -1) {
            Utils.assertFailure(`Cannot find template with id: ${propertyId}`)
            return
        }
        const srcTemplate = newBoard.cardProperties[index]
        const newTemplate: IPropertyTemplate = {
            id: Utils.createGuid(IDType.BlockID),
            name: `${srcTemplate.name} copy`,
            type: srcTemplate.type,
            options: srcTemplate.options.slice(),
        }
        newBoard.cardProperties.splice(index + 1, 0, newTemplate)

        let description = 'duplicate property'
        if (activeView.fields.viewType === 'table') {
            oldBlocks.push(activeView)

            const newActiveView = createBoardView(activeView)
            newActiveView.fields.visiblePropertyIds.push(newTemplate.id)
            changedBlocks.push(newActiveView)
            changedBlockIDs.push(newActiveView.id)

            description = 'duplicate column'
            const [updatePatch, undoPatch] = createPatchesFromBoardsAndBlocks(newBoard, oldBoard, changedBlockIDs, changedBlocks, oldBlocks)
            await undoManager.perform(
                async () => {
                    await octoClient.patchBoardsAndBlocks(updatePatch)
                },
                async () => {
                    await octoClient.patchBoardsAndBlocks(undoPatch)
                },
                description,
                this.undoGroupId,
            )
        } else {
            this.updateBoard(newBoard, oldBoard, description)
        }
    }

    async changePropertyTemplateOrder(board: Board, template: IPropertyTemplate, destIndex: number) {
        const templates = board.cardProperties
        const newValue = templates.slice()

        const srcIndex = templates.indexOf(template)
        Utils.log(`srcIndex: ${srcIndex}, destIndex: ${destIndex}`)
        newValue.splice(destIndex, 0, newValue.splice(srcIndex, 1)[0])

        const newBoard = createBoard(board)
        newBoard.cardProperties = newValue

        await this.updateBoard(newBoard, board, 'reorder properties')
    }

    async deleteProperty(board: Board, views: BoardView[], cards: Card[], propertyId: string) {
        const newBoard = createBoard(board)
        newBoard.cardProperties = board.cardProperties.filter((o: IPropertyTemplate) => o.id !== propertyId)

        const oldBlocks: Block[] = []
        const changedBlocks: Block[] = []
        const changedBlockIDs: string[] = []

        views.forEach((view) => {
            if (view.fields.visiblePropertyIds.includes(propertyId)) {
                oldBlocks.push(view)

                const newView = createBoardView(view)
                newView.fields.visiblePropertyIds = view.fields.visiblePropertyIds.filter((o: string) => o !== propertyId)
                changedBlocks.push(newView)
                changedBlockIDs.push(newView.id)
            }
        })
        cards.forEach((card) => {
            if (card.fields.properties[propertyId]) {
                oldBlocks.push(card)

                const newCard = createCard(card)
                delete newCard.fields.properties[propertyId]
                changedBlocks.push(newCard)
                changedBlockIDs.push(newCard.id)
            }
        })

        const [updatePatch, undoPatch] = createPatchesFromBoardsAndBlocks(newBoard, board, changedBlockIDs, changedBlocks, oldBlocks)
        await undoManager.perform(
            async () => {
                await octoClient.patchBoardsAndBlocks(updatePatch)
            },
            async () => {
                await octoClient.patchBoardsAndBlocks(undoPatch)
            },
            'delete property',
            this.undoGroupId,
        )
    }

    // Properties

    async insertPropertyOption(board: Board, template: IPropertyTemplate, option: IPropertyOption, description = 'add option') {
        Utils.assert(board.cardProperties.includes(template))

        const newBoard = createBoard(board)
        const newTemplate = newBoard.cardProperties.find((o: IPropertyTemplate) => o.id === template.id)!
        newTemplate.options.push(option)

        await this.updateBoard(newBoard, board, description)
    }

    async deletePropertyOption(board: Board, template: IPropertyTemplate, option: IPropertyOption) {
        const newBoard = createBoard(board)
        const newTemplate = newBoard.cardProperties.find((o: IPropertyTemplate) => o.id === template.id)!
        newTemplate.options = newTemplate.options.filter((o) => o.id !== option.id)

        await this.updateBoard(newBoard, board, 'delete option')
    }

    async changePropertyOptionOrder(board: Board, template: IPropertyTemplate, option: IPropertyOption, destIndex: number) {
        const srcIndex = template.options.indexOf(option)
        Utils.log(`srcIndex: ${srcIndex}, destIndex: ${destIndex}`)

        const newBoard = createBoard(board)
        const newTemplate = newBoard.cardProperties.find((o: IPropertyTemplate) => o.id === template.id)!
        newTemplate.options.splice(destIndex, 0, newTemplate.options.splice(srcIndex, 1)[0])

        await this.updateBoard(newBoard, board, 'reorder options')
    }

    async changePropertyOptionValue(board: Board, propertyTemplate: IPropertyTemplate, option: IPropertyOption, value: string) {
        const newBoard = createBoard(board)
        const newTemplate = newBoard.cardProperties.find((o: IPropertyTemplate) => o.id === propertyTemplate.id)!
        const newOption = newTemplate.options.find((o) => o.id === option.id)!
        newOption.value = value

        await this.updateBoard(newBoard, board, 'rename option')

        return newBoard
    }

    async changePropertyOptionColor(board: Board, template: IPropertyTemplate, option: IPropertyOption, color: string) {
        const newBoard = createBoard(board)
        const newTemplate = newBoard.cardProperties.find((o: IPropertyTemplate) => o.id === template.id)!
        const newOption = newTemplate.options.find((o) => o.id === option.id)!
        newOption.color = color
        await this.updateBoard(newBoard, board, 'change option color')
    }

    async changePropertyValue(boardId: string, card: Card, propertyId: string, value?: string | string[], description = 'change property') {
        const oldValue = card.fields.properties[propertyId]

        // dont save anything if property value was not changed.
        if (oldValue === value) {
            return
        }

        const newCard = createCard(card)
        if (value) {
            newCard.fields.properties[propertyId] = value
        } else {
            delete newCard.fields.properties[propertyId]
        }
        await this.updateBlock(boardId, newCard, card, description)
        TelemetryClient.trackEvent(TelemetryCategory, TelemetryActions.EditCardProperty, {board: card.boardId, card: card.id})
    }

    async changePropertyTypeAndName(board: Board, cards: Card[], propertyTemplate: IPropertyTemplate, newType: PropertyType, newName: string) {
        if (propertyTemplate.type === newType && propertyTemplate.name === newName) {
            return
        }

        const oldBoard: Board = board
        const newBoard = createBoard(board)
        const newTemplate = newBoard.cardProperties.find((o: IPropertyTemplate) => o.id === propertyTemplate.id)!

        if (propertyTemplate.type !== newType) {
            newTemplate.options = []
        }

        newTemplate.type = newType
        newTemplate.name = newName

        const oldBlocks: Block[] = []
        const newBlocks: Block[] = []
        const newBlockIDs: string[] = []

        if (propertyTemplate.type !== newType) {
            if (propertyTemplate.type === 'select' || propertyTemplate.type === 'multiSelect') { // If the old type was either select or multiselect
                const isNewTypeSelectOrMulti = newType === 'select' || newType === 'multiSelect'

                for (const card of cards) {
                    const oldValue = Array.isArray(card.fields.properties[propertyTemplate.id]) ? (card.fields.properties[propertyTemplate.id].length > 0 && card.fields.properties[propertyTemplate.id][0]) : card.fields.properties[propertyTemplate.id]
                    if (oldValue) {
                        const newValue = isNewTypeSelectOrMulti ? propertyTemplate.options.find((o) => o.id === oldValue)?.id : propertyTemplate.options.find((o) => o.id === oldValue)?.value
                        const newCard = createCard(card)

                        if (newValue) {
                            newCard.fields.properties[propertyTemplate.id] = newType === 'multiSelect' ? [newValue] : newValue
                        } else {
                            // This was an invalid select option, so delete it
                            delete newCard.fields.properties[propertyTemplate.id]
                        }

                        newBlocks.push(newCard)
                        newBlockIDs.push(newCard.id)
                        oldBlocks.push(card)
                    }

                    if (isNewTypeSelectOrMulti) {
                        newTemplate.options = propertyTemplate.options
                    }
                }
            } else if (newType === 'select' || newType === 'multiSelect') { // if the new type is either select or multiselect
                // Map values to new template option IDs
                for (const card of cards) {
                    const oldValue = card.fields.properties[propertyTemplate.id] as string
                    if (oldValue) {
                        let option = newTemplate.options.find((o: IPropertyOption) => o.value === oldValue)
                        if (!option) {
                            option = {
                                id: Utils.createGuid(IDType.None),
                                value: oldValue,
                                color: 'propColorDefault',
                            }
                            newTemplate.options.push(option)
                        }

                        const newCard = createCard(card)
                        newCard.fields.properties[propertyTemplate.id] = newType === 'multiSelect' ? [option.id] : option.id

                        newBlocks.push(newCard)
                        newBlockIDs.push(newCard.id)
                        oldBlocks.push(card)
                    }
                }
            }
        }

        if (newBlockIDs.length > 0) {
            const [updatePatch, undoPatch] = createPatchesFromBoardsAndBlocks(newBoard, board, newBlockIDs, newBlocks, oldBlocks)
            await undoManager.perform(
                async () => {
                    await octoClient.patchBoardsAndBlocks(updatePatch)
                },
                async () => {
                    await octoClient.patchBoardsAndBlocks(undoPatch)
                },
                'change property type and name',
                this.undoGroupId,
            )
        } else {
            this.updateBoard(newBoard, oldBoard, 'change property name')
        }
    }

    // Views

    async changeViewSortOptions(boardId: string, viewId: string, oldSortOptions: ISortOption[], sortOptions: ISortOption[]): Promise<void> {
        await undoManager.perform(
            async () => {
                await octoClient.patchBlock(boardId, viewId, {updatedFields: {sortOptions}})
            },
            async () => {
                await octoClient.patchBlock(boardId, viewId, {updatedFields: {sortOptions: oldSortOptions}})
            },
            'sort',
            this.undoGroupId,
        )
    }

    async changeViewFilter(boardId: string, viewId: string, oldFilter: FilterGroup, filter: FilterGroup): Promise<void> {
        await undoManager.perform(
            async () => {
                await octoClient.patchBlock(boardId, viewId, {updatedFields: {filter}})
            },
            async () => {
                await octoClient.patchBlock(boardId, viewId, {updatedFields: {filter: oldFilter}})
            },
            'filter',
            this.undoGroupId,
        )
    }

    async changeViewGroupById(boardId: string, viewId: string, oldGroupById: string|undefined, groupById: string): Promise<void> {
        await undoManager.perform(
            async () => {
                await octoClient.patchBlock(boardId, viewId, {updatedFields: {groupById}})
            },
            async () => {
                await octoClient.patchBlock(boardId, viewId, {updatedFields: {groupById: oldGroupById}})
            },
            'group by',
            this.undoGroupId,
        )
    }

    async changeViewDateDisplayPropertyId(boardId: string, viewId: string, oldDateDisplayPropertyId: string|undefined, dateDisplayPropertyId: string): Promise<void> {
        await undoManager.perform(
            async () => {
                await octoClient.patchBlock(boardId, viewId, {updatedFields: {dateDisplayPropertyId}})
            },
            async () => {
                await octoClient.patchBlock(boardId, viewId, {updatedFields: {dateDisplayPropertyId: oldDateDisplayPropertyId}})
            },
            'display by',
            this.undoDisplayId,
        )
    }

    async changeViewVisiblePropertiesOrder(boardId: string, view: BoardView, template: IPropertyTemplate, destIndex: number, description = 'change property order'): Promise<void> {
        const oldVisiblePropertyIds = view.fields.visiblePropertyIds
        const newOrder = oldVisiblePropertyIds.slice()

        const srcIndex = oldVisiblePropertyIds.indexOf(template.id)
        Utils.log(`srcIndex: ${srcIndex}, destIndex: ${destIndex}`)

        newOrder.splice(destIndex, 0, newOrder.splice(srcIndex, 1)[0])

        await undoManager.perform(
            async () => {
                await octoClient.patchBlock(boardId, view.id, {updatedFields: {visiblePropertyIds: newOrder}})
            },
            async () => {
                await octoClient.patchBlock(boardId, view.id, {updatedFields: {visiblePropertyIds: oldVisiblePropertyIds}})
            },
            description,
            this.undoGroupId,
        )
    }

    async changeViewVisibleProperties(boardId: string, viewId: string, oldVisiblePropertyIds: string[], visiblePropertyIds: string[], description = 'show / hide property'): Promise<void> {
        await undoManager.perform(
            async () => {
                await octoClient.patchBlock(boardId, viewId, {updatedFields: {visiblePropertyIds}})
            },
            async () => {
                await octoClient.patchBlock(boardId, viewId, {updatedFields: {visiblePropertyIds: oldVisiblePropertyIds}})
            },
            description,
            this.undoGroupId,
        )
    }

    async changeViewVisibleOptionIds(boardId: string, viewId: string, oldVisibleOptionIds: string[], visibleOptionIds: string[], description = 'reorder'): Promise<void> {
        await undoManager.perform(
            async () => {
                await octoClient.patchBlock(boardId, viewId, {updatedFields: {visibleOptionIds}})
            },
            async () => {
                await octoClient.patchBlock(boardId, viewId, {updatedFields: {visibleOptionIds: oldVisibleOptionIds}})
            },
            description,
            this.undoGroupId,
        )
    }

    async changeViewHiddenOptionIds(boardId: string, viewId: string, oldHiddenOptionIds: string[], hiddenOptionIds: string[], description = 'reorder'): Promise<void> {
        await undoManager.perform(
            async () => {
                await octoClient.patchBlock(boardId, viewId, {updatedFields: {hiddenOptionIds}})
            },
            async () => {
                await octoClient.patchBlock(boardId, viewId, {updatedFields: {hiddenOptionIds: oldHiddenOptionIds}})
            },
            description,
            this.undoGroupId,
        )
    }

    async changeViewKanbanCalculations(boardId: string, viewId: string, oldCalculations: Record<string, KanbanCalculationFields>, calculations: Record<string, KanbanCalculationFields>, description = 'updated kanban calculations'): Promise<void> {
        await undoManager.perform(
            async () => {
                await octoClient.patchBlock(boardId, viewId, {updatedFields: {kanbanCalculations: calculations}})
            },
            async () => {
                await octoClient.patchBlock(boardId, viewId, {updatedFields: {kanbanCalculations: oldCalculations}})
            },
            description,
            this.undoGroupId,
        )
    }

<<<<<<< HEAD
    async hideViewColumn(boardId: string, view: BoardView, columnOptionId: string): Promise<void> {
        if (view.fields.hiddenOptionIds.includes(columnOptionId)) {
=======
    async hideViewColumns(view: BoardView, columnOptionIds: string[]): Promise<void> {
        if (columnOptionIds.every((o) => view.fields.hiddenOptionIds.includes(o))) {
>>>>>>> 152c6040
            return
        }

        const newView = createBoardView(view)
<<<<<<< HEAD
        newView.fields.visibleOptionIds = newView.fields.visibleOptionIds.filter((o) => o !== columnOptionId)
        newView.fields.hiddenOptionIds = [...newView.fields.hiddenOptionIds, columnOptionId]
        await this.updateBlock(boardId, newView, view, 'hide column')
    }

    async unhideViewColumn(boardId: string, view: BoardView, columnOptionId: string): Promise<void> {
        if (!view.fields.hiddenOptionIds.includes(columnOptionId)) {
=======
        newView.fields.visibleOptionIds = newView.fields.visibleOptionIds.filter((o) => !columnOptionIds.includes(o))
        newView.fields.hiddenOptionIds = [...newView.fields.hiddenOptionIds, ...columnOptionIds]
        await this.updateBlock(newView, view, 'hide column')
    }

    async hideViewColumn(view: BoardView, columnOptionId: string): Promise<void> {
        return this.hideViewColumns(view, [columnOptionId])
    }

    async unhideViewColumns(view: BoardView, columnOptionIds: string[]): Promise<void> {
        if (columnOptionIds.every((o) => view.fields.visibleOptionIds.includes(o))) {
>>>>>>> 152c6040
            return
        }

        const newView = createBoardView(view)
        newView.fields.hiddenOptionIds = newView.fields.hiddenOptionIds.filter((o) => !columnOptionIds.includes(o))

<<<<<<< HEAD
        // Put the column at the end of the visible list
        newView.fields.visibleOptionIds = newView.fields.visibleOptionIds.filter((o) => o !== columnOptionId)
        newView.fields.visibleOptionIds = [...newView.fields.visibleOptionIds, columnOptionId]
        await this.updateBlock(boardId, newView, view, 'show column')
    }

    async changeViewCardOrder(boardId: string, view: BoardView, cardOrder: string[], description = 'reorder'): Promise<void> {
=======
        // Put the columns at the end of the visible list
        newView.fields.visibleOptionIds = newView.fields.visibleOptionIds.filter((o) => !columnOptionIds.includes(o))
        newView.fields.visibleOptionIds = [...newView.fields.visibleOptionIds, ...columnOptionIds]
        await this.updateBlock(newView, view, 'show column')
    }

    async unhideViewColumn(view: BoardView, columnOptionId: string): Promise<void> {
        return this.unhideViewColumns(view, [columnOptionId])
    }

    async changeViewCardOrder(view: BoardView, cardOrder: string[], description = 'reorder'): Promise<void> {
>>>>>>> 152c6040
        const newView = createBoardView(view)
        newView.fields.cardOrder = cardOrder
        await this.updateBlock(boardId, newView, view, description)
    }

    async createCategory(category: Category): Promise<void> {
        await octoClient.createSidebarCategory(category)
    }

    async deleteCategory(teamID: string, categoryID: string): Promise<void> {
        await octoClient.deleteSidebarCategory(teamID, categoryID)
    }

    async updateCategory(category: Category): Promise<void> {
        await octoClient.updateSidebarCategory(category)
    }

    async moveBlockToCategory(teamID: string, blockID: string, toCategoryID: string, fromCategoryID: string): Promise<void> {
        await octoClient.moveBlockToCategory(teamID, blockID, toCategoryID, fromCategoryID)
    }

    async followBlock(blockId: string, blockType: string, userId: string) {
        await undoManager.perform(
            async () => {
                await octoClient.followBlock(blockId, blockType, userId)
            },
            async () => {
                await octoClient.unfollowBlock(blockId, blockType, userId)
            },
            'follow block',
            this.undoGroupId,
        )
    }

    async unfollowBlock(blockId: string, blockType: string, userId: string) {
        await undoManager.perform(
            async () => {
                await octoClient.unfollowBlock(blockId, blockType, userId)
            },
            async () => {
                await octoClient.followBlock(blockId, blockType, userId)
            },
            'follow block',
            this.undoGroupId,
        )
    }

    async patchUserConfig(userID: string, patch: UserConfigPatch): Promise<Record<string, string> | undefined> {
        return octoClient.patchUserConfig(userID, patch)
    }

    // Duplicate

    async duplicateCard(
        cardId: string,
        boardId: string,
        fromTemplate = false,
        description = 'duplicate card',
        asTemplate = false,
        afterRedo?: (newCardId: string) => Promise<void>,
        beforeUndo?: () => Promise<void>,
    ): Promise<[Block[], string]> {
        return undoManager.perform(
            async () => {
                const blocks = await octoClient.duplicateBlock(boardId, cardId, asTemplate)
                const newRootBlock = blocks && blocks[0]
                if (!newRootBlock) {
                    Utils.log('Unable to duplicate card')
                    return [[], '']
                }
                if (asTemplate === fromTemplate) {
                    // Copy template
                    newRootBlock.title = `${newRootBlock.title} copy`
                } else if (asTemplate) {
                    // Template from card
                    newRootBlock.title = 'New card template'
                } else {
                    // Card from template
                    newRootBlock.title = ''

                    // If the template doesn't specify an icon, initialize it to a random one
                    if (!newRootBlock.fields.icon && UserSettings.prefillRandomIcons) {
                        newRootBlock.fields.icon = BlockIcons.shared.randomIcon()
                    }
                }
                const patch = {
                    updatedFields: {
                        icon: newRootBlock.fields.icon,
                    },
                    title: newRootBlock.title,
                }
                await octoClient.patchBlock(newRootBlock.boardId, newRootBlock.id, patch)
                if (blocks) {
                    updateAllBoardsAndBlocks([], blocks)
                    await afterRedo?.(newRootBlock.id)
                }
                return [blocks, newRootBlock.id]
            },
            async (newBlocks: Block[]) => {
                await beforeUndo?.()
                const newRootBlock = newBlocks && newBlocks[0]
                if (newRootBlock) {
                    await octoClient.deleteBlock(newRootBlock.boardId, newRootBlock.id)
                }
            },
            description,
            this.undoGroupId,
        )
    }

    async duplicateBoard(
        boardId: string,
        description = 'duplicate board',
        asTemplate = false,
        afterRedo?: (newBoardId: string) => Promise<void>,
        beforeUndo?: () => Promise<void>,
        toTeam?: string,
    ): Promise<[Block[], string]> {
        return undoManager.perform(
            async () => {
                const boardsAndBlocks = await octoClient.duplicateBoard(boardId, asTemplate, toTeam)
                if (boardsAndBlocks) {
                    updateAllBoardsAndBlocks(boardsAndBlocks.boards, boardsAndBlocks.blocks)
                    await afterRedo?.(boardsAndBlocks.boards[0]?.id)
                }
                return boardsAndBlocks
            },
            async (boardsAndBlocks: BoardsAndBlocks) => {
                await beforeUndo?.()
                const awaits = []
                for (const block of boardsAndBlocks.blocks) {
                    awaits.push(octoClient.deleteBlock(block.boardId, block.id))
                }
                for (const board of boardsAndBlocks.boards) {
                    awaits.push(octoClient.deleteBoard(board.id))
                }
                await Promise.all(awaits)
            },
            description,
            this.undoGroupId,
        )
    }

    async addBoardFromTemplate(
        teamId: string,
        intl: IntlShape,
        afterRedo: (id: string) => Promise<void>,
        beforeUndo: () => Promise<void>,
        boardTemplateId: string,
        toTeam?: string,
    ): Promise<[Block[], string]> {
        const asTemplate = false
        const actionDescription = intl.formatMessage({id: 'Mutator.new-board-from-template', defaultMessage: 'new board from template'})

        TelemetryClient.trackEvent(TelemetryCategory, TelemetryActions.CreateBoardViaTemplate, {boardTemplateId})
        return mutator.duplicateBoard(boardTemplateId, actionDescription, asTemplate, afterRedo, beforeUndo, toTeam)
    }

    async addEmptyBoard(
        teamId: string,
        intl: IntlShape,
        afterRedo: (id: string) => Promise<void>,
        beforeUndo: () => Promise<void>,
    ): Promise<BoardsAndBlocks> {
        const board = createBoard()
        board.teamId = teamId

        const view = createBoardView()
        view.fields.viewType = 'board'
        view.parentId = board.id
        view.boardId = board.id
        view.title = intl.formatMessage({id: 'View.NewBoardTitle', defaultMessage: 'Board view'})

        return mutator.createBoardsAndBlocks(
            {boards: [board], blocks: [view]},
            'add board',
            async (bab: BoardsAndBlocks) => {
                const newBoard = bab.boards[0]
                TelemetryClient.trackEvent(TelemetryCategory, TelemetryActions.CreateBoard, {board: newBoard?.id})
                await afterRedo(newBoard?.id || '')
            },
            beforeUndo,
        )
    }

    async addEmptyBoardTemplate(
        teamId: string,
        intl: IntlShape,
        afterRedo: (id: string) => Promise<void>,
        beforeUndo: () => Promise<void>,
    ): Promise<BoardsAndBlocks> {
        const boardTemplate = createBoard()
        boardTemplate.isTemplate = true
        boardTemplate.teamId = teamId
        boardTemplate.title = intl.formatMessage({id: 'View.NewTemplateTitle', defaultMessage: 'Untitled Template'})

        const view = createBoardView()
        view.fields.viewType = 'board'
        view.parentId = boardTemplate.id
        view.boardId = boardTemplate.id
        view.title = intl.formatMessage({id: 'View.NewBoardTitle', defaultMessage: 'Board view'})

        return mutator.createBoardsAndBlocks(
            {boards: [boardTemplate], blocks: [view]},
            'add board template',
            async (bab: BoardsAndBlocks) => {
                const newBoard = bab.boards[0]
                TelemetryClient.trackEvent(TelemetryCategory, TelemetryActions.CreateBoardTemplate, {board: newBoard?.id})
                afterRedo(newBoard?.id || '')
            },
            beforeUndo,
        )
    }

    // Other methods

    // Not a mutator, but convenient to put here since Mutator wraps OctoClient
    async exportArchive(boardID?: string): Promise<Response> {
        return octoClient.exportArchive(boardID)
    }

    // Not a mutator, but convenient to put here since Mutator wraps OctoClient
    async importFullArchive(file: File): Promise<Response> {
        return octoClient.importFullArchive(file)
    }

    get canUndo(): boolean {
        return undoManager.canUndo
    }

    get canRedo(): boolean {
        return undoManager.canRedo
    }

    get undoDescription(): string | undefined {
        return undoManager.undoDescription
    }

    get redoDescription(): string | undefined {
        return undoManager.redoDescription
    }

    async undo() {
        await undoManager.undo()
    }

    async redo() {
        await undoManager.redo()
    }
}

const mutator = new Mutator()
export default mutator

export {mutator}<|MERGE_RESOLUTION|>--- conflicted
+++ resolved
@@ -836,65 +836,40 @@
         )
     }
 
-<<<<<<< HEAD
-    async hideViewColumn(boardId: string, view: BoardView, columnOptionId: string): Promise<void> {
-        if (view.fields.hiddenOptionIds.includes(columnOptionId)) {
-=======
-    async hideViewColumns(view: BoardView, columnOptionIds: string[]): Promise<void> {
+    async hideViewColumns(boardId: string, view: BoardView, columnOptionIds: string[]): Promise<void> {
         if (columnOptionIds.every((o) => view.fields.hiddenOptionIds.includes(o))) {
->>>>>>> 152c6040
             return
         }
 
         const newView = createBoardView(view)
-<<<<<<< HEAD
-        newView.fields.visibleOptionIds = newView.fields.visibleOptionIds.filter((o) => o !== columnOptionId)
-        newView.fields.hiddenOptionIds = [...newView.fields.hiddenOptionIds, columnOptionId]
-        await this.updateBlock(boardId, newView, view, 'hide column')
-    }
-
-    async unhideViewColumn(boardId: string, view: BoardView, columnOptionId: string): Promise<void> {
-        if (!view.fields.hiddenOptionIds.includes(columnOptionId)) {
-=======
         newView.fields.visibleOptionIds = newView.fields.visibleOptionIds.filter((o) => !columnOptionIds.includes(o))
         newView.fields.hiddenOptionIds = [...newView.fields.hiddenOptionIds, ...columnOptionIds]
-        await this.updateBlock(newView, view, 'hide column')
-    }
-
-    async hideViewColumn(view: BoardView, columnOptionId: string): Promise<void> {
-        return this.hideViewColumns(view, [columnOptionId])
-    }
-
-    async unhideViewColumns(view: BoardView, columnOptionIds: string[]): Promise<void> {
+        await this.updateBlock(boardId, newView, view, 'hide column')
+    }
+
+    async hideViewColumn(boardId: string, view: BoardView, columnOptionId: string): Promise<void> {
+        return this.hideViewColumns(boardId, view, [columnOptionId])
+    }
+
+    async unhideViewColumns(boardId: string, view: BoardView, columnOptionIds: string[]): Promise<void> {
         if (columnOptionIds.every((o) => view.fields.visibleOptionIds.includes(o))) {
->>>>>>> 152c6040
             return
         }
 
         const newView = createBoardView(view)
         newView.fields.hiddenOptionIds = newView.fields.hiddenOptionIds.filter((o) => !columnOptionIds.includes(o))
 
-<<<<<<< HEAD
-        // Put the column at the end of the visible list
-        newView.fields.visibleOptionIds = newView.fields.visibleOptionIds.filter((o) => o !== columnOptionId)
-        newView.fields.visibleOptionIds = [...newView.fields.visibleOptionIds, columnOptionId]
-        await this.updateBlock(boardId, newView, view, 'show column')
-    }
-
-    async changeViewCardOrder(boardId: string, view: BoardView, cardOrder: string[], description = 'reorder'): Promise<void> {
-=======
         // Put the columns at the end of the visible list
         newView.fields.visibleOptionIds = newView.fields.visibleOptionIds.filter((o) => !columnOptionIds.includes(o))
         newView.fields.visibleOptionIds = [...newView.fields.visibleOptionIds, ...columnOptionIds]
-        await this.updateBlock(newView, view, 'show column')
-    }
-
-    async unhideViewColumn(view: BoardView, columnOptionId: string): Promise<void> {
-        return this.unhideViewColumns(view, [columnOptionId])
-    }
-
-    async changeViewCardOrder(view: BoardView, cardOrder: string[], description = 'reorder'): Promise<void> {
->>>>>>> 152c6040
+        await this.updateBlock(boardId, newView, view, 'show column')
+    }
+
+    async unhideViewColumn(boardId: string, view: BoardView, columnOptionId: string): Promise<void> {
+        return this.unhideViewColumns(boardId, view, [columnOptionId])
+    }
+
+    async changeViewCardOrder(boardId: string, view: BoardView, cardOrder: string[], description = 'reorder'): Promise<void> {
         const newView = createBoardView(view)
         newView.fields.cardOrder = cardOrder
         await this.updateBlock(boardId, newView, view, description)
