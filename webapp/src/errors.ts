--- conflicted
+++ resolved
@@ -48,10 +48,10 @@
     case ErrorId.TeamUndefined: {
         errDef.title = intl.formatMessage({id: 'error.team-undefined', defaultMessage: 'Not a valid team.'})
         errDef.button1Enabled = true
-        errDef.button1Text = intl.formatMessage({id: 'error.go-another-team', defaultMessage: 'Go to another team'})
+        errDef.button1Text = intl.formatMessage({id: 'error.back-to-home', defaultMessage: 'Back to Home'})
         errDef.button1Redirect = (): string => {
             UserSettings.setLastTeamID(null)
-            return '/'
+            return window.location.origin
         }
         errDef.button1Fill = true
         break
@@ -59,13 +59,8 @@
     case ErrorId.BoardNotFound: {
         errDef.title = intl.formatMessage({id: 'error.board-not-found', defaultMessage: 'Board not found.'})
         errDef.button1Enabled = true
-<<<<<<< HEAD
         errDef.button1Text = intl.formatMessage({id: 'error.back-to-team', defaultMessage: 'Back to team'})
         errDef.button1Redirect = '/'
-=======
-        errDef.button1Text = intl.formatMessage({id: 'error.back-to-home', defaultMessage: 'Back to Home'})
-        errDef.button1Redirect = window.location.origin
->>>>>>> 84a3f8f1
         errDef.button1Fill = true
         break
     }
@@ -87,11 +82,7 @@
     default: {
         errDef.title = intl.formatMessage({id: 'error.unknown', defaultMessage: 'An error occurred.'})
         errDef.button1Enabled = true
-<<<<<<< HEAD
-        errDef.button1Text = intl.formatMessage({id: 'error.go-back-to-boards', defaultMessage: 'Back to boards'})
-=======
-        errDef.button1Text = intl.formatMessage({id: 'error.back-to-boards', defaultMessage: 'Go to the Dashboard'})
->>>>>>> 84a3f8f1
+        errDef.button1Text = intl.formatMessage({id: 'error.back-to-home', defaultMessage: 'Back to Home'})
         errDef.button1Redirect = '/'
         errDef.button1Fill = true
         errDef.button1ClearHistory = true
