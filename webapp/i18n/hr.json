--- conflicted
+++ resolved
@@ -97,17 +97,6 @@
   "DeleteBoardDialog.confirm-tite": "Potvrdi brisanje ploče",
   "Dialog.closeDialog": "Zatvori dijalog",
   "EditableDayPicker.today": "Danas",
-<<<<<<< HEAD
-  "EmptyCenterPanel.no-content": "Za početak dodaj ili odaberi ploču na bočnoj traci.",
-  "EmptyCenterPanel.plugin.choose-a-template": "Odaberi predložak",
-  "EmptyCenterPanel.plugin.empty-board": "Počni s praznom pločom",
-  "EmptyCenterPanel.plugin.end-message": "Kanal možeš promijeniti pomoću prekidača na bočnoj traci.",
-  "EmptyCenterPanel.plugin.new-template": "Nema predloška",
-  "EmptyCenterPanel.plugin.no-content-description": "Dodaj ploču na bočnu traku koristeći bilo koji od dolje navedenih predložaka ili počnite ispočetka.{lineBreak} „{workspaceName}” članovi imat će pristup ovdje stvorenim pločama.",
-  "EmptyCenterPanel.plugin.no-content-or": "ili",
-  "EmptyCenterPanel.plugin.no-content-title": "Stvori ploču u {teamName}",
-=======
->>>>>>> 95cf9fed
   "Error.mobileweb": "Web podrška za mobilne uređaje trenutačno se nalazi u ranoj beta verziji. Nekih funkcionalsnosti možda još nema.",
   "Error.websocket-closed": "Veza s websocketom je zatvorena, veza je prekinuta. Ako problem ustraje, provjeri konfiguraciju poslužitelja ili web proxyja.",
   "Filter.includes": "uključuje",
