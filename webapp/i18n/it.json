{
  "BoardComponent.add-a-group": "+ Aggiungi un gruppo",
  "BoardComponent.delete": "Elimina",
  "BoardComponent.hidden-columns": "Campi nascosti",
  "BoardComponent.hide": "Nascondi",
  "BoardComponent.new": "+ Nuovo",
  "BoardComponent.no-property": "No {property}",
  "BoardComponent.no-property-title": "Gli oggetti senza alcuna proprietà {property} andranno qui. Questo campo non può essere rimosso.",
  "BoardComponent.show": "Mostra",
  "BoardPage.newVersion": "Una nuova versione di Board è disponibile, clicca qui per ricaricare.",
  "BoardPage.syncFailed": "La board potrebbe essere cancellata o l'accesso revocato.",
  "BoardTemplateSelector.add-template": "Nuovo modello",
  "BoardTemplateSelector.create-empty-board": "Crea una board vuota",
  "BoardTemplateSelector.delete-template": "Elimina modello",
  "BoardTemplateSelector.description": "Scegli un modello per iniziare. Personalizza facilmente il modello in base alle tue esigenze o crea una board vuota per iniziare da zero.",
  "BoardTemplateSelector.edit-template": "Modifica",
  "BoardTemplateSelector.plugin.no-content-description": "Aggiungi una bacheca alla barra laterale utilizzando uno dei modelli definiti di seguito o inizia da zero.{lineBreak} I membri di \"{workspaceName}\" avranno accesso alle bacheche create qui.",
  "BoardTemplateSelector.plugin.no-content-title": "Crea una bacheca in {workspaceName}",
  "BoardTemplateSelector.title": "Crea una bacheca",
  "BoardTemplateSelector.use-this-template": "Usa questo modello",
  "BoardsUnfurl.Remainder": "+{remainder} di più",
  "BoardsUnfurl.Updated": "Aggiornato {time}",
  "Calculations.Options.average.displayName": "Media",
  "Calculations.Options.average.label": "Media",
  "Calculations.Options.count.displayName": "Conta",
  "Calculations.Options.count.label": "Conta",
  "Calculations.Options.countChecked.displayName": "Controllato",
  "Calculations.Options.countChecked.label": "Conteggio selezionato",
  "Calculations.Options.countUnchecked.displayName": "Non selezionato",
  "Calculations.Options.countUnchecked.label": "Conteggio non selezionato",
  "Calculations.Options.countUniqueValue.displayName": "Unico",
  "Calculations.Options.countUniqueValue.label": "Conta i valori unici",
  "Calculations.Options.countValue.displayName": "Valori",
  "Calculations.Options.countValue.label": "Conta Valore",
  "Calculations.Options.dateRange.displayName": "Intervallo",
  "Calculations.Options.dateRange.label": "Intervallo",
  "Calculations.Options.earliest.displayName": "Primo",
  "Calculations.Options.earliest.label": "Primo",
  "Calculations.Options.latest.displayName": "Ultimo",
  "Calculations.Options.latest.label": "Ultimo",
  "Calculations.Options.max.displayName": "Massimo",
  "Calculations.Options.max.label": "Massimo",
  "Calculations.Options.median.displayName": "Mediana",
  "Calculations.Options.median.label": "Mediana",
  "Calculations.Options.min.displayName": "Minimo",
  "Calculations.Options.min.label": "Minimo",
  "Calculations.Options.none.displayName": "Calcola",
  "Calculations.Options.none.label": "Nulla",
  "Calculations.Options.percentChecked.displayName": "Controllato",
  "Calculations.Options.percentChecked.label": "Percentuale selezionata",
  "Calculations.Options.percentUnchecked.displayName": "Non selezionato",
  "Calculations.Options.percentUnchecked.label": "Percentuale non selezionata",
  "Calculations.Options.range.displayName": "Intervallo",
  "Calculations.Options.range.label": "Intervallo",
  "Calculations.Options.sum.displayName": "Somma",
  "Calculations.Options.sum.label": "Somma",
  "CardBadges.title-checkboxes": "Checkboxes",
  "CardBadges.title-comments": "Commenti",
  "CardBadges.title-description": "Questa scheda ha una descrizione",
  "CardDetail.Follow": "Segui",
  "CardDetail.Following": "Prossimo",
  "CardDetail.add-content": "Aggiungi contenuto",
  "CardDetail.add-icon": "Aggiungi icona",
  "CardDetail.add-property": "+ Aggiungi una proprietà",
  "CardDetail.addCardText": "aggiungi testo alla scheda",
  "CardDetail.moveContent": "sposta il contenuto della scheda",
  "CardDetail.new-comment-placeholder": "Aggiungi un commento...",
  "CardDetailProperty.confirm-delete-heading": "Conferma l'eliminazione della proprietà",
  "CardDetailProperty.confirm-delete-subtext": "Sei sicuro di voler eliminare la proprietà \"{propertyName}\"? Rimuovendola, verranno eliminate le proprietà da tutte le carte in questa board.",
  "CardDetailProperty.confirm-property-name-change-subtext": "Sei sicuro di voler cambiare la proprietà \"{propertyName}\" {customText}? Questo influirà su {numOfCards} schede in questa bacheca e alcuni dati potrebbero andare persi.",
  "CardDetailProperty.confirm-property-type-change": "Conferma il cambiamento di tipo della proprietà!",
  "CardDetailProperty.delete-action-button": "Rimuovi",
  "CardDetailProperty.property-change-action-button": "Cambia proprietà",
  "CardDetailProperty.property-changed": "Cambiata proprietà con successo!",
  "CardDetailProperty.property-deleted": "Rimozione di {propertyName} effettuata con successo!",
  "CardDetailProperty.property-name-change-subtext": "tipo da \"{oldPropType}\" a \"{newPropType}\"",
  "CardDetailProperty.property-type-change-subtext": "rinomina a \"{newPropName}\"",
  "CardDialog.copiedLink": "Copiato!",
  "CardDialog.copyLink": "Copia link",
  "CardDialog.delete-confirmation-dialog-button-text": "Elimina",
  "CardDialog.delete-confirmation-dialog-heading": "Conferma l'eliminazione della scheda!",
  "CardDialog.editing-template": "Stai modificando un template.",
  "CardDialog.nocard": "Questa scheda non esiste o è inaccessibile.",
  "ColorOption.selectColor": "Seleziona{color} Colore",
  "Comment.delete": "Elimina",
  "CommentsList.send": "Invia",
  "ConfirmationDialog.cancel-action": "Annulla",
  "ConfirmationDialog.confirm-action": "Conferma",
  "ContentBlock.Delete": "Elimina",
  "ContentBlock.DeleteAction": "elimina",
  "ContentBlock.addElement": "aggiungi {type}",
  "ContentBlock.checkbox": "casella di controllo",
  "ContentBlock.divider": "divisore",
  "ContentBlock.editCardCheckbox": "casella di controllo spuntata",
  "ContentBlock.editCardCheckboxText": "modifica il testo della scheda",
  "ContentBlock.editCardText": "modifica il testo della scheda",
  "ContentBlock.editText": "Modifica il testo...",
  "ContentBlock.image": "immagine",
  "ContentBlock.insertAbove": "Inserisci sopra",
  "ContentBlock.moveDown": "Sposta giù",
  "ContentBlock.moveUp": "Sposta su",
  "ContentBlock.text": "testo",
  "DashboardPage.CenterPanel.ChangeChannels": "Usa lo switch per cambiare facilmente canali",
  "DashboardPage.CenterPanel.NoWorkspaces": "Spiacente, non siamo riusciti a trovare nessuno canale corrispondente a quel termine",
  "DashboardPage.CenterPanel.NoWorkspacesDescription": "Per favore prova a cercare un altro termine",
  "DashboardPage.showEmpty": "Mostra vuoto",
  "DashboardPage.title": "Dashboard",
  "DeleteBoardDialog.confirm-cancel": "Annulla",
  "DeleteBoardDialog.confirm-delete": "Elimina",
  "DeleteBoardDialog.confirm-info": "Sei sicuro di voler eliminare la bacheca \"{boardTitle}\"? Eliminandola, rimuoverai tutte le schede in bacheca.",
  "DeleteBoardDialog.confirm-tite": "Conferma la rimozione della bacheca",
  "DeleteBoardDialog.confirm-tite-template": "Conferma di eliminare il template della bacheca",
  "Dialog.closeDialog": "Chiudi finestra di dialogo",
  "EditableDayPicker.today": "Oggi",
<<<<<<< HEAD
  "EmptyCenterPanel.no-content": "Aggiungi o seleziona un contenitore dalla colonna laterale per iniziare.",
  "EmptyCenterPanel.plugin.choose-a-template": "Scegli un template",
  "EmptyCenterPanel.plugin.empty-board": "Inizia con una board vuota",
  "EmptyCenterPanel.plugin.end-message": "Puoi cambiare il canale usando lo switcher nella barra laterale.",
  "EmptyCenterPanel.plugin.new-template": "Nuovo template",
  "EmptyCenterPanel.plugin.no-content-description": "Aggiungi una scheda alla barra laterale usando uno dei modelli definiti di seguito o inizia da zero.{lineBreak} I membri di \"{workspaceName}\" avranno accesso alle schede create qui.",
  "EmptyCenterPanel.plugin.no-content-or": "o",
  "EmptyCenterPanel.plugin.no-content-title": "Crea una Board in {teamName}",
=======
>>>>>>> 95cf9fed
  "Error.mobileweb": "Il supporto web mobile è attualmente in fase di beta iniziale. Non tutte le funzionalità potrebbero essere presenti.",
  "Error.websocket-closed": "Connessione interrotta col Websocket. Se il problema persiste, controlla la configurazione del tuo server o del proxy web.",
  "Filter.includes": "include",
  "Filter.is-empty": "è vuoto",
  "Filter.is-not-empty": "non è vuoto",
  "Filter.not-includes": "non include",
  "FilterComponent.add-filter": "+ Aggiungi un filtro",
  "FilterComponent.delete": "Elimina",
  "GalleryCard.copiedLink": "Copiato!",
  "GalleryCard.copyLink": "Copia link",
  "GalleryCard.delete": "Elimina",
  "GalleryCard.duplicate": "Duplica",
  "General.BoardCount": "{count, plural, one {# Board} other {# Boards}}",
  "GroupBy.ungroup": "Dividi",
  "KanbanCard.copiedLink": "Copiato!",
  "KanbanCard.copyLink": "Copia link",
  "KanbanCard.delete": "Elimina",
  "KanbanCard.duplicate": "Duplica",
  "KanbanCard.untitled": "Senza titolo",
  "Mutator.duplicate-board": "duplica contenitore",
  "Mutator.new-card-from-template": "nuova scheda da modello",
  "Mutator.new-template-from-board": "nuovo modello da contenitore",
  "Mutator.new-template-from-card": "nuovo modello da scheda",
  "PropertyMenu.Delete": "Elimina",
  "PropertyMenu.changeType": "Cambia il tipo di proprietà",
  "PropertyMenu.selectType": "Seleziona il tipo di proprietà",
  "PropertyMenu.typeTitle": "Tipo",
  "PropertyType.Checkbox": "Casella di controllo",
  "PropertyType.CreatedBy": "Creato da",
  "PropertyType.CreatedTime": "Orario di creazione",
  "PropertyType.Date": "Data",
  "PropertyType.Email": "Email",
  "PropertyType.File": "File o Media",
  "PropertyType.MultiSelect": "Selezione Multipla",
  "PropertyType.Number": "Numero",
  "PropertyType.Person": "Persona",
  "PropertyType.Phone": "Telefono",
  "PropertyType.Select": "Seleziona",
  "PropertyType.Text": "Testo",
  "PropertyType.URL": "URL",
  "PropertyType.UpdatedBy": "Aggiornato da",
  "PropertyType.UpdatedTime": "Ora di aggiornamento",
  "PropertyValueElement.empty": "Vuoto",
  "RegistrationLink.confirmRegenerateToken": "Questo invaliderà i link condivisi in precedenza. Continuare?",
  "RegistrationLink.copiedLink": "Copiato!",
  "RegistrationLink.copyLink": "Copia link",
  "RegistrationLink.description": "Condividi questo link per creare nuovi account:",
  "RegistrationLink.regenerateToken": "Rigenera il token",
  "RegistrationLink.tokenRegenerated": "Link di registrazione ricreato",
  "ShareBoard.confirmRegenerateToken": "Questo invaliderà i link condivisi in precedenza. Continuare?",
  "ShareBoard.copiedLink": "Copiato!",
  "ShareBoard.copyLink": "Copia link",
  "ShareBoard.regenerateToken": "Rigenera token",
  "ShareBoard.share": "Pubblica e condividi questo contenitore con chiunque possieda il link",
  "ShareBoard.tokenRegenrated": "Token rigenerato",
  "ShareBoard.unshare": "Chiunque in possesso del link può visualizzare questo contenitore.",
  "Sidebar.about": "Informazioni su Focalboard",
  "Sidebar.add-board": "+ Aggiungi Contenitore",
  "Sidebar.changePassword": "Cambia password",
  "Sidebar.delete-board": "Elimina contenitore",
  "Sidebar.duplicate-board": "Duplica contenitore",
  "Sidebar.export-archive": "Esporta archivio",
  "Sidebar.import-archive": "Importa archivio",
  "Sidebar.invite-users": "Invita utenti",
  "Sidebar.logout": "Logout",
  "Sidebar.no-more-workspaces": "Non ci sono spazi di lavoro",
  "Sidebar.no-views-in-board": "Nessuna pagina all'interno",
  "Sidebar.random-icons": "Icone casuali",
  "Sidebar.set-language": "Imposta la lingua",
  "Sidebar.set-theme": "Imposta il tema",
  "Sidebar.settings": "Impostazioni",
  "Sidebar.template-from-board": "Nuovo modello da contenitore",
  "Sidebar.untitled-board": "(Contenitore senza titolo)",
  "Sidebar.untitled-view": "(Vista senza titolo)",
  "TableComponent.add-icon": "Aggiungi icona",
  "TableComponent.name": "Nome",
  "TableComponent.plus-new": "+ Nuovo",
  "TableHeaderMenu.delete": "Elimina",
  "TableHeaderMenu.duplicate": "Duplica",
  "TableHeaderMenu.hide": "Nascondi",
  "TableHeaderMenu.insert-left": "Inserisci a sinistra",
  "TableHeaderMenu.insert-right": "Inserisci a destra",
  "TableHeaderMenu.sort-ascending": "Ordine crescente",
  "TableHeaderMenu.sort-descending": "Ordine decrescente",
  "TableRow.open": "Apri",
  "TopBar.give-feedback": "Dai un feedback",
  "ValueSelector.noOptions": "Nessuna opzione. Inizia a digitare per aggiungere la prima!",
  "ValueSelector.valueSelector": "Seleziona valore",
  "ValueSelectorLabel.openMenu": "Apri menu",
  "View.AddView": "Aggiungi Vista",
  "View.Board": "Contenitore",
  "View.DeleteView": "Elimina Vista",
  "View.DuplicateView": "Duplica Vista",
  "View.Gallery": "Galleria",
  "View.NewBoardTitle": "Vista Contenitore",
  "View.NewCalendarTitle": "Vista calendario",
  "View.NewGalleryTitle": "Vista gallery",
  "View.NewTableTitle": "Vista tabella",
  "View.Table": "Tabella",
  "ViewHeader.add-template": "+ Nuovo modello",
  "ViewHeader.delete-template": "Elimina",
  "ViewHeader.display-by": "Visualizzato da: {property}",
  "ViewHeader.edit-template": "Modifica",
  "ViewHeader.empty-card": "Scheda vuota",
  "ViewHeader.export-board-archive": "Esporta archivio board",
  "ViewHeader.export-complete": "Esportazione completata!",
  "ViewHeader.export-csv": "Esporta in formato CSV",
  "ViewHeader.export-failed": "Esportazione fallita!",
  "ViewHeader.filter": "Filtro",
  "ViewHeader.group-by": "Raggruppa per: {property}",
  "ViewHeader.new": "Nuovo",
  "ViewHeader.properties": "Proprietà",
  "ViewHeader.properties-menu": "Menù delle proprietà",
  "ViewHeader.search": "Cerca",
  "ViewHeader.search-text": "Cerca testo",
  "ViewHeader.select-a-template": "Seleziona un modello",
  "ViewHeader.set-default-template": "Imposta come predefinito",
  "ViewHeader.share-board": "Condividi il contenitore",
  "ViewHeader.sort": "Ordina",
  "ViewHeader.untitled": "Senza titolo",
  "ViewHeader.view-menu": "Visualizza menù",
  "ViewTitle.hide-description": "nascondi descrizione",
  "ViewTitle.pick-icon": "Scegli un'icona",
  "ViewTitle.random-icon": "Casuale",
  "ViewTitle.remove-icon": "Rimuovi icona",
  "ViewTitle.show-description": "mostra descrizione",
  "ViewTitle.untitled-board": "Contenitore senza titolo",
  "WelcomePage.Description": "Boards è uno strumento organizzativo per progetti che aiuta a definire, organizzare, tenere traccia e controllo del lavoro tra gruppi, usando una vista familiare a scheda Kanban",
  "WelcomePage.Explore.Button": "Esplora",
  "WelcomePage.Heading": "Benvenuto in Boards",
  "Workspace.editing-board-template": "Stai modificando un modello di una bacheca.",
  "calendar.month": "Mese",
  "calendar.today": "OGGI",
  "calendar.week": "Settimana",
  "default-properties.badges": "Commenti e Descrizione",
  "default-properties.title": "Titolo",
  "error.no-workspace": "La tua sessione potrebbe essere scaduta oppure non hai accesso a questo spazio di lavoro.",
  "error.relogin": "Ricollegati",
  "login.log-in-button": "Login",
  "login.log-in-title": "Login",
  "login.register-button": "oppure crea un account se non ne hai già uno",
  "register.login-button": "oppure fai il login se hai un account",
  "register.signup-title": "Registrati per un tuo account"
}<|MERGE_RESOLUTION|>--- conflicted
+++ resolved
@@ -112,17 +112,6 @@
   "DeleteBoardDialog.confirm-tite-template": "Conferma di eliminare il template della bacheca",
   "Dialog.closeDialog": "Chiudi finestra di dialogo",
   "EditableDayPicker.today": "Oggi",
-<<<<<<< HEAD
-  "EmptyCenterPanel.no-content": "Aggiungi o seleziona un contenitore dalla colonna laterale per iniziare.",
-  "EmptyCenterPanel.plugin.choose-a-template": "Scegli un template",
-  "EmptyCenterPanel.plugin.empty-board": "Inizia con una board vuota",
-  "EmptyCenterPanel.plugin.end-message": "Puoi cambiare il canale usando lo switcher nella barra laterale.",
-  "EmptyCenterPanel.plugin.new-template": "Nuovo template",
-  "EmptyCenterPanel.plugin.no-content-description": "Aggiungi una scheda alla barra laterale usando uno dei modelli definiti di seguito o inizia da zero.{lineBreak} I membri di \"{workspaceName}\" avranno accesso alle schede create qui.",
-  "EmptyCenterPanel.plugin.no-content-or": "o",
-  "EmptyCenterPanel.plugin.no-content-title": "Crea una Board in {teamName}",
-=======
->>>>>>> 95cf9fed
   "Error.mobileweb": "Il supporto web mobile è attualmente in fase di beta iniziale. Non tutte le funzionalità potrebbero essere presenti.",
   "Error.websocket-closed": "Connessione interrotta col Websocket. Se il problema persiste, controlla la configurazione del tuo server o del proxy web.",
   "Filter.includes": "include",
