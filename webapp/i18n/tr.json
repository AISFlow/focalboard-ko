{
  "BoardComponent.add-a-group": "+ Grup ekle",
  "BoardComponent.delete": "Sil",
  "BoardComponent.hidden-columns": "Gizli sütunlar",
  "BoardComponent.hide": "Gizle",
  "BoardComponent.new": "+ Yeni",
  "BoardComponent.no-property": "{property} yok",
  "BoardComponent.no-property-title": "Boş {property} alanına sahip öğeler buraya atanır. Bu sütun silinemez.",
  "BoardComponent.show": "Göster",
  "BoardPage.newVersion": "Yeni bir pano sürümü yayınlanmış. Yeniden yüklemek için buraya tıklayın.",
  "BoardPage.syncFailed": "Pano silinmiş ya da erişim izni geri alınmış olabilir.",
  "BoardTemplateSelector.add-template": "Yeni kalıp",
  "BoardTemplateSelector.create-empty-board": "Boş pano oluştur",
  "BoardTemplateSelector.delete-template": "Kalıbı sil",
  "BoardTemplateSelector.description": "Başlamanıza yardımcı olacak bir kalıp seçin. Kalıbı gereksinimlerinize göre kolayca özelleştirin ya da sıfırdan başlamak için boş bir pano oluşturun.",
  "BoardTemplateSelector.edit-template": "Düzenle",
  "BoardTemplateSelector.plugin.no-content-description": "Aşağıda tanımlanan kalıplardan herhangi birini kullanarak yan çubuğa bir pano ekleyin ya da sıfırdan başlayın.{lineBreak} \"{workspaceName}\" üyeleri burada oluşturulan panolara erişebilecek.",
  "BoardTemplateSelector.plugin.no-content-title": "{workspaceName} çalışma alanında bir pano oluştur",
  "BoardTemplateSelector.title": "Bir pano oluştur",
  "BoardTemplateSelector.use-this-template": "Bu kalıp kullanılsın",
  "BoardsUnfurl.Remainder": "+{remainder} diğer",
  "BoardsUnfurl.Updated": "Güncellenme: {time}",
  "Calculations.Options.average.displayName": "Ortalama",
  "Calculations.Options.average.label": "Ortalama",
  "Calculations.Options.count.displayName": "Sayı",
  "Calculations.Options.count.label": "Sayı",
  "Calculations.Options.countChecked.displayName": "İşaretlenmiş",
  "Calculations.Options.countChecked.label": "İşaretlenmiş sayısı",
  "Calculations.Options.countUnchecked.displayName": "İşaretlenmemiş",
  "Calculations.Options.countUnchecked.label": "İşaretlenmemiş sayısı",
  "Calculations.Options.countUniqueValue.displayName": "Eşsiz",
  "Calculations.Options.countUniqueValue.label": "Eşsiz değer sayısı",
  "Calculations.Options.countValue.displayName": "Değer",
  "Calculations.Options.countValue.label": "Değer sayısı",
  "Calculations.Options.dateRange.displayName": "Aralık",
  "Calculations.Options.dateRange.label": "Aralık",
  "Calculations.Options.earliest.displayName": "En erken",
  "Calculations.Options.earliest.label": "En erken",
  "Calculations.Options.latest.displayName": "En geç",
  "Calculations.Options.latest.label": "En geç",
  "Calculations.Options.max.displayName": "En fazla",
  "Calculations.Options.max.label": "En fazla",
  "Calculations.Options.median.displayName": "Orta değer",
  "Calculations.Options.median.label": "Orta değer",
  "Calculations.Options.min.displayName": "En az",
  "Calculations.Options.min.label": "En az",
  "Calculations.Options.none.displayName": "Hesapla",
  "Calculations.Options.none.label": "Yok",
  "Calculations.Options.percentChecked.displayName": "İşaretlenmiş",
  "Calculations.Options.percentChecked.label": "İşaretlenmiş yüzdesi",
  "Calculations.Options.percentUnchecked.displayName": "İşaretlenmemiş",
  "Calculations.Options.percentUnchecked.label": "İşaretlenmemiş yüzdesi",
  "Calculations.Options.range.displayName": "Aralık",
  "Calculations.Options.range.label": "Aralık",
  "Calculations.Options.sum.displayName": "Toplam",
  "Calculations.Options.sum.label": "Toplam",
  "CardBadges.title-checkboxes": "İşaret kutuları",
  "CardBadges.title-comments": "Yorumlar",
  "CardBadges.title-description": "Bu kartın bir açıklaması var",
  "CardDetail.Follow": "Takip et",
  "CardDetail.Following": "Takip ediliyor",
  "CardDetail.add-content": "İçerik ekle",
  "CardDetail.add-icon": "Simge ekle",
  "CardDetail.add-property": "+ Alan ekle",
  "CardDetail.addCardText": "kart metni ekle",
  "CardDetail.moveContent": "kart içeriğini taşı",
  "CardDetail.new-comment-placeholder": "Bir yorum ekle...",
  "CardDetailProperty.confirm-delete-heading": "Özelliği silmeyi onaylayın",
  "CardDetailProperty.confirm-delete-subtext": "\"{propertyName}\" özelliğini silmek istediğinize emin misiniz? Bu işlem özelliği panodaki tüm kartlardan siler.",
  "CardDetailProperty.confirm-property-name-change-subtext": "\"{propertyName}\" {customText} özelliğini değiştirmek istediğinize emin misiniz? Bu işlem bu panodaki {numOfCards} kartı etkiler ve veri kaybına yol açabilir.",
  "CardDetailProperty.confirm-property-type-change": "Özellik türü değişimini onaylayın!",
  "CardDetailProperty.delete-action-button": "Sil",
  "CardDetailProperty.property-change-action-button": "Özelliği değiştir",
  "CardDetailProperty.property-changed": "Özellik değiştirildi!",
  "CardDetailProperty.property-deleted": "{propertyName} silindi!",
  "CardDetailProperty.property-name-change-subtext": "\"{oldPropType}\" türünden \"{newPropType}\" türüne",
  "CardDetailProperty.property-type-change-subtext": "\"{newPropName}\" adına",
  "CardDialog.copiedLink": "Kopyalandı!",
  "CardDialog.copyLink": "Bağlantıyı kopyala",
  "CardDialog.delete-confirmation-dialog-button-text": "Sil",
  "CardDialog.delete-confirmation-dialog-heading": "Kartı silmeyi onaylayın!",
  "CardDialog.editing-template": "Bir kalıbı düzenliyorsunuz.",
  "CardDialog.nocard": "Bu kart bulunamadı ya da erişilebilir değil.",
  "ColorOption.selectColor": "{color} rengi seçin",
  "Comment.delete": "Sil",
  "CommentsList.send": "Gönder",
  "ConfirmationDialog.cancel-action": "İptal",
  "ConfirmationDialog.confirm-action": "Onayla",
  "ContentBlock.Delete": "Sil",
  "ContentBlock.DeleteAction": "sil",
  "ContentBlock.addElement": "{type} ekle",
  "ContentBlock.checkbox": "işaret kutusu",
  "ContentBlock.divider": "ayıraç",
  "ContentBlock.editCardCheckbox": "değiştirilmiş işaret kutusu",
  "ContentBlock.editCardCheckboxText": "kart metnini düzenle",
  "ContentBlock.editCardText": "kart metnini düzenle",
  "ContentBlock.editText": "Metni düzenle...",
  "ContentBlock.image": "görsel",
  "ContentBlock.insertAbove": "Üste ekle",
  "ContentBlock.moveDown": "Alta taşı",
  "ContentBlock.moveUp": "Üste taşı",
  "ContentBlock.text": "metin",
  "DashboardPage.CenterPanel.ChangeChannels": "Kanalları kolayca değiştirmek için değiştiriciyi kullanın",
  "DashboardPage.CenterPanel.NoWorkspaces": "Maalesef, bu arama ifadesine uyan bir kanal bulunamadı",
  "DashboardPage.CenterPanel.NoWorkspacesDescription": "Lütfen başka bir ifade ile aramayı deneyin",
  "DashboardPage.showEmpty": "Boş olanları görüntüle",
  "DashboardPage.title": "Pano",
  "DeleteBoardDialog.confirm-cancel": "İptal",
  "DeleteBoardDialog.confirm-delete": "Sil",
  "DeleteBoardDialog.confirm-info": "“{boardTitle}” panosunu silmek istediğinize emin misiniz? Silme işlemi bu panodaki tüm kartları siler.",
  "DeleteBoardDialog.confirm-tite": "Pano silmeyi onayla",
  "DeleteBoardDialog.confirm-tite-template": "Kart kalıbını silmeyi onayla",
  "Dialog.closeDialog": "Pencereyi kapat",
  "EditableDayPicker.today": "Bugün",
<<<<<<< HEAD
  "EmptyCenterPanel.no-content": "Başlamak için yan çubukta bir pano ekleyin ya da seçin.",
  "EmptyCenterPanel.plugin.choose-a-template": "Bir şablon seç",
  "EmptyCenterPanel.plugin.empty-board": "Boş bir pano ile başlayın",
  "EmptyCenterPanel.plugin.end-message": "Yan çubuktaki değiştirici ile kanal değiştirebilirsiniz.",
  "EmptyCenterPanel.plugin.new-template": "Yeni kalıp",
  "EmptyCenterPanel.plugin.no-content-description": "Aşağıda tanımlanan kalıplardan herhangi birini kullanarak yan çubuğa bir pano ekleyin veya sıfırdan başlayın.{lineBreak} \"{workspaceName}\" üyeleri burada oluşturulan panolara erişebilir.",
  "EmptyCenterPanel.plugin.no-content-or": "ya da",
  "EmptyCenterPanel.plugin.no-content-title": "{teamName} içinde bir pano oluşturun",
=======
>>>>>>> 95cf9fed
  "Error.mobileweb": "Mobil web desteği şu anda erken beta aşamasındadır. Tüm işlevler kullanılamıyor olabilir.",
  "Error.websocket-closed": "Websoket bağlantısı kesildi. Bu sorun sürerse, sunucu ya da web vekil sunucu yapılandırmanızı denetleyin.",
  "Filter.includes": "şunu içeren",
  "Filter.is-empty": "boş olan",
  "Filter.is-not-empty": "boş olmayan",
  "Filter.not-includes": "şunu içermeyen",
  "FilterComponent.add-filter": "+ Süzgeç ekle",
  "FilterComponent.delete": "Sil",
  "GalleryCard.copiedLink": "Kopyalandı!",
  "GalleryCard.copyLink": "Bağlantıyı kopyala",
  "GalleryCard.delete": "Sil",
  "GalleryCard.duplicate": "Kopyala",
  "General.BoardCount": "{count, plural, one {# Pano} other {# Pano}}",
  "GroupBy.ungroup": "Gruplamayı kaldır",
  "KanbanCard.copiedLink": "Kopyalandı!",
  "KanbanCard.copyLink": "Bağlantıyı kopyala",
  "KanbanCard.delete": "Sil",
  "KanbanCard.duplicate": "Kopyala",
  "KanbanCard.untitled": "Başlıksız",
  "Mutator.duplicate-board": "panoyu kopyala",
  "Mutator.new-card-from-template": "kalıptan yeni kart oluştur",
  "Mutator.new-template-from-board": "panodan yeni kalıp oluştur",
  "Mutator.new-template-from-card": "karttan yeni kalıp oluştur",
  "PropertyMenu.Delete": "Sil",
  "PropertyMenu.changeType": "Alan adını değiştir",
  "PropertyMenu.selectType": "Özellik türünü seçin",
  "PropertyMenu.typeTitle": "Tür",
  "PropertyType.Checkbox": "Seçim kutusu",
  "PropertyType.CreatedBy": "Oluşturan",
  "PropertyType.CreatedTime": "Oluşturulma zamanı",
  "PropertyType.Date": "Tarih",
  "PropertyType.Email": "E-posta",
  "PropertyType.File": "Dosya veya ortam",
  "PropertyType.MultiSelect": "Çoklu seçim",
  "PropertyType.Number": "Sayı",
  "PropertyType.Person": "Kişi",
  "PropertyType.Phone": "Telefon",
  "PropertyType.Select": "Seçin",
  "PropertyType.Text": "Metin",
  "PropertyType.URL": "Adres",
  "PropertyType.UpdatedBy": "Son güncelleyen",
  "PropertyType.UpdatedTime": "Son güncelleme zamanı",
  "PropertyValueElement.empty": "Boş",
  "RegistrationLink.confirmRegenerateToken": "Bu işlem daha önce paylaşılmış bağlantıları geçersiz kılacak. Devam etmek istiyor musunuz?",
  "RegistrationLink.copiedLink": "Kopyalandı!",
  "RegistrationLink.copyLink": "Bağlantıyı kopyala",
  "RegistrationLink.description": "Diğerlerinin hesap oluşturabilmeleri için bu bağlantıyı paylaş:",
  "RegistrationLink.regenerateToken": "Kodu yeniden oluştur",
  "RegistrationLink.tokenRegenerated": "Kayıt bağlantısı yeniden oluşturuldu",
  "ShareBoard.confirmRegenerateToken": "Bu işlem daha önce paylaşılmış bağlantıları geçersiz kılacak. Devam etmek istiyor musunuz?",
  "ShareBoard.copiedLink": "Kopyalandı!",
  "ShareBoard.copyLink": "Bağlantıyı kopyala",
  "ShareBoard.regenerateToken": "Kodu yeniden oluştur",
  "ShareBoard.share": "Bu panoyu yayınla ve bağlantıya sahip olan herkesle paylaş",
  "ShareBoard.tokenRegenrated": "Kod yeniden oluşturuldu",
  "ShareBoard.unshare": "Bağlantıya sahip olan herkes bu panoyu ve içindeki kartları görüntüleyebilir.",
  "Sidebar.about": "Focalboard hakkında",
  "Sidebar.add-board": "+ Pano ekle",
  "Sidebar.changePassword": "Parola değiştir",
  "Sidebar.delete-board": "Panoyu sil",
  "Sidebar.duplicate-board": "Panoyu kopyala",
  "Sidebar.export-archive": "Arşivi dışa aktar",
  "Sidebar.import-archive": "Arşivi içe aktar",
  "Sidebar.invite-users": "Kullanıcıları çağır",
  "Sidebar.logout": "Oturumu kapat",
  "Sidebar.no-more-workspaces": "Başka bir çalışma alanı yok",
  "Sidebar.no-views-in-board": "İçeride bir sayfa yok",
  "Sidebar.random-icons": "Rastgele simgeler",
  "Sidebar.set-language": "Dil ayarla",
  "Sidebar.set-theme": "Tema ayarla",
  "Sidebar.settings": "Ayarlar",
  "Sidebar.template-from-board": "Panodan yeni kalıp",
  "Sidebar.untitled-board": "(Başlıksız pano)",
  "Sidebar.untitled-view": "(Başlıksız görünüm)",
  "TableComponent.add-icon": "Simge ekle",
  "TableComponent.name": "Ad",
  "TableComponent.plus-new": "+ Yeni",
  "TableHeaderMenu.delete": "Sil",
  "TableHeaderMenu.duplicate": "Kopya oluştur",
  "TableHeaderMenu.hide": "Gizle",
  "TableHeaderMenu.insert-left": "Sola ekle",
  "TableHeaderMenu.insert-right": "Sağa ekle",
  "TableHeaderMenu.sort-ascending": "Artan sıralama",
  "TableHeaderMenu.sort-descending": "Azalan sıralama",
  "TableRow.open": "Aç",
  "TopBar.give-feedback": "Geri bildirimde bulunun",
  "ValueSelector.noOptions": "Herhangi bir seçenek yok. İlk seçeneği eklemek için yazmaya başlayın!",
  "ValueSelector.valueSelector": "Değer seçici",
  "ValueSelectorLabel.openMenu": "Menüyü aç",
  "View.AddView": "Görünüm ekle",
  "View.Board": "Pano",
  "View.DeleteView": "Görünümü sil",
  "View.DuplicateView": "Görünümü kopyala",
  "View.Gallery": "Galeri",
  "View.NewBoardTitle": "Pano görünümü",
  "View.NewCalendarTitle": "Takvim görünümü",
  "View.NewGalleryTitle": "Galeri görünümü",
  "View.NewTableTitle": "Tablo görünümü",
  "View.Table": "Tablo",
  "ViewHeader.add-template": "Yeni kalıp",
  "ViewHeader.delete-template": "Sil",
  "ViewHeader.display-by": "Görünüm: {property}",
  "ViewHeader.edit-template": "Düzenle",
  "ViewHeader.empty-card": "Boş kart",
  "ViewHeader.export-board-archive": "Pano arşivini dışa aktar",
  "ViewHeader.export-complete": "Dışa aktarıldı!",
  "ViewHeader.export-csv": "CSV olarak dışa aktar",
  "ViewHeader.export-failed": "Dışa aktarılamadı!",
  "ViewHeader.filter": "Süz",
  "ViewHeader.group-by": "Grupla: {property}",
  "ViewHeader.new": "Yeni",
  "ViewHeader.properties": "Özellikler",
  "ViewHeader.properties-menu": "Özellikler menüsü",
  "ViewHeader.search": "Arama",
  "ViewHeader.search-text": "Aranacak ifade",
  "ViewHeader.select-a-template": "Bir kalıp seçin",
  "ViewHeader.set-default-template": "Varsayılan olarak ata",
  "ViewHeader.share-board": "Panoyu paylaş",
  "ViewHeader.sort": "Sırala",
  "ViewHeader.untitled": "Başlıksız",
  "ViewHeader.view-menu": "Menüyü görüntüle",
  "ViewTitle.hide-description": "açıklamayı gizle",
  "ViewTitle.pick-icon": "Simge seçin",
  "ViewTitle.random-icon": "Rastgele",
  "ViewTitle.remove-icon": "Simgeyi kaldır",
  "ViewTitle.show-description": "açıklamayı görüntüle",
  "ViewTitle.untitled-board": "Başlıksız pano",
  "WelcomePage.Description": "Pano, alışılmış kanban panosu görünümünde takımların işleri tanımlamasını, düzenlemesini, izlemesi ve yönetmesini sağlayan bir proje yönetimi aracıdır",
  "WelcomePage.Explore.Button": "Keşfet",
  "WelcomePage.Heading": "Panolara hoş geldiniz",
  "Workspace.editing-board-template": "Bir tahta kalıbını düzenliyorsunuz.",
  "calendar.month": "Ay",
  "calendar.today": "Bugün",
  "calendar.week": "Hafta",
  "default-properties.badges": "Yorumlar ve açıklama",
  "default-properties.title": "Başlık",
  "error.no-workspace": "Oturumunuzun süresi dolmuş olabilir ya da bu çalışma alanına erişim izniniz olmayabilir.",
  "error.relogin": "Yeniden oturum açın",
  "login.log-in-button": "Oturum aç",
  "login.log-in-title": "Oturum açın",
  "login.register-button": "ya da hesabınız yoksa bir hesap açın",
  "register.login-button": "ya da bir hesabınız varsa oturum açın",
  "register.signup-title": "Hesap açın"
}<|MERGE_RESOLUTION|>--- conflicted
+++ resolved
@@ -112,17 +112,6 @@
   "DeleteBoardDialog.confirm-tite-template": "Kart kalıbını silmeyi onayla",
   "Dialog.closeDialog": "Pencereyi kapat",
   "EditableDayPicker.today": "Bugün",
-<<<<<<< HEAD
-  "EmptyCenterPanel.no-content": "Başlamak için yan çubukta bir pano ekleyin ya da seçin.",
-  "EmptyCenterPanel.plugin.choose-a-template": "Bir şablon seç",
-  "EmptyCenterPanel.plugin.empty-board": "Boş bir pano ile başlayın",
-  "EmptyCenterPanel.plugin.end-message": "Yan çubuktaki değiştirici ile kanal değiştirebilirsiniz.",
-  "EmptyCenterPanel.plugin.new-template": "Yeni kalıp",
-  "EmptyCenterPanel.plugin.no-content-description": "Aşağıda tanımlanan kalıplardan herhangi birini kullanarak yan çubuğa bir pano ekleyin veya sıfırdan başlayın.{lineBreak} \"{workspaceName}\" üyeleri burada oluşturulan panolara erişebilir.",
-  "EmptyCenterPanel.plugin.no-content-or": "ya da",
-  "EmptyCenterPanel.plugin.no-content-title": "{teamName} içinde bir pano oluşturun",
-=======
->>>>>>> 95cf9fed
   "Error.mobileweb": "Mobil web desteği şu anda erken beta aşamasındadır. Tüm işlevler kullanılamıyor olabilir.",
   "Error.websocket-closed": "Websoket bağlantısı kesildi. Bu sorun sürerse, sunucu ya da web vekil sunucu yapılandırmanızı denetleyin.",
   "Filter.includes": "şunu içeren",
