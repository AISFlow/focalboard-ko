// Copyright (c) 2015-present Mattermost, Inc. All Rights Reserved.
// See LICENSE.txt for license information.

function blockList(line) {
    return line.startsWith('.focalboard-body') ||
        line.startsWith('.GlobalHeaderComponent') ||
<<<<<<< HEAD
        line.startsWith('.channel-header__icon .LogoIcon') ||
        line.startsWith('.focalboard-plugin-root') ||
        line.startsWith('.FocalboardUnfurl');
=======
        line.startsWith('.boards-rhs-icon') ||
        line.startsWith('.focalboard-plugin-root');
>>>>>>> f69e9ae9
}

module.exports = function loader(source) {
    var newSource = [];
    source.split('\n').forEach((line) => {
        if ((line.startsWith('.') || line.startsWith('#')) && !blockList(line)) {
            newSource.push('.focalboard-body ' + line);
        } else {
            newSource.push(line);
        }
    });
    return newSource.join('\n');
};<|MERGE_RESOLUTION|>--- conflicted
+++ resolved
@@ -4,15 +4,9 @@
 function blockList(line) {
     return line.startsWith('.focalboard-body') ||
         line.startsWith('.GlobalHeaderComponent') ||
-<<<<<<< HEAD
-        line.startsWith('.channel-header__icon .LogoIcon') ||
+        line.startsWith('.boards-rhs-icon') ||
         line.startsWith('.focalboard-plugin-root') ||
         line.startsWith('.FocalboardUnfurl');
-=======
-        line.startsWith('.boards-rhs-icon') ||
-        line.startsWith('.focalboard-plugin-root');
->>>>>>> f69e9ae9
-}
 
 module.exports = function loader(source) {
     var newSource = [];
