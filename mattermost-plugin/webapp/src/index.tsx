// Copyright (c) 2015-present Mattermost, Inc. All Rights Reserved.
// See LICENSE.txt for license information.
import React, {useEffect} from 'react'
import {Store, Action} from 'redux'
import {Provider as ReduxProvider} from 'react-redux'

import {rudderAnalytics, RudderTelemetryHandler} from 'mattermost-redux/client/rudder'

import {GlobalState} from 'mattermost-redux/types/store'

const windowAny = (window as any)
windowAny.baseURL = '/plugins/focalboard'
windowAny.frontendBaseURL = '/boards'
windowAny.isFocalboardPlugin = true

import App from '../../../webapp/src/app'
import store from '../../../webapp/src/store'
import GlobalHeader from '../../../webapp/src/components/globalHeader/globalHeader'
import FocalboardIcon from '../../../webapp/src/widgets/icons/logo'
import {setMattermostTheme} from '../../../webapp/src/theme'

<<<<<<< HEAD
import TelemetryClient from '../../../webapp/src/telemetry/telemetryClient'
=======
import TelemetryClient, {TelemetryCategory, TelemetryActions} from '../../../webapp/src/telemetry/telemetryClient'
>>>>>>> f69e9ae9

import '../../../webapp/src/styles/focalboard-variables.scss'
import '../../../webapp/src/styles/main.scss'
import '../../../webapp/src/styles/labels.scss'
import octoClient from '../../../webapp/src/octoClient'

<<<<<<< HEAD
import {FocalboardUnfurl} from './components/boardsUnfurl/boardsUnfurl'
import wsClient, {MMWebSocketClient, ACTION_UPDATE_BLOCK} from './../../../webapp/src/wsclient'
=======
import wsClient, {MMWebSocketClient, ACTION_UPDATE_BLOCK, ACTION_UPDATE_CLIENT_CONFIG} from './../../../webapp/src/wsclient'
>>>>>>> f69e9ae9

import manifest from './manifest'
import ErrorBoundary from './error_boundary'

// eslint-disable-next-line import/no-unresolved
import {PluginRegistry} from './types/mattermost-webapp'

import './plugin.scss'

function getSubpath(siteURL: string): string {
    const url = new URL(siteURL)

    // remove trailing slashes
    return url.pathname.replace(/\/+$/, '')
}

const TELEMETRY_RUDDER_KEY = 'placeholder_rudder_key'
const TELEMETRY_RUDDER_DATAPLANE_URL = 'placeholder_rudder_dataplane_url'
const TELEMETRY_OPTIONS = {
    context: {
        ip: '0.0.0.0',
    },
    page: {
        path: '',
        referrer: '',
        search: '',
        title: '',
        url: '',
    },
    anonymousId: '00000000000000000000000000',
}

type Props = {
    webSocketClient: MMWebSocketClient
}

const MainApp = (props: Props) => {
    wsClient.initPlugin(manifest.id, props.webSocketClient)

    useEffect(() => {
        document.body.classList.add('focalboard-body')
        document.body.classList.add('app__body')
        const root = document.getElementById('root')
        if (root) {
            root.classList.add('focalboard-plugin-root')
        }

        return () => {
            document.body.classList.remove('focalboard-body')
            document.body.classList.remove('app__body')
            if (root) {
                root.classList.remove('focalboard-plugin-root')
            }
        }
    }, [])

    return (
        <ErrorBoundary>
            <ReduxProvider store={store}>
                <div id='focalboard-app'>
                    <App/>
                </div>
                <div id='focalboard-root-portal'/>
            </ReduxProvider>
        </ErrorBoundary>
    )
}

const HeaderComponent = () => {
    return (
        <ErrorBoundary>
            <GlobalHeader/>
        </ErrorBoundary>
    )
}

export default class Plugin {
    channelHeaderButtonId?: string
    registry?: PluginRegistry

    // eslint-disable-next-line @typescript-eslint/no-unused-vars, @typescript-eslint/no-empty-function
    async initialize(registry: PluginRegistry, mmStore: Store<GlobalState, Action<Record<string, unknown>>>): Promise<void> {
        const siteURL = mmStore.getState().entities.general.config.SiteURL
        const subpath = siteURL ? getSubpath(siteURL) : ''
        windowAny.frontendBaseURL = subpath + windowAny.frontendBaseURL
        windowAny.baseURL = subpath + windowAny.baseURL

        this.registry = registry

        let theme = mmStore.getState().entities.preferences.myPreferences.theme
        setMattermostTheme(theme)
        let lastViewedChannel = mmStore.getState().entities.channels.currentChannelId
        mmStore.subscribe(() => {
            const currentTheme = mmStore.getState().entities.preferences.myPreferences.theme
            if (currentTheme !== theme && currentTheme) {
                setMattermostTheme(currentTheme)
                theme = currentTheme
            }

            const currentUserId = mmStore.getState().entities.users.currentUserId
            const currentChannel = mmStore.getState().entities.channels.currentChannelId
            if (lastViewedChannel !== currentChannel && currentChannel) {
                localStorage.setItem('focalboardLastViewedChannel:' + currentUserId, currentChannel)
                lastViewedChannel = currentChannel
            }
        })

        if (this.registry.registerProduct) {
            windowAny.frontendBaseURL = subpath + '/boards'
            const goToFocalboardWorkspace = () => {
                const currentChannel = mmStore.getState().entities.channels.currentChannelId
                TelemetryClient.trackEvent(TelemetryCategory, TelemetryActions.ClickChannelHeader, {workspaceID: currentChannel})
                window.open(`${windowAny.frontendBaseURL}/workspace/${currentChannel}`, '_blank', 'noopener')
            }
            this.channelHeaderButtonId = registry.registerChannelHeaderButtonAction(<FocalboardIcon/>, goToFocalboardWorkspace, '', 'Boards')
<<<<<<< HEAD

            this.registry.registerCustomRoute('go-to-current-workspace', () => {
                const history = useHistory()
                useEffect(() => {
                    const currentChannel = mmStore.getState().entities.channels.currentChannelId
                    if (currentChannel) {
                        history.replace(`/boards/workspace/${currentChannel}`)
                        return
                    }
                    const currentUserId = mmStore.getState().entities.users.currentUserId
                    const lastChannelId = localStorage.getItem('focalboardLastViewedChannel:' + currentUserId)
                    if (lastChannelId) {
                        history.replace(`/boards/workspace/${lastChannelId}`)
                        return
                    }
                    history.goBack()
                }, [])
                return <></>
            })
            this.registry.registerProduct('/boards', 'product-boards', 'Boards', '/plug/focalboard/go-to-current-workspace', MainApp, HeaderComponent)
            this.registry.registerPostWillRenderEmbedComponent((embed) => embed.type === 'boards', FocalboardUnfurl, false)
=======
            this.registry.registerProduct('/boards', 'product-boards', 'Boards', '/boards/welcome', MainApp, HeaderComponent)
>>>>>>> f69e9ae9
        } else {
            windowAny.frontendBaseURL = subpath + '/plug/focalboard'
            this.channelHeaderButtonId = registry.registerChannelHeaderButtonAction(<FocalboardIcon/>, () => {
                const currentChannel = mmStore.getState().entities.channels.currentChannelId
                window.open(`${window.location.origin}/plug/focalboard/workspace/${currentChannel}`)
            }, '', 'Boards')
            this.registry.registerCustomRoute('/', MainApp)
        }

        const config = await octoClient.getClientConfig()
        if (config?.telemetry) {
            let rudderKey = TELEMETRY_RUDDER_KEY
            let rudderUrl = TELEMETRY_RUDDER_DATAPLANE_URL

            if (rudderKey.startsWith('placeholder') && rudderUrl.startsWith('placeholder')) {
                rudderKey = process.env.RUDDER_KEY as string //eslint-disable-line no-process-env
                rudderUrl = process.env.RUDDER_DATAPLANE_URL as string //eslint-disable-line no-process-env
            }

            if (rudderKey !== '') {
                rudderAnalytics.load(rudderKey, rudderUrl)

                rudderAnalytics.identify(config?.telemetryid, {}, TELEMETRY_OPTIONS)

                rudderAnalytics.page('BoardsLoaded', '',
                    TELEMETRY_OPTIONS.page,
                    {
                        context: TELEMETRY_OPTIONS.context,
                        anonymousId: TELEMETRY_OPTIONS.anonymousId,
                    })

                TelemetryClient.setTelemetryHandler(new RudderTelemetryHandler())
            }
        }

        // register websocket handlers
        this.registry?.registerWebSocketEventHandler(`custom_${manifest.id}_${ACTION_UPDATE_BLOCK}`, (e: any) => wsClient.updateBlockHandler(e.data))
        this.registry?.registerWebSocketEventHandler(`custom_${manifest.id}_${ACTION_UPDATE_CLIENT_CONFIG}`, (e: any) => wsClient.updateClientConfigHandler(e.data))
    }

    uninitialize(): void {
        if (this.channelHeaderButtonId) {
            this.registry?.unregisterComponent(this.channelHeaderButtonId)
        }

        // unregister websocket handlers
        this.registry?.unregisterWebSocketEventHandler(wsClient.clientPrefix + ACTION_UPDATE_BLOCK)
    }
}

declare global {
    interface Window {
        registerPlugin(id: string, plugin: Plugin): void
    }
}

window.registerPlugin(manifest.id, new Plugin())<|MERGE_RESOLUTION|>--- conflicted
+++ resolved
@@ -19,23 +19,15 @@
 import FocalboardIcon from '../../../webapp/src/widgets/icons/logo'
 import {setMattermostTheme} from '../../../webapp/src/theme'
 
-<<<<<<< HEAD
-import TelemetryClient from '../../../webapp/src/telemetry/telemetryClient'
-=======
 import TelemetryClient, {TelemetryCategory, TelemetryActions} from '../../../webapp/src/telemetry/telemetryClient'
->>>>>>> f69e9ae9
 
 import '../../../webapp/src/styles/focalboard-variables.scss'
 import '../../../webapp/src/styles/main.scss'
 import '../../../webapp/src/styles/labels.scss'
 import octoClient from '../../../webapp/src/octoClient'
 
-<<<<<<< HEAD
 import {FocalboardUnfurl} from './components/boardsUnfurl/boardsUnfurl'
-import wsClient, {MMWebSocketClient, ACTION_UPDATE_BLOCK} from './../../../webapp/src/wsclient'
-=======
 import wsClient, {MMWebSocketClient, ACTION_UPDATE_BLOCK, ACTION_UPDATE_CLIENT_CONFIG} from './../../../webapp/src/wsclient'
->>>>>>> f69e9ae9
 
 import manifest from './manifest'
 import ErrorBoundary from './error_boundary'
@@ -151,31 +143,7 @@
                 window.open(`${windowAny.frontendBaseURL}/workspace/${currentChannel}`, '_blank', 'noopener')
             }
             this.channelHeaderButtonId = registry.registerChannelHeaderButtonAction(<FocalboardIcon/>, goToFocalboardWorkspace, '', 'Boards')
-<<<<<<< HEAD
-
-            this.registry.registerCustomRoute('go-to-current-workspace', () => {
-                const history = useHistory()
-                useEffect(() => {
-                    const currentChannel = mmStore.getState().entities.channels.currentChannelId
-                    if (currentChannel) {
-                        history.replace(`/boards/workspace/${currentChannel}`)
-                        return
-                    }
-                    const currentUserId = mmStore.getState().entities.users.currentUserId
-                    const lastChannelId = localStorage.getItem('focalboardLastViewedChannel:' + currentUserId)
-                    if (lastChannelId) {
-                        history.replace(`/boards/workspace/${lastChannelId}`)
-                        return
-                    }
-                    history.goBack()
-                }, [])
-                return <></>
-            })
-            this.registry.registerProduct('/boards', 'product-boards', 'Boards', '/plug/focalboard/go-to-current-workspace', MainApp, HeaderComponent)
-            this.registry.registerPostWillRenderEmbedComponent((embed) => embed.type === 'boards', FocalboardUnfurl, false)
-=======
             this.registry.registerProduct('/boards', 'product-boards', 'Boards', '/boards/welcome', MainApp, HeaderComponent)
->>>>>>> f69e9ae9
         } else {
             windowAny.frontendBaseURL = subpath + '/plug/focalboard'
             this.channelHeaderButtonId = registry.registerChannelHeaderButtonAction(<FocalboardIcon/>, () => {
