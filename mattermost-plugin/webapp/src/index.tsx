// Copyright (c) 2015-present Mattermost, Inc. All Rights Reserved.
// See LICENSE.txt for license information.
import React, {useEffect} from 'react'
import {Store, Action} from 'redux'
import {Provider as ReduxProvider} from 'react-redux'

import {rudderAnalytics, RudderTelemetryHandler} from 'mattermost-redux/client/rudder'

import {GlobalState} from 'mattermost-redux/types/store'

const windowAny = (window as any)
windowAny.baseURL = '/plugins/focalboard'
windowAny.frontendBaseURL = '/boards'
windowAny.isFocalboardPlugin = true

<<<<<<< HEAD
import {getCurrentTeam} from '../../../webapp/src/pages/boardPage'

import {App} from '../../../webapp/src/app'
=======
import {ClientConfig} from 'mattermost-redux/types/config'

import App from '../../../webapp/src/app'
>>>>>>> ae552e26
import store from '../../../webapp/src/store'
import GlobalHeader from '../../../webapp/src/components/globalHeader/globalHeader'
import FocalboardIcon from '../../../webapp/src/widgets/icons/logo'
import {setMattermostTheme} from '../../../webapp/src/theme'

import TelemetryClient, {TelemetryCategory, TelemetryActions} from '../../../webapp/src/telemetry/telemetryClient'

import '../../../webapp/src/styles/focalboard-variables.scss'
import '../../../webapp/src/styles/main.scss'
import '../../../webapp/src/styles/labels.scss'
import octoClient from '../../../webapp/src/octoClient'

import BoardsUnfurl from './components/boardsUnfurl/boardsUnfurl'
import wsClient, {MMWebSocketClient, ACTION_UPDATE_BLOCK, ACTION_UPDATE_CLIENT_CONFIG} from './../../../webapp/src/wsclient'

import manifest from './manifest'
import ErrorBoundary from './error_boundary'

// eslint-disable-next-line import/no-unresolved
import {PluginRegistry} from './types/mattermost-webapp'

import './plugin.scss'

function getSubpath(siteURL: string): string {
    const url = new URL(siteURL)

    // remove trailing slashes
    return url.pathname.replace(/\/+$/, '')
}

const TELEMETRY_RUDDER_KEY = 'placeholder_rudder_key'
const TELEMETRY_RUDDER_DATAPLANE_URL = 'placeholder_rudder_dataplane_url'
const TELEMETRY_OPTIONS = {
    context: {
        ip: '0.0.0.0',
    },
    page: {
        path: '',
        referrer: '',
        search: '',
        title: '',
        url: '',
    },
    anonymousId: '00000000000000000000000000',
}

type Props = {
    webSocketClient: MMWebSocketClient
}

const MainApp = (props: Props) => {
    wsClient.initPlugin(manifest.id, props.webSocketClient)

    useEffect(() => {
        document.body.classList.add('focalboard-body')
        document.body.classList.add('app__body')
        const root = document.getElementById('root')
        if (root) {
            root.classList.add('focalboard-plugin-root')
        }

        return () => {
            document.body.classList.remove('focalboard-body')
            document.body.classList.remove('app__body')
            if (root) {
                root.classList.remove('focalboard-plugin-root')
            }
        }
    }, [])

    return (
        <ErrorBoundary>
            <ReduxProvider store={store}>
                <div id='focalboard-app'>
                    <App/>
                </div>
                <div id='focalboard-root-portal'/>
            </ReduxProvider>
        </ErrorBoundary>
    )
}

const HeaderComponent = () => {
    return (
        <ErrorBoundary>
            <GlobalHeader/>
        </ErrorBoundary>
    )
}

export const xyz = (teamID: string) => {
    console.log(`switching to team ID: ${teamID}`)
}

export default class Plugin {
    channelHeaderButtonId?: string
    registry?: PluginRegistry

    // eslint-disable-next-line @typescript-eslint/no-unused-vars, @typescript-eslint/no-empty-function
    async initialize(registry: PluginRegistry, mmStore: Store<GlobalState, Action<Record<string, unknown>>>): Promise<void> {
        const siteURL = mmStore.getState().entities.general.config.SiteURL
        const subpath = siteURL ? getSubpath(siteURL) : ''
        windowAny.frontendBaseURL = subpath + windowAny.frontendBaseURL
        windowAny.baseURL = subpath + windowAny.baseURL

        this.registry = registry

        let theme = mmStore.getState().entities.preferences.myPreferences.theme
        setMattermostTheme(theme)
        let lastViewedChannel = mmStore.getState().entities.channels.currentChannelId
        mmStore.subscribe(() => {
            const currentTheme = mmStore.getState().entities.preferences.myPreferences.theme
            if (currentTheme !== theme && currentTheme) {
                setMattermostTheme(currentTheme)
                theme = currentTheme
            }

            const currentUserId = mmStore.getState().entities.users.currentUserId
            const currentChannel = mmStore.getState().entities.channels.currentChannelId
            if (lastViewedChannel !== currentChannel && currentChannel) {
                localStorage.setItem('focalboardLastViewedChannel:' + currentUserId, currentChannel)
                lastViewedChannel = currentChannel
            }
        })

        if (this.registry.registerProduct) {
            windowAny.frontendBaseURL = subpath + '/boards'
            const goToFocalboardWorkspace = () => {
                const currentChannel = mmStore.getState().entities.channels.currentChannelId
                TelemetryClient.trackEvent(TelemetryCategory, TelemetryActions.ClickChannelHeader, {workspaceID: currentChannel})
                window.open(`${windowAny.frontendBaseURL}/workspace/${currentChannel}`, '_blank', 'noopener')
            }
            this.channelHeaderButtonId = registry.registerChannelHeaderButtonAction(<FocalboardIcon/>, goToFocalboardWorkspace, '', 'Boards')
<<<<<<< HEAD

            // registerProduct(baseURL, switcherIcon, switcherText, switcherLinkURL, mainComponent, headerCentreComponent = () => null, headerRightComponent = () => null,showTeamSidebar, teamSwitchCallback, getCurrentTeam) {
            this.registry.registerProduct(
                '/boards',
                'product-boards',
                'Boards',
                '/boards/welcome',
                MainApp,
                HeaderComponent,
                () => null,
                true,
                xyz,
                () => {
                    return getCurrentTeam
                },
            )
=======
            this.registry.registerProduct('/boards', 'product-boards', 'Boards', '/boards/welcome', MainApp, HeaderComponent)

            if (mmStore.getState().entities.general.config?.['FeatureFlagBoardsUnfurl' as keyof Partial<ClientConfig>] === 'true') {
                this.registry.registerPostWillRenderEmbedComponent((embed) => embed.type === 'boards', BoardsUnfurl, false)
            }
>>>>>>> ae552e26
        } else {
            windowAny.frontendBaseURL = subpath + '/plug/focalboard'
            this.channelHeaderButtonId = registry.registerChannelHeaderButtonAction(<FocalboardIcon/>, () => {
                const currentChannel = mmStore.getState().entities.channels.currentChannelId
                window.open(`${window.location.origin}/plug/focalboard/workspace/${currentChannel}`)
            }, '', 'Boards')
            this.registry.registerCustomRoute('/', MainApp)
        }

        const config = await octoClient.getClientConfig()
        if (config?.telemetry) {
            let rudderKey = TELEMETRY_RUDDER_KEY
            let rudderUrl = TELEMETRY_RUDDER_DATAPLANE_URL

            if (rudderKey.startsWith('placeholder') && rudderUrl.startsWith('placeholder')) {
                rudderKey = process.env.RUDDER_KEY as string //eslint-disable-line no-process-env
                rudderUrl = process.env.RUDDER_DATAPLANE_URL as string //eslint-disable-line no-process-env
            }

            if (rudderKey !== '') {
                rudderAnalytics.load(rudderKey, rudderUrl)

                rudderAnalytics.identify(config?.telemetryid, {}, TELEMETRY_OPTIONS)

                rudderAnalytics.page('BoardsLoaded', '',
                    TELEMETRY_OPTIONS.page,
                    {
                        context: TELEMETRY_OPTIONS.context,
                        anonymousId: TELEMETRY_OPTIONS.anonymousId,
                    })

                TelemetryClient.setTelemetryHandler(new RudderTelemetryHandler())
            }
        }

        // register websocket handlers
        this.registry?.registerWebSocketEventHandler(`custom_${manifest.id}_${ACTION_UPDATE_BLOCK}`, (e: any) => wsClient.updateBlockHandler(e.data))
        this.registry?.registerWebSocketEventHandler(`custom_${manifest.id}_${ACTION_UPDATE_CLIENT_CONFIG}`, (e: any) => wsClient.updateClientConfigHandler(e.data))
    }

    uninitialize(): void {
        if (this.channelHeaderButtonId) {
            this.registry?.unregisterComponent(this.channelHeaderButtonId)
        }

        // unregister websocket handlers
        this.registry?.unregisterWebSocketEventHandler(wsClient.clientPrefix + ACTION_UPDATE_BLOCK)
    }
}

declare global {
    interface Window {
        registerPlugin(id: string, plugin: Plugin): void
    }
}

window.registerPlugin(manifest.id, new Plugin())<|MERGE_RESOLUTION|>--- conflicted
+++ resolved
@@ -13,15 +13,11 @@
 windowAny.frontendBaseURL = '/boards'
 windowAny.isFocalboardPlugin = true
 
-<<<<<<< HEAD
+import {ClientConfig} from 'mattermost-redux/types/config'
+
 import {getCurrentTeam} from '../../../webapp/src/pages/boardPage'
 
 import {App} from '../../../webapp/src/app'
-=======
-import {ClientConfig} from 'mattermost-redux/types/config'
-
-import App from '../../../webapp/src/app'
->>>>>>> ae552e26
 import store from '../../../webapp/src/store'
 import GlobalHeader from '../../../webapp/src/components/globalHeader/globalHeader'
 import FocalboardIcon from '../../../webapp/src/widgets/icons/logo'
@@ -155,7 +151,6 @@
                 window.open(`${windowAny.frontendBaseURL}/workspace/${currentChannel}`, '_blank', 'noopener')
             }
             this.channelHeaderButtonId = registry.registerChannelHeaderButtonAction(<FocalboardIcon/>, goToFocalboardWorkspace, '', 'Boards')
-<<<<<<< HEAD
 
             // registerProduct(baseURL, switcherIcon, switcherText, switcherLinkURL, mainComponent, headerCentreComponent = () => null, headerRightComponent = () => null,showTeamSidebar, teamSwitchCallback, getCurrentTeam) {
             this.registry.registerProduct(
@@ -172,13 +167,10 @@
                     return getCurrentTeam
                 },
             )
-=======
-            this.registry.registerProduct('/boards', 'product-boards', 'Boards', '/boards/welcome', MainApp, HeaderComponent)
 
             if (mmStore.getState().entities.general.config?.['FeatureFlagBoardsUnfurl' as keyof Partial<ClientConfig>] === 'true') {
                 this.registry.registerPostWillRenderEmbedComponent((embed) => embed.type === 'boards', BoardsUnfurl, false)
             }
->>>>>>> ae552e26
         } else {
             windowAny.frontendBaseURL = subpath + '/plug/focalboard'
             this.channelHeaderButtonId = registry.registerChannelHeaderButtonAction(<FocalboardIcon/>, () => {
