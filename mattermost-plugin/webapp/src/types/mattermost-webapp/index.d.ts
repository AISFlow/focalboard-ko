// Copyright (c) 2015-present Mattermost, Inc. All Rights Reserved.
// See LICENSE.txt for license information.
export interface PluginRegistry {
    registerPostTypeComponent(typeName: string, component: React.ElementType)
    registerChannelHeaderButtonAction(icon: React.Element, action: () => void, dropdownText: string, tooltipText: string)
    registerCustomRoute(route: string, component: React.ElementType)
    registerProductRoute(route: string, component: React.ElementType)
    unregisterComponent(componentId: string)
    registerProduct(baseURL: string, switcherIcon: string, switcherText: string, switcherLinkURL: string, mainComponent: React.ElementType, headerCompoent: React.ElementType)
<<<<<<< HEAD
    registerPostWillRenderEmbedComponent(match: (embed: {type: string, data: any}) => void, component: any, toggleable: Boolean)
=======
    registerWebSocketEventHandler(event: string, handler: (e: any) => void)
    unregisterWebSocketEventHandler(event: string)
>>>>>>> 20aafbc3

    // Add more if needed from https://developers.mattermost.com/extend/plugins/webapp/reference
}<|MERGE_RESOLUTION|>--- conflicted
+++ resolved
@@ -7,12 +7,9 @@
     registerProductRoute(route: string, component: React.ElementType)
     unregisterComponent(componentId: string)
     registerProduct(baseURL: string, switcherIcon: string, switcherText: string, switcherLinkURL: string, mainComponent: React.ElementType, headerCompoent: React.ElementType)
-<<<<<<< HEAD
     registerPostWillRenderEmbedComponent(match: (embed: {type: string, data: any}) => void, component: any, toggleable: Boolean)
-=======
     registerWebSocketEventHandler(event: string, handler: (e: any) => void)
     unregisterWebSocketEventHandler(event: string)
->>>>>>> 20aafbc3
 
     // Add more if needed from https://developers.mattermost.com/extend/plugins/webapp/reference
 }