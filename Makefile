.PHONY: prebuild clean cleanall ci generate modd-precheck templates-archive

PACKAGE_FOLDER = focalboard

# Build Flags
BUILD_NUMBER ?= $(BUILD_NUMBER:)
BUILD_DATE = $(shell date -u)
BUILD_HASH = $(shell git rev-parse HEAD)
# If we don't set the build number it defaults to dev
ifeq ($(BUILD_NUMBER),)
	BUILD_NUMBER := dev
	BUILD_DATE := n/a
endif

LDFLAGS += -X "github.com/mattermost/focalboard/server/model.BuildNumber=$(BUILD_NUMBER)"
LDFLAGS += -X "github.com/mattermost/focalboard/server/model.BuildDate=$(BUILD_DATE)"
LDFLAGS += -X "github.com/mattermost/focalboard/server/model.BuildHash=$(BUILD_HASH)"

RACE = -race

ifeq ($(OS),Windows_NT)
	RACE := ''
endif

# MAC cpu architecture
ifeq ($(shell uname -m),arm64)
	MAC_GO_ARCH := arm64
else
	MAC_GO_ARCH := amd64
endif

all: ci ## Simulate CI, locally.

ci: webapp-ci server-test ## Simulate CI, locally.

setup-go-work: export EXCLUDE_ENTERPRISE ?= true
setup-go-work: ## Sets up a go.work file
	go run ./build/gowork/main.go

templates-archive: setup-go-work ## Build templates archive file
	cd server/assets/build-template-archive; go run -tags '$(BUILD_TAGS)' main.go --dir="../templates-boardarchive" --out="../templates.boardarchive"

<<<<<<< HEAD
=======
server: setup-go-work ## Build server for local environment.
	$(eval LDFLAGS += -X "github.com/mattermost/focalboard/server/model.Edition=dev")
	cd server; go build -ldflags '$(LDFLAGS)' -tags '$(BUILD_TAGS)' -o ../bin/focalboard-server ./main

server-mac: setup-go-work ## Build server for Mac.
	mkdir -p bin/mac
	$(eval LDFLAGS += -X "github.com/mattermost/focalboard/server/model.Edition=mac")
ifeq ($(FB_PROD),)
	cd server; env GOOS=darwin GOARCH=$(MAC_GO_ARCH) go build -ldflags '$(LDFLAGS)' -tags '$(BUILD_TAGS)' -o ../bin/mac/focalboard-server ./main
else
# Always build x86 for production, to work on both Apple Silicon and legacy Macs
	cd server; env GOOS=darwin GOARCH=amd64 CGO_ENABLED=1 go build -ldflags '$(LDFLAGS)' -tags '$(BUILD_TAGS)' -o ../bin/mac/focalboard-server ./main
endif

server-linux: setup-go-work ## Build server for Linux.
	mkdir -p bin/linux
	$(eval LDFLAGS += -X "github.com/mattermost/focalboard/server/model.Edition=linux")
	cd server; env GOOS=linux GOARCH=$(arch) go build -ldflags '$(LDFLAGS)' -tags '$(BUILD_TAGS)' -o ../bin/linux/focalboard-server ./main

server-docker: setup-go-work ## Build server for Docker Architectures.
	mkdir -p bin/docker
	$(eval LDFLAGS += -X "github.com/mattermost/focalboard/server/model.Edition=linux")
	cd server; env GOOS=$(os) GOARCH=$(arch) go build -ldflags '$(LDFLAGS)' -tags '$(BUILD_TAGS)' -o ../bin/docker/focalboard-server ./main

server-win: setup-go-work ## Build server for Windows.
	$(eval LDFLAGS += -X "github.com/mattermost/focalboard/server/model.Edition=win")
	cd server; env GOOS=windows GOARCH=amd64 go build -ldflags '$(LDFLAGS)' -tags '$(BUILD_TAGS)' -o ../bin/win/focalboard-server.exe ./main

server-dll: setup-go-work ## Build server as Windows DLL.
	$(eval LDFLAGS += -X "github.com/mattermost/focalboard/server/model.Edition=win")
	cd server; env GOOS=windows GOARCH=amd64 go build -ldflags '$(LDFLAGS)' -tags '$(BUILD_TAGS)' -buildmode=c-shared -o ../bin/win-dll/focalboard-server.dll ./main

server-linux-package: server-linux webapp
	rm -rf package
	mkdir -p package/${PACKAGE_FOLDER}/bin
	cp bin/linux/focalboard-server package/${PACKAGE_FOLDER}/bin
	cp -R webapp/pack package/${PACKAGE_FOLDER}/pack
	cp server-config.json package/${PACKAGE_FOLDER}/config.json
	cp build/MIT-COMPILED-LICENSE.md package/${PACKAGE_FOLDER}
	cp NOTICE.txt package/${PACKAGE_FOLDER}
	cp webapp/NOTICE.txt package/${PACKAGE_FOLDER}/webapp-NOTICE.txt
	mkdir -p dist
	cd package && tar -czvf ../dist/focalboard-server-linux-amd64.tar.gz ${PACKAGE_FOLDER}
	rm -rf package

server-linux-package-docker:
	rm -rf package
	mkdir -p package/${PACKAGE_FOLDER}/bin
	cp bin/linux/focalboard-server package/${PACKAGE_FOLDER}/bin
	cp -R webapp/pack package/${PACKAGE_FOLDER}/pack
	cp server-config.json package/${PACKAGE_FOLDER}/config.json
	cp build/MIT-COMPILED-LICENSE.md package/${PACKAGE_FOLDER}
	cp NOTICE.txt package/${PACKAGE_FOLDER}
	cp webapp/NOTICE.txt package/${PACKAGE_FOLDER}/webapp-NOTICE.txt
	mkdir -p dist
	cd package && tar -czvf ../dist/focalboard-server-linux-$(arch).tar.gz ${PACKAGE_FOLDER}
	rm -rf package

>>>>>>> 41fbd5fe
generate: ## Install and run code generators.
	cd server; go install github.com/golang/mock/mockgen@v1.6.0
	cd server; go generate ./...

server-lint: setup-go-work ## Run linters on server code.
	@if ! [ -x "$$(command -v golangci-lint)" ]; then \
		echo "golangci-lint is not installed. Please see https://github.com/golangci/golangci-lint#install-golangci-lint for installation instructions."; \
		exit 1; \
	fi;
	cd server; golangci-lint run ./...

modd-precheck:
	@if ! [ -x "$$(command -v modd)" ]; then \
		echo "modd is not installed. Please see https://github.com/cortesi/modd#install for installation instructions"; \
		exit 1; \
	fi; \

server-test: server-test-mysql server-test-mariadb server-test-postgres ## Run server tests

server-test-mysql: export FOCALBOARD_UNIT_TESTING=1
server-test-mysql: export FOCALBOARD_STORE_TEST_DB_TYPE=mysql
server-test-mysql: export FOCALBOARD_STORE_TEST_DOCKER_PORT=44446

server-test-mysql: setup-go-work ## Run server tests using mysql
	@echo Starting docker container for mysql
	docker-compose -f ./docker-testing/docker-compose-mysql.yml down -v --remove-orphans
	docker-compose -f ./docker-testing/docker-compose-mysql.yml run start_dependencies
	cd server; go test -tags '$(BUILD_TAGS)' -race -v -coverpkg=./... -coverprofile=server-mysql-profile.coverage -count=1 -timeout=30m ./...
	cd server; go tool cover -func server-mysql-profile.coverage
	docker-compose -f ./docker-testing/docker-compose-mysql.yml down -v --remove-orphans

server-test-mariadb: export FOCALBOARD_UNIT_TESTING=1
server-test-mariadb: export FOCALBOARD_STORE_TEST_DB_TYPE=mariadb
server-test-mariadb: export FOCALBOARD_STORE_TEST_DOCKER_PORT=44445

server-test-mariadb: templates-archive ## Run server tests using mysql
	@echo Starting docker container for mariadb
	docker-compose -f ./docker-testing/docker-compose-mariadb.yml down -v --remove-orphans
	docker-compose -f ./docker-testing/docker-compose-mariadb.yml run start_dependencies
	cd server; go test -tags '$(BUILD_TAGS)' -race -v -coverpkg=./... -coverprofile=server-mariadb-profile.coverage -count=1 -timeout=30m ./...
	cd server; go tool cover -func server-mariadb-profile.coverage
	docker-compose -f ./docker-testing/docker-compose-mariadb.yml down -v --remove-orphans

server-test-postgres: export FOCALBOARD_UNIT_TESTING=1
server-test-postgres: export FOCALBOARD_STORE_TEST_DB_TYPE=postgres
server-test-postgres: export FOCALBOARD_STORE_TEST_DOCKER_PORT=44447

server-test-postgres: setup-go-work ## Run server tests using postgres
	@echo Starting docker container for postgres
	docker-compose -f ./docker-testing/docker-compose-postgres.yml down -v --remove-orphans
	docker-compose -f ./docker-testing/docker-compose-postgres.yml run start_dependencies
	cd server; go test -tags '$(BUILD_TAGS)' -race -v -coverpkg=./... -coverprofile=server-postgres-profile.coverage -count=1 -timeout=30m ./...
	cd server; go tool cover -func server-postgres-profile.coverage
	docker-compose -f ./docker-testing/docker-compose-postgres.yml down -v --remove-orphans


webapp/node_modules: $(wildcard webapp/package.json) ## Ensures NPM dependencies are installed without having to run this all the time.
ifneq ($(HAS_WEBAPP),)
	cd webapp && $(NPM) install
	touch $@
endif

webapp-ci: ## Webapp CI: linting & testing.
	cd webapp; npm run check
	cd mattermost-plugin/webapp; npm run lint
	cd webapp; npm run test
	cd mattermost-plugin/webapp; npm run test
	# ToDo: reenable e2e tests when available in product-mode
	# cd webapp; npm run cypress:ci

webapp-test: ## jest tests for webapp
	cd webapp; npm run test

watch-plugin: modd-precheck ## Run and upload the plugin to a development server
	env FOCALBOARD_BUILD_TAGS='$(BUILD_TAGS)' modd -f modd-watchplugin.conf

live-watch-plugin: modd-precheck ## Run and update locally the plugin in the development server
	cd mattermost-plugin; make live-watch

.PHONY: build-product
build-product: webapp/node_modules ## Builds the product as something the Mattermost server will pull files from when packaging a release
	cd webapp && npm run build

.PHONY: watch-product
watch-product: webapp/node_modules ## Run the product as something the Mattermost web app will watch for
	cd webapp && npm run start


swagger: ## Generate swagger API spec and clients based on it.
	mkdir -p server/swagger/docs
	mkdir -p server/swagger/clients
	cd server && swagger generate spec -m -o ./swagger/swagger.yml

	cd server/swagger && openapi-generator generate -i swagger.yml -g html2 -o docs/html
	cd server/swagger && openapi-generator generate -i swagger.yml -g go -o clients/go
	cd server/swagger && openapi-generator generate -i swagger.yml -g javascript -o clients/javascript
	cd server/swagger && openapi-generator generate -i swagger.yml -g typescript-fetch -o clients/typescript
	cd server/swagger && openapi-generator generate -i swagger.yml -g swift5 -o clients/swift
	cd server/swagger && openapi-generator generate -i swagger.yml -g python -o clients/python

clean: ## Clean build artifacts.
	rm -rf webapp/dist

cleanall: clean ## Clean all build artifacts and dependencies.
	rm -rf webapp/node_modules

## Help documentatin à la https://marmelab.com/blog/2016/02/29/auto-documented-makefile.html
help:
	@grep -E '^[0-9a-zA-Z_-]+:.*?## .*$$' ./Makefile | sort | awk 'BEGIN {FS = ":.*?## "}; {printf "\033[36m%-30s\033[0m %s\n", $$1, $$2}'<|MERGE_RESOLUTION|>--- conflicted
+++ resolved
@@ -40,8 +40,6 @@
 templates-archive: setup-go-work ## Build templates archive file
 	cd server/assets/build-template-archive; go run -tags '$(BUILD_TAGS)' main.go --dir="../templates-boardarchive" --out="../templates.boardarchive"
 
-<<<<<<< HEAD
-=======
 server: setup-go-work ## Build server for local environment.
 	$(eval LDFLAGS += -X "github.com/mattermost/focalboard/server/model.Edition=dev")
 	cd server; go build -ldflags '$(LDFLAGS)' -tags '$(BUILD_TAGS)' -o ../bin/focalboard-server ./main
@@ -100,7 +98,6 @@
 	cd package && tar -czvf ../dist/focalboard-server-linux-$(arch).tar.gz ${PACKAGE_FOLDER}
 	rm -rf package
 
->>>>>>> 41fbd5fe
 generate: ## Install and run code generators.
 	cd server; go install github.com/golang/mock/mockgen@v1.6.0
 	cd server; go generate ./...
